--- conflicted
+++ resolved
@@ -1,6 +1,5 @@
 name: COMPAS compile test
 
-<<<<<<< HEAD
 on:
   workflow_dispatch: # allow manual triggering of this workflow
   push:
@@ -8,9 +7,6 @@
   pull_request:
     branches:
       - dev
-=======
-on: [pull_request]
->>>>>>> 6657b4f8
 
 jobs:
   compas:
@@ -28,27 +24,25 @@
     steps:
       - uses: actions/checkout@v2
 
-<<<<<<< HEAD
-      - name: Install dependencies 
-        run: |
-          sudo apt-get update
-          sudo apt install texlive-latex-extra cm-super dvipng
-          sudo apt update && sudo apt install g++ libboost-all-dev libgsl-dev libhdf5-serial-dev 
-          sudo apt-get install gcc libpq-dev -y
-          sudo apt-get install python3-dev python3-pip python3-venv python3-wheel -y
-
-      - name: Build COMPAS
-        run: cd src && make -j $(nproc) -f Makefile
-
-      - name: Run Compas and test python post-processing scripts
-        run: |
-          pip install .
-          export COMPAS_ROOT_DIR=${GITHUB_WORKSPACE}
-          cd ${GITHUB_WORKSPACE}/misc/examples/methods_paper_plots/detailed_evolution
-          python3 runSubmitDemo.py
-          cd ${GITHUB_WORKSPACE}
-          pytest py_tests/
-=======
+#      - name: Install dependencies 
+#        run: |
+#          sudo apt-get update
+#          sudo apt install texlive-latex-extra cm-super dvipng
+#          sudo apt update && sudo apt install g++ libboost-all-dev libgsl-dev libhdf5-serial-dev 
+#          sudo apt-get install gcc libpq-dev -y
+#          sudo apt-get install python3-dev python3-pip python3-venv python3-wheel -y
+#
+#      - name: Build COMPAS
+#        run: cd src && make -j $(nproc) -f Makefile
+#
+#      - name: Run Compas and test python post-processing scripts
+#        run: |
+#          pip install .
+#          export COMPAS_ROOT_DIR=${GITHUB_WORKSPACE}
+#          cd ${GITHUB_WORKSPACE}/misc/examples/methods_paper_plots/detailed_evolution
+#          python3 runSubmitDemo.py
+#          cd ${GITHUB_WORKSPACE}
+#          pytest py_tests/
       # This step will run only on ubuntu-20.04
       - name: Install dependencies on ubuntu
         if: startsWith(matrix.os, 'ubuntu-20') 
@@ -116,5 +110,4 @@
           export COMPAS_ROOT_DIR=${GITHUB_WORKSPACE}
           cd ${GITHUB_WORKSPACE}/utils/example_plots/methods_paper_plots/detailed_evolution
           python3 runSubmitDemo.py
-          python3 plot_detailed_evolution.py
->>>>>>> 6657b4f8
+          python3 plot_detailed_evolution.py