#include "GiantBranch.h"
#include "HeMS.h"
#include "WhiteDwarfs.h"
#include "ONeWD.h"
#include "NS.h"
#include "BH.h"



///////////////////////////////////////////////////////////////////////////////////////
//                                                                                   //
//                     COEFFICIENT AND CONSTANT CALCULATIONS ETC.                    //
//                                                                                   //
///////////////////////////////////////////////////////////////////////////////////////


/*
 * Calculate the Hydrogen rate constant AH'
 *
 * Hurley et al. 2000, just after eq 43 (before eq 44)
 *
 *
 * double CalculateHRateConstant_Static(const double p_Mass)
 *
 * @param   [IN]    p_Mass                      Mass in Msol
 * @return                                      Hydrogen rate constant (Msol Lsol^-1 Myr^-1)
 */
double GiantBranch::CalculateHRateConstant_Static(const double p_Mass) {
    return PPOW(10.0, std::max(-4.8, std::min((-5.7 + (0.8 * p_Mass)), (-4.1 + (0.14 * p_Mass)))));
}


///////////////////////////////////////////////////////////////////////////////////////
//                                                                                   //
//             PARAMETERS, MISCELLANEOUS CALCULATIONS AND FUNCTIONS ETC.             //
//                                                                                   //
///////////////////////////////////////////////////////////////////////////////////////


/*
 * Calculate timescales in units of Myr
 *
 * Timescales depend on a star's mass, so this needs to be called at least each timestep
 *
 * Vectors are passed by reference here for performance - preference would be to pass const& and
 * pass modified value back by functional return, but this way is faster - and this function is
 * called many, many times.
 *
 *
 * void CalculateTimescales(const double p_Mass, DBL_VECTOR &p_Timescales)
 *
 * @param   [IN]        p_Mass                  Mass in Msol
 * @param   [IN/OUT]    p_Timescales            Timescales
 */
void GiantBranch::CalculateTimescales(const double p_Mass, DBL_VECTOR &p_Timescales) {
#define timescales(x) p_Timescales[static_cast<int>(TIMESCALE::x)]      // for convenience and readability - undefined at end of function
#define gbParams(x) m_GBParams[static_cast<int>(GBP::x)]                // for convenience and readability - undefined at end of function

    double p1   = gbParams(p) - 1.0;
    double q1   = gbParams(q) - 1.0;
    double p1_p = p1 / gbParams(p);
    double q1_q = q1 / gbParams(q);

    double LBGB = CalculateLuminosityAtPhaseBase_Static(p_Mass, m_AnCoefficients);

    MainSequence::CalculateTimescales(p_Mass, p_Timescales);   // calculate common values

    timescales(tinf1_FGB) = timescales(tBGB) + ((1.0 / (p1 * gbParams(AH) * gbParams(D))) * PPOW((gbParams(D) / LBGB), p1_p));
    timescales(tMx_FGB)   = timescales(tinf1_FGB) - ((timescales(tinf1_FGB) - timescales(tBGB)) * PPOW((LBGB / gbParams(Lx)), p1_p));
    timescales(tinf2_FGB) = timescales(tMx_FGB) + ((1.0 / (q1 * gbParams(AH) * gbParams(B))) * PPOW((gbParams(B) / gbParams(Lx)), q1_q));

    timescales(tHeI)      = CalculateLifetimeToHeIgnition(p_Mass, timescales(tinf1_FGB), timescales(tinf2_FGB));
    timescales(tHeMS)     = HeMS::CalculateLifetimeOnPhase_Static(p_Mass);

#undef gbParams
#undef timescales
}


/*
 * Calculate the Core mass - Luminosity relation parameter B
 *
 * Hurley et al. 2000, eqs 31 - 38
 *
 *
 * double CalculateCoreMass_Luminosity_B_Static(const double p_Mass)
 *
 * @param   [IN]    p_Mass                      Mass in Msol
 * @return                                      Core mass - Luminosity relation parameter B
 */
double GiantBranch::CalculateCoreMass_Luminosity_B_Static(const double p_Mass) {
    return std::max(3.0E4, (500.0 + (1.75E4 * PPOW(p_Mass, 0.6))));                 // RTW - Consider replacing this with a 3/5 root function (somehow) to avoid NaNs if the base is negative
}


/*
 * Calculate the Core mass - Luminosity relation parameter D
 *
 * Hurley et al. 2000, eqs 31 - 38
 *
 *
 * double CalculateCoreMass_Luminosity_D_Static(const double p_Mass, const double p_LogMetallicityXi, DBL_VECTOR &p_MassCutoffs)
 *
 * @param   [IN]    p_Mass                      Mass in Msol
 * @param   [IN]    p_LogMetallicityXi          log10(Metallicity / Zsol) - called xi in Hurley et al 2000
 * @param   [IN]    p_MassCutoffs               Mass cutoffs vector
 * @return                                      Core mass - Luminosity relation parameter D
 */
double GiantBranch::CalculateCoreMass_Luminosity_D_Static(const double p_Mass, const double p_LogMetallicityXi, const DBL_VECTOR &p_MassCutoffs) {
#define massCutoffs(x) p_MassCutoffs[static_cast<int>(MASS_CUTOFF::x)]  // for convenience and readability - undefined at end of function

    double D0   = 5.37 + (0.135 * p_LogMetallicityXi);
    double D1   = (0.975 * D0) - (0.18 * p_Mass);
    double logD = D0;

    if (utils::Compare(p_Mass, massCutoffs(MHeF)) > 0) {
        if (utils::Compare(p_Mass, 2.5) >= 0) {
            double D2 = (0.5 * D0) - (0.06 * p_Mass);
            logD      = std::max(std::max(-1.0, D1), D2);
        }
        else {  // Linear interpolation between end points
            double gradient  = (D0 - D1) / (massCutoffs(MHeF) - 2.5);
            double intercept = D0 - (massCutoffs(MHeF) * gradient);
            logD = (gradient * p_Mass) + intercept;
        }
    }

    return PPOW(10.0, logD);

#undef massCutoffs
}


/*
 * Calculate the Core mass - Luminosity relation parameter p
 *
 * Hurley et al. 2000, eqs 31 - 38
 *
 *
 * double CalculateCoreMass_Luminosity_p_Static(const double p_Mass, DBL_VECTOR &p_MassCutoffs)
 *
 * @param   [IN]    p_Mass                      Mass in Msol
 * @param   [IN]    p_MassCutoffs               Mass cutoffs vector
 * @return                                      Core mass - Luminosity relation parameter p
 */
double GiantBranch::CalculateCoreMass_Luminosity_p_Static(const double p_Mass, const DBL_VECTOR &p_MassCutoffs) {
#define massCutoffs(x) p_MassCutoffs[static_cast<int>(MASS_CUTOFF::x)]  // for convenience and readability - undefined at end of function

    double p = 6.0;

    if (utils::Compare(p_Mass, massCutoffs(MHeF)) > 0) {
        if (utils::Compare(p_Mass, 2.5) >= 0) {
            p = 5.0;
        }
        else {                                                          // linear interpolation between end points
            double gradient  = 1.0 / (massCutoffs(MHeF) - 2.5);         // will be negative
            double intercept = 5.0 - (2.5 * gradient);
            p = (gradient * p_Mass) + intercept;
        }
    }

    return p;

#undef massCutoffs
}


/*
 * Calculate the Core mass - Luminosity relation parameter q
 *
 * Hurley et al. 2000, eqs 31 - 38
 *
 *
 * double CalculateCoreMass_Luminosity_q_Static(const double p_Mass, DBL_VECTOR &p_MassCutoffs)
 *
 * @param   [IN]    p_Mass                      Mass in Msol
 * @param   [IN]    p_MassCutoffs               Mass cutoffs vector
 * @return                                      Core mass - Luminosity relation parameter q
 */
double GiantBranch::CalculateCoreMass_Luminosity_q_Static(const double p_Mass, const DBL_VECTOR &p_MassCutoffs) {
#define massCutoffs(x) p_MassCutoffs[static_cast<int>(MASS_CUTOFF::x)]  // for convenience and readability - undefined at end of function

    double q = 3.0;

    if (utils::Compare(p_Mass, massCutoffs(MHeF)) > 0) {
        if (utils::Compare(p_Mass, 2.5) >= 0) {
            q = 2.0;
        }
        else {                                                          // Linear interpolation between end points
            double gradient  = 1.0 / (massCutoffs(MHeF) - 2.5);
            double intercept = 2.0 - (2.5 * gradient);
            q = (gradient * p_Mass) + intercept;
        }
    }

    return q;

#undef massCutoffs
}


/*
 * Calculate the Core mass - Luminosity relation parameter Mx
 *
 * Mx is the point at which the low- and high-luminosity approximations cross
 *
 * Hurley et al. 2000, eq 38
 *
 *
 * double CalculateCoreMass_Luminosity_Mx_Static(const DBL_VECTOR &p_GBParams)
 *
 * @param   [IN]    p_GBParams                  Giant Branch Parameters
 * @return                                      Core mass - Luminosity relation parameter Mx
 */
double GiantBranch::CalculateCoreMass_Luminosity_Mx_Static(const DBL_VECTOR &p_GBParams) {
#define gbParams(x) p_GBParams[static_cast<int>(GBP::x)]    // for convenience and readability - undefined at end of function

    return PPOW((gbParams(B) / gbParams(D)), (1.0 / (gbParams(p) - gbParams(q))));

#undef gbParams
}


/*
 * Calculate First Giant Branch (FGB) Core mass - Luminosity relation parameter Lx
 *
 * Hurley et al. 2000, eq 37
 *
 *
 * double CalculateCoreMass_Luminosity_Lx_Static(const DBL_VECTOR &p_GBParams)
 *
 * @param   [IN]    p_GBParams                  Giant Branch Parameters
 * @return                                      Core mass - Luminosity relation parameter Lx
 */
double GiantBranch::CalculateCoreMass_Luminosity_Lx_Static(const DBL_VECTOR &p_GBParams) {
#define gbParams(x) p_GBParams[static_cast<int>(GBP::x)]    // for convenience and readability - undefined at end of function
    // since the mass used here is the mass at crossover (Mx), these
    // should give the same answer - but we'll take the minimum anyway
    return std::min((gbParams(B) * PPOW(gbParams(Mx), gbParams(q))), (gbParams(D) * PPOW(gbParams(Mx), gbParams(p))));

#undef gbParams
}


/*
 * Calculate Giant Branch (GB) parameters per Hurley et al. 2000
 *
 * Giant Branch Parameters depend on a star's mass, so this needs to be called at least each timestep
 *
 * Vectors are passed by reference here for performance - preference would be to pass const& and
 * pass modified value back by functional return, but this way is faster - and this function is
 * called many, many times.
 *
 * void CalculateGBParams(const double p_Mass, DBL_VECTOR &p_GBParams)
 *
 * @param   [IN]        p_Mass                  Mass in Msol
 * @param   [IN/OUT]    p_GBParams              Giant Branch Parameters - calculated here
 */
void GiantBranch::CalculateGBParams(const double p_Mass, DBL_VECTOR &p_GBParams) {
#define gbParams(x) p_GBParams[static_cast<int>(GBP::x)]    // for convenience and readability - undefined at end of function

    gbParams(AH)     = CalculateHRateConstant_Static(p_Mass);
    gbParams(AHHe)   = CalculateHHeRateConstant_Static();
    gbParams(AHe)    = CalculateHeRateConstant_Static();

    gbParams(B)      = CalculateCoreMass_Luminosity_B_Static(p_Mass);
    gbParams(D)      = CalculateCoreMass_Luminosity_D_Static(p_Mass, LogMetallicityXi(), m_MassCutoffs);

    gbParams(p)      = CalculateCoreMass_Luminosity_p_Static(p_Mass, m_MassCutoffs);
    gbParams(q)      = CalculateCoreMass_Luminosity_q_Static(p_Mass, m_MassCutoffs);

    gbParams(Mx)     = CalculateCoreMass_Luminosity_Mx_Static(p_GBParams);      // depends on B, D, p & q - recalculate if any of those are changed
    gbParams(Lx)     = CalculateCoreMass_Luminosity_Lx_Static(p_GBParams);      // JR: Added this - depends on B, D, p, q & Mx - recalculate if any of those are changed

    gbParams(McBAGB) = CalculateCoreMassAtBAGB(p_Mass);
    gbParams(McDU)   = CalculateCoreMassAt2ndDredgeUp_Static(gbParams(McBAGB));
    gbParams(McBGB)  = CalculateCoreMassAtBGB(p_Mass, p_GBParams);

    gbParams(McSN)   = CalculateCoreMassAtSupernova_Static(gbParams(McBAGB));   // JR: Added this

#undef gbParams
}


/*
 * Calculate Giant Branch (GB) parameters per Hurley et al. 2000
 *
 * Giant Branch Parameters depend on a star's mass, so this needs to be called at least each timestep
 *
 * Vectors are passed by reference here for performance - preference would be to pass const& and
 * pass modified value back by functional return, but this way is faster - and this function is
 * called many, many times.
 *
 *
 * This function exists to facilitate the calculation of gbParams in EAGB::ResolveEnvelopeLoss() for the
 * stellar type to which the star will evolve.  The calculations of some of the stellar attributes there
 * depend on new gbParams.  
 * JR: This really needs to be revisited one day - these calculations should really be performed after
 *     switching to the new stellar type, but other calculations are done (in the legacy code) before the 
 *     switch (see evolveOneTimestep() in star.cpp for EAGB stars in the legacy code).
 *
 *
 * void CalculateGBParams_Static(const double      p_Mass, 
 *                               const double      p_LogMetallicityXi, 
 *                               const DBL_VECTOR &p_MassCutoffs, 
 *                               const DBL_VECTOR &p_AnCoefficients, 
 *                               const DBL_VECTOR &p_BnCoefficients,* 
 *                                     DBL_VECTOR &p_GBParams)
 *
 * @param   [IN]        p_Mass                  Mass in Msol
 * @param   [IN]        p_LogMetallicityXi      log10(Metallicity / Zsol) - called xi in Hurley et al 2000
 * @param   [IN]        p_MassCutoffs           Mass cutoffs
 * @param   [IN]        p_AnCoefficients        a(n) coefficients
 * @param   [IN]        p_BnCoefficients        b(n) coefficients
 * @param   [IN/OUT]    p_GBParams              Giant Branch Parameters - calculated here
 */
void GiantBranch::CalculateGBParams_Static(const double      p_Mass, 
                                           const double      p_LogMetallicityXi, 
                                           const DBL_VECTOR &p_MassCutoffs, 
                                           const DBL_VECTOR &p_AnCoefficients, 
                                           const DBL_VECTOR &p_BnCoefficients, 
                                                 DBL_VECTOR &p_GBParams) {

#define gbParams(x) p_GBParams[static_cast<int>(GBP::x)]    // for convenience and readability - undefined at end of function

    gbParams(AH)     = CalculateHRateConstant_Static(p_Mass);
    gbParams(AHHe)   = CalculateHHeRateConstant_Static();
    gbParams(AHe)    = CalculateHeRateConstant_Static();

    gbParams(B)      = CalculateCoreMass_Luminosity_B_Static(p_Mass);
    gbParams(D)      = CalculateCoreMass_Luminosity_D_Static(p_Mass, p_LogMetallicityXi, p_MassCutoffs);

    gbParams(p)      = CalculateCoreMass_Luminosity_p_Static(p_Mass, p_MassCutoffs);
    gbParams(q)      = CalculateCoreMass_Luminosity_q_Static(p_Mass, p_MassCutoffs);

    gbParams(Mx)     = CalculateCoreMass_Luminosity_Mx_Static(p_GBParams);      // depends on B, D, p & q - recalculate if any of those are changed
    gbParams(Lx)     = CalculateCoreMass_Luminosity_Lx_Static(p_GBParams);      // JR: Added this - depends on B, D, p, q & Mx - recalculate if any of those are changed

    gbParams(McDU)   = CalculateCoreMassAt2ndDredgeUp_Static(gbParams(McBAGB));
    gbParams(McBAGB) = CalculateCoreMassAtBAGB_Static(p_Mass, p_BnCoefficients);
    gbParams(McBGB)  = CalculateCoreMassAtBGB_Static(p_Mass, p_MassCutoffs, p_AnCoefficients, p_GBParams);

    gbParams(McSN)   = CalculateCoreMassAtSupernova_Static(gbParams(McBAGB));   // JR: Added this

#undef gbParams
}


/*
 * Calculate the perturbation parameter mu
 *
 * Hurley et al. 2000, eqs 97 & 98
 *
 *
 * double CalculatePerturbationMu()
 *
 * @return                                      Perturbation parameter mu
 */
double GiantBranch::CalculatePerturbationMu() const {
    double kappa = -0.5;
    double L0    = 7.0E4;

    return ((m_Mass - m_CoreMass) / m_Mass) * (std::min(5.0, std::max(1.2, PPOW((m_Luminosity / L0), kappa))));
}


/*
 * Perturb Luminosity and Radius
 *
 * Perturbs Luminosity and Radius per Hurley et al. 2000, section 6.3
 * The attributes of the star are updated.
 *
 * Perturbation is disabled by default when DEBUG is enabled - except when
 * DEBUG_PERTURB is defined (see below).  The stellar class perturbation
 * functions are defined away if DEBUG is defined - so the generic Star
 * function is called (and does nothing). (So far FGB is the only class that
 * defines this function where it actually does anything)
 *
 * If DEBUG_PERTURB is defined then perturbation is not disabled while debbuging.
 * To enable perturbation while DEBUG is enabled, define DEBUG_PERTURB.
 *
 *
 * void PerturbLuminosityAndRadius()
 */
#if !defined(DEBUG) || defined(DEBUG_PERTURB)   // don't perturb if debugging and DEBUG_PERTURB not defined
void GiantBranch::PerturbLuminosityAndRadius() {

    if (utils::Compare(m_Mu, 1.0) < 0) {   // perturb only if mu < 1.0

        double Lc = CalculateRemnantLuminosity();
        double Rc = CalculateRemnantRadius();

        double s = CalculatePerturbationS(m_Mu, m_Mass);
        double r = CalculatePerturbationR(m_Mu, m_Mass, m_Radius, Rc);

        m_Luminosity = Lc * PPOW((m_Luminosity / Lc), s);        
        m_Radius     = Rc * PPOW((m_Radius / Rc), r);
    }
}
#else
void GiantBranch::PerturbLuminosityAndRadius() { }
#endif



///////////////////////////////////////////////////////////////////////////////////////
//                                                                                   //
//                              LUMINOSITY CALCULATIONS                              //
//                                                                                   //
///////////////////////////////////////////////////////////////////////////////////////


/*
 * Calculate luminosity at the Base of the Giant Branch
 *
 * Hurley et al. 2000, eq 10
 *
 *
 * double CalculateLuminosityAtPhaseBase_Static(const double p_Mass, const DBL_VECTOR &p_AnCoefficients)
 *
 * @param   [IN]    p_Mass                      Mass in Msol
 * @param   [IN]    p_AnCoefficients            a(n) coefficients
 * @return                                      Luminosity at the Base of the Giant Branch in Lsol
 *
 * p_AnCoefficients passed as parameter so function can be declared static
 */
double GiantBranch::CalculateLuminosityAtPhaseBase_Static(const double p_Mass, const DBL_VECTOR &p_AnCoefficients) {
#define a p_AnCoefficients  // for convenience and readability - undefined at end of function

    double top    = (a[27] * PPOW(p_Mass, a[31])) + (a[28] * PPOW(p_Mass, C_COEFF.at(2)));
    double bottom = a[29] + (a[30] * PPOW(p_Mass, C_COEFF.at(3))) + PPOW(p_Mass, a[32]);

    return top / bottom;

#undef a
}


/*
 * Calculate luminosity on the Zero Age Horizontal Branch
 * (for Low Mass stars)
 *
 * Hurley et al. 2000, eq 53
 *
 *
 * double CalculateLuminosityOnZAHB_Static(const double      p_Mass,
 *                                         const double      p_CoreMass,
 *                                         const double      p_Alpha1,
 *                                         const double      p_MHeF,
 *                                         const double      p_MFGB,
 *                                         const double      p_MinimumLuminosityOnPhase,
 *                                         const DBL_VECTOR &p_BnCoefficients)
 *
 * @param   [IN]    p_Mass                      Mass in Msol
 * @param   [IN]    p_CoreMass                  Core Mass in Msol
 * @param   [IN]    p_Alpha1                    alpha1 in Hurly et al. 2000 (just after eq 49)
 * @param   [IN]    p_MHeF                      Maximum initial mass for which helium ignites degenerately in a Helium Flash
 * @param   [IN]    p_MFGB                      Maximum initial mass for which helium ignites on the First Giant Branch
 * @param   [IN]    p_BnCoefficients            b(n) coefficients
 * @return                                      Luminosity on the Zero Age Horizontal Branch in Lsol
 *
 * p_Alpha1, p_MHeF, p_MFGB and p_BnCoefficients passed as parameters so function can be declared static
 */
double GiantBranch::CalculateLuminosityOnZAHB_Static(const double      p_Mass,
                                                     const double      p_CoreMass,
                                                     const double      p_Alpha1,
                                                     const double      p_MHeF,
                                                     const double      p_MFGB,
                                                     const double      p_MinimumLuminosityOnPhase,
                                                     const DBL_VECTOR &p_BnCoefficients) {
#define b p_BnCoefficients  // for convenience and readability - undefined at end of function

    double LZHe   = HeMS::CalculateLuminosityAtZAMS_Static(p_CoreMass);
    double LminHe = p_MinimumLuminosityOnPhase;

    double mu     = (p_Mass - p_CoreMass) / (p_MHeF - p_CoreMass);
    double alpha2 = (b[18] + LZHe - LminHe) / (LminHe - LZHe);

    double first  = (1.0 + b[20]) / (1.0 + (b[20] * PPOW(mu, 1.6479)));
    double second = (b[18] * PPOW(mu, b[19])) / (1.0 + alpha2 * exp(15.0 * (p_Mass - p_MHeF)));

    return LZHe + (first * second);

#undef b
}


/*
 * Calculate luminosity at Helium Ignition
 *
 * Hurley et al. 2000, eq 49
 *
 *
 * double CalculateLuminosityAtHeIgnition_Static(const double      p_Mass,
 *                                               const double      p_Alpha1,
 *                                               const double      p_MHeF,
 *                                               const DBL_VECTOR &p_BnCoefficients)
 *
 * @param   [IN]    p_Mass                      Mass in Msol
 * @param   [IN]    p_Alpha1                    alpha1 in Hurley et al. 2000 (just after eq 49)
 * @param   [IN]    p_MHeF                      Maximum initial mass for which helium ignites degenerately in a Helium Flash
 * @param   [IN]    p_BnCoefficients            b(n) coefficients
 * @return                                      Luminosity at Helium Ignition in Lsol
 *
 * p_Alpha1, p_MHeF and p_BnCoefficients passed as parameter so function can be declared static
 */
double GiantBranch::CalculateLuminosityAtHeIgnition_Static(const double      p_Mass,
                                                           const double      p_Alpha1,
                                                           const double      p_MHeF,
                                                           const DBL_VECTOR &p_BnCoefficients) {
#define b p_BnCoefficients  // for convenience and readability - undefined at end of function

    return (utils::Compare(p_Mass, p_MHeF) < 0)
            ? (b[9] * PPOW(p_Mass, b[10])) / (1.0 + (p_Alpha1 * exp(15.0 * (p_Mass - p_MHeF))))
            : (b[11] + (b[12] * PPOW(p_Mass, 3.8))) / (b[13] + (p_Mass * p_Mass));

#undef b
}


/*
 * Calculate luminosity of the remnant the star would become if it lost all of its
 * envelope immediately (i.e. M = Mc, coreMass)
 *
 * Hurley et al. 2000, just after eq 105
 *
 *
 * double CalculateRemnantLuminosity()
 *
 * @return                                      Luminosity of remnant core in Lsol
 */
double GiantBranch::CalculateRemnantLuminosity() const {
#define massCutoffs(x) m_MassCutoffs[static_cast<int>(MASS_CUTOFF::x)]  // for convenience and readability - undefined at end of function

    return (utils::Compare(m_Mass0, massCutoffs(MHeF)) < 0)
            ? HeMS::CalculateLuminosityAtZAMS_Static(m_CoreMass)
            : WhiteDwarfs::CalculateLuminosityOnPhase_Static(m_CoreMass, 0.0, m_Metallicity, WD_Baryon_Number.at(STELLAR_TYPE::HELIUM_WHITE_DWARF));

#undef massCutoffs
}


///////////////////////////////////////////////////////////////////////////////////////
//                                                                                   //
//                                RADIUS CALCULATIONS                                //
//                                                                                   //
///////////////////////////////////////////////////////////////////////////////////////


/*
 * Calculate radius on the Giant Branch
 *
 * Hurley et al. 2000, eq 46
 *
 *
 * double CalculateRadiusOnPhase_Static(const double p_Mass, const double p_Luminosity, const DBL_VECTOR &p_BnCoefficients)
 *
 * @param   [IN]    p_Mass                      Mass in Msol
 * @param   [IN]    p_Luminosity                Luminosity in Lsol
 * @param   [IN]    p_BnCoefficients            b(n) coefficients
 * @return                                      Radius on the First Giant Branch in Rsol
 *
 * p_BnCoefficients passed as parameter so function can be declared static
 */
double GiantBranch::CalculateRadiusOnPhase_Static(const double p_Mass, const double p_Luminosity, const DBL_VECTOR &p_BnCoefficients) {
#define b p_BnCoefficients  // for convenience and readability - undefined at end of function

    double A = std::min((b[4] * PPOW(p_Mass, -b[5])), (b[6] * PPOW(p_Mass, -b[7])));  // Hurley et al. 2000, just before eq 47

    return A * (PPOW(p_Luminosity, b[1]) + (b[2] * PPOW(p_Luminosity, b[3])));        // Hurley et al. 2000, eq 46

#undef b
}


/*
 * Calculate radius on the Zero Age Horizontal Branch
 *
 * Hurley et al. 2000, eq 54
 *
 *
 * double CalculateRadiusOnZAHB_Static(const double      p_Mass,
 *                                     const double      p_CoreMass,
 *                                     const double      p_Alpha1,
 *                                     const double      p_MHeF,
 *                                     const double      p_MFGB,
 *                                     const double      p_MinimumLuminosityOnPhase,
 *                                     const DBL_VECTOR &p_BnCoefficients)
 *
 * @param   [IN]    p_Mass                      Mass in Msol
 * @param   [IN]    p_CoreMass                  Core Mass in Msol
 * @param   [IN]    p_Alpha1                    alpha1 in Hurly et al. 2000 (just after eq 49)
 * @param   [IN]    p_MHeF                      Maximum initial mass for which helium ignites degenerately in a Helium Flash
 * @param   [IN]    p_MFGB                      Maximum initial mass for which helium ignites don the First Giant Branch
 * @param   [IN]    p_MinimumLuminosityOnPhase  Minimum luminosity on phase (only required for CHeB stars) - calculated once per star
 * @param   [IN]    p_BnCoefficients            b(n) coefficients
 * @return                                      Radius on the Zero Age Horizontal Branch in Rsol
 *
 * p_Alpha1, p_MHeF and p_BnCoefficients passed as parameters so function can be declared static
 */
double GiantBranch::CalculateRadiusOnZAHB_Static(const double      p_Mass,
                                                 const double      p_CoreMass,
                                                 const double      p_Alpha1,
                                                 const double      p_MHeF,
                                                 const double      p_MFGB,
                                                 const double      p_MinimumLuminosityOnPhase,
                                                 const DBL_VECTOR &p_BnCoefficients) {
#define b p_BnCoefficients  // for convenience and readability - undefined at end of function

    double RZHe  = HeMS::CalculateRadiusAtZAMS_Static(p_CoreMass);
    double LZAHB = CalculateLuminosityOnZAHB_Static(p_Mass, p_CoreMass, p_Alpha1, p_MHeF, p_MFGB, p_MinimumLuminosityOnPhase, p_BnCoefficients);
    double RGB   = GiantBranch::CalculateRadiusOnPhase_Static(p_Mass, LZAHB, p_BnCoefficients);

    double mu    = (p_Mass - p_CoreMass) / (p_MHeF - p_CoreMass);
    double f     = ((1.0 + b[21]) * PPOW(mu, b[22])) / (1.0 + b[21] * PPOW(mu, b[23]));

    return ((1.0 - f)) * RZHe + (f * RGB);

#undef b
}


/*
 * Calculate radius at Helium Ignition
 *
 * Hurley et al. 2000, eq 50
 *
 *
 * double CalculateRadiusAtHeIgnition(const double p_Mass)
 *
 * @param   [IN]    p_Mass                      Mass in Msol
 * @return                                      Radius at Helium Ignition in Rsol
 */
double GiantBranch::CalculateRadiusAtHeIgnition(const double p_Mass) const {
#define massCutoffs(x) m_MassCutoffs[static_cast<int>(MASS_CUTOFF::x)]  // for convenience and readability - undefined at end of function

    double RHeI = 0.0;                                                  // Radius at Helium Ignition

    double LHeI      = CalculateLuminosityAtHeIgnition_Static(p_Mass, m_Alpha1, massCutoffs(MHeF), m_BnCoefficients);
    double RmHe      = CHeB::CalculateMinimumRadiusOnPhase_Static(p_Mass, m_CoreMass, m_Alpha1, massCutoffs(MHeF), massCutoffs(MFGB), m_MinimumLuminosityOnPhase, m_BnCoefficients);
    double RGB_LHeI  = CalculateRadiusOnPhase(p_Mass, LHeI);

    if (utils::Compare(p_Mass, massCutoffs(MFGB)) <= 0) {
        RHeI = RGB_LHeI;
    }
    else if (utils::Compare(p_Mass, std::max(massCutoffs(MFGB), 12.0)) >= 0) {
        double RAGB_LHeI = EAGB::CalculateRadiusOnPhase_Static(p_Mass, LHeI, massCutoffs(MHeF), m_BnCoefficients);
        RHeI             = std::min(RmHe, RAGB_LHeI);                        // Hurley et al. 2000, eq 55
    }
    else {
        double mu = log10(p_Mass / 12.0) / log10(massCutoffs(MFGB) / 12.0);
        RHeI      = RmHe * PPOW((RGB_LHeI / RmHe), mu);
    }

    return RHeI;

#undef massCutoffs
}


/*
 * Calculate radius of the remnant the star would become if it lost all of its
 * envelope immediately (i.e. M = Mc, coreMass)
 *
 * Hurley et al. 2000, just after eq 105
 *
 *
 * double CalculateRemnantRadius()
 *
 * @return                                      Radius of remnant core in Rsol
 */
double GiantBranch::CalculateRemnantRadius() const {
#define massCutoffs(x) m_MassCutoffs[static_cast<int>(MASS_CUTOFF::x)]  // for convenience and readability - undefined at end of function

    return (utils::Compare(m_Mass0, massCutoffs(MHeF)) < 0)
            ? HeMS::CalculateRadiusAtZAMS_Static(m_CoreMass)
            : WhiteDwarfs::CalculateRadiusOnPhase_Static(m_CoreMass);

#undef massCutoffs
}


/*
 * Calculate the radial extent of the star's convective envelope (if it has one)
 *
 * Hurley et al. 2000, sec. 2.3, particularly subsec. 2.3.1, eqs 36-40
 *
 * (Technically not a radius calculation I suppose, but "radial extent" is close enough to put it with the radius calculations...)
 *
 *
 * double CalculateRadialExtentConvectiveEnvelope()
 *
 * @return                                      Radial extent of the star's convective envelope in Rsol
 */
double GiantBranch::CalculateRadialExtentConvectiveEnvelope() const{

	BaseStar clone = *this;                         // clone this star so can manipulate without changes persisiting
	clone.ResolveEnvelopeLoss(true);                // update clone's attributes after envelope is lost

    return m_Radius - clone.Radius();
}


///////////////////////////////////////////////////////////////////////////////////////
//                                                                                   //
//                                 MASS CALCULATIONS                                 //
//                                                                                   //
///////////////////////////////////////////////////////////////////////////////////////


/*
 * Calculate core mass at the Base of the Asymptotic Giant Branch
 *
 * Hurley et al. 2000, eq 66
 *
 *
 * double CalculateCoreMassAtBAGB(const double p_Mass)
 *
 * @param   [IN]    p_Mass                      Mass in Msol
 * @return                                      Core mass at the Base of the Asymptotic Giant Branch in Msol
 */
double GiantBranch::CalculateCoreMassAtBAGB(const double p_Mass) const {
#define b m_BnCoefficients  // for convenience and readability - undefined at end of function

    return std::sqrt(std::sqrt((b[36] * PPOW(p_Mass, b[37])) + b[38]));   // sqrt() is much faster than PPOW()

#undef b
}


/*
 * Calculate core mass at the Base of the Asymptotic Giant Branch
 *
 * Hurley et al. 2000, eq 66
 *
 * Static version required by CalculateGBParams_Static()
 * 
 *
 * double CalculateCoreMassAtBAGB_Static(const double p_Mass, const DBL_VECTOR &p_BnCoefficients)
 *
 * @param   [IN]    p_Mass                      Mass in Msol
 * @param   [IN]    p_BnCoefficients            b(n) coefficients
 * @return                                      Core mass at the Base of the Asymptotic Giant Branch in Msol
 */
double GiantBranch::CalculateCoreMassAtBAGB_Static(const double p_Mass, const DBL_VECTOR &p_BnCoefficients) {
#define b p_BnCoefficients  // for convenience and readability - undefined at end of function

    return std::sqrt(std::sqrt((b[36] * PPOW(p_Mass, b[37])) + b[38]));   // sqrt() is much faster than PPOW()

#undef b
}


/*
 * Calculate core mass at the Base of the Giant Branch
 *
 * Hurley et al. 2000, eq 44
 *
 * For large enough M, we have McBGB ~ 0.098*Mass**(1.35)
 *
 *
 * double CalculateCoreMassAtBGB(const double p_Mass, const DBL_VECTOR &p_GBParams)
 *
 * @param   [IN]    p_Mass                      Mass in Msol
 * @param   [IN]    p_GBParams                  Giant Branch parameters
 * @return                                      Core mass at the Base of the Giant Branch in Msol
 */
double GiantBranch::CalculateCoreMassAtBGB(const double p_Mass, const DBL_VECTOR &p_GBParams) {
#define gbParams(x) p_GBParams[static_cast<int>(GBP::x)]                // for convenience and readability - undefined at end of function
#define massCutoffs(x) m_MassCutoffs[static_cast<int>(MASS_CUTOFF::x)]  // for convenience and readability - undefined at end of function

    double luminosity = GiantBranch::CalculateLuminosityAtPhaseBase_Static(massCutoffs(MHeF), m_AnCoefficients);
    double Mc_MHeF    = BaseStar::CalculateCoreMassGivenLuminosity_Static(luminosity, p_GBParams);
    double c          = (Mc_MHeF * Mc_MHeF * Mc_MHeF * Mc_MHeF) - (MC_L_C1 * PPOW(massCutoffs(MHeF), MC_L_C2));  // pow() is slow - use multiplication

    return std::min((0.95 * gbParams(McBAGB)), std::sqrt(std::sqrt(c + (MC_L_C1 * PPOW(p_Mass, MC_L_C2)))));               // sqrt is much faster than PPOW()

#undef massCutoffs
#undef gbParams
}


/*
 * Calculate core mass at the Base of the Giant Branch
 *
 * Hurley et al. 2000, eq 44
 *
 * For large enough M, we have McBGB ~ 0.098*Mass**(1.35)
 *
 * Static version required by CalculateGBParams_Static()
 *
 *
 * double CalculateCoreMassAtBGB_Static(const double p_Mass, const DBL_VECTOR &p_MassCutoffs, const DBL_VECTOR &p_AnCoefficients, const DBL_VECTOR &p_GBParams)
 *
 * @param   [IN]    p_Mass                      Mass in Msol
 * @param   [IN]    p_MassCutoffs               Mass cutoffs
 * @param   [IN]    p_AnCoefficients            a(n) coefficients
 * @param   [IN]    p_GBParams                  Giant Branch parameters
 * @return                                      Core mass at the Base of the Giant Branch in Msol
 */
double GiantBranch::CalculateCoreMassAtBGB_Static(const double      p_Mass, 
                                                  const DBL_VECTOR &p_MassCutoffs, 
                                                  const DBL_VECTOR &p_AnCoefficients, 
                                                  const DBL_VECTOR &p_GBParams) {
#define gbParams(x) p_GBParams[static_cast<int>(GBP::x)]                // for convenience and readability - undefined at end of function
#define massCutoffs(x) p_MassCutoffs[static_cast<int>(MASS_CUTOFF::x)]  // for convenience and readability - undefined at end of function

    double luminosity = GiantBranch::CalculateLuminosityAtPhaseBase_Static(massCutoffs(MHeF), p_AnCoefficients);
    double Mc_MHeF    = BaseStar::CalculateCoreMassGivenLuminosity_Static(luminosity, p_GBParams);
    double c          = (Mc_MHeF * Mc_MHeF * Mc_MHeF * Mc_MHeF) - (MC_L_C1 * PPOW(massCutoffs(MHeF), MC_L_C2));  // pow() is slow - use multiplication

    return std::min((0.95 * gbParams(McBAGB)), std::sqrt(std::sqrt(c + (MC_L_C1 * PPOW(p_Mass, MC_L_C2)))));               // sqrt is much faster than PPOW()

#undef massCutoffs
#undef gbParams
}


/*
 * Calculate the core mass at which the Asymptotic Giant Branch phase is terminated in a SN/loss of envelope
 *
 * Hurley et al. 2000, eq 75 -- but note we use MECS rather than MCH
 *
 *
 * double CalculateCoreMassAtSupernova_Static(const double p_McBAGB)
 *
 * @param   [IN]    p_McBAGB                    Core mass at the Base of the Asymptotic Giant Branch in Msol
 * @return                                      Maximum core mass before supernova on the Asymptotic Giant Branch
 */
double GiantBranch::CalculateCoreMassAtSupernova_Static(const double p_McBAGB) {
    return std::max(MECS, (0.773 * p_McBAGB) - 0.35);
}


/*
 * Calculate core mass at Helium Ignition
 *
 * Hurley et al. 2000, eq 37 for low mass stars (coreMass - Luminosity relation)
 *
 * For M >= X use Hurley et al. 2000, eq 44, replacing Mc(LBGB(MHeF)) with Mc(LHeI(MHeF))
 * (see end of section 5.3 for this note)
 *
 *
 * double CalculateCoreMassAtHeIgnition(const double p_Mass)
 *
 * @param   [IN]    p_Mass                      Mass in Msol
 * @return                                      Core mass at Helium Ignition in Msol
 */
double GiantBranch::CalculateCoreMassAtHeIgnition(const double p_Mass) const {
#define massCutoffs(x) m_MassCutoffs[static_cast<int>(MASS_CUTOFF::x)]  // for convenience and readability - undefined at end of function

    double coreMass;

    if (utils::Compare(p_Mass, massCutoffs(MHeF)) < 0) {
        double luminosity = CalculateLuminosityAtHeIgnition_Static(p_Mass, m_Alpha1, massCutoffs(MHeF), m_BnCoefficients);

        coreMass          = BaseStar::CalculateCoreMassGivenLuminosity_Static(luminosity, m_GBParams);
    }
    else {
        double luminosity_MHeF = CalculateLuminosityAtHeIgnition_Static(massCutoffs(MHeF), m_Alpha1, massCutoffs(MHeF), m_BnCoefficients);
        double Mc_MHeF         = BaseStar::CalculateCoreMassGivenLuminosity_Static(luminosity_MHeF, m_GBParams);
        double McBAGB          = CalculateCoreMassAtBAGB(p_Mass);
        double c               = (Mc_MHeF * Mc_MHeF * Mc_MHeF * Mc_MHeF) - (MC_L_C1 * PPOW(massCutoffs(MHeF), MC_L_C2)); // pow() is slow - use multiplication

        coreMass               = std::min((0.95 * McBAGB), std::sqrt(std::sqrt(c + (MC_L_C1 * PPOW(p_Mass, MC_L_C2)))));           // sqrt() is much faster than PPOW()
    }

    return coreMass;

#undef massCutoffs
}


/*
 * Calculate the mass of the core during second dredge up
 *
 * Hurley et al. 2000, eq 69 (not numbered in the paper, but between eqs 68 & 70)
 *
 *
 * double CalculateCoreMassAt2ndDredgeUp(const double p_McBAGB)
 *
 * @param       [IN]    p_McBAGB                Core mass at the Base of the Asymptotic Giant Branch
 * @return                                      Core Mass at second dredge up (McDU)
 */
double GiantBranch::CalculateCoreMassAt2ndDredgeUp_Static(const double p_McBAGB) {
    return utils::Compare(p_McBAGB, 0.8) >= 0 ? ((0.44 * p_McBAGB) + 0.448) : p_McBAGB;
}


/*
 * Calculate the dominant mass loss mechanism and associated rate for the star
 * at the current evolutionary phase.
 *
 * According to Hurley et al. 2000
 *
 * double CalculateMassLossRateHurley()
 *
 * @return                                      Mass loss rate in Msol per year
 */
double GiantBranch::CalculateMassLossRateHurley() {
    double rateNJ = CalculateMassLossRateNieuwenhuijzenDeJager();
    double rateKR = CalculateMassLossRateKudritzkiReimers();
    double rateWR = CalculateMassLossRateWolfRayet(m_Mu);
    double dominantRate;
    m_DominantMassLossRate = MASS_LOSS_TYPE::GB;
    if (utils::Compare(rateNJ, rateKR) > 0) {
        dominantRate = rateNJ;
    } else {
        dominantRate = rateKR;
    }
    if (utils::Compare(rateWR, dominantRate) > 0) {
        dominantRate = rateWR;
        m_DominantMassLossRate = MASS_LOSS_TYPE::WR;
    }

    return dominantRate;
}


/*
 * Determines if mass transfer is unstable according to the critical mass ratio.
 *
 * See e.g de Mink et al. 2013, Claeys et al. 2014, and Ge et al. 2010, 2015, 2020 for discussions.
 *
 * Assumes this star is the donor; relevant accretor details are passed as parameters.
 * Critical mass ratio is defined as qCrit = mAccretor/mDonor.
 *
 * double GiantBranch::CalculateCriticalMassRatioClaeys14(const bool p_AccretorIsDegenerate) 
 *
 * @param   [IN]    p_AccretorIsDegenerate      Boolean indicating if accretor in degenerate (true = degenerate)
 * @return                                      Critical mass ratio for unstable MT 
 */
double GiantBranch::CalculateCriticalMassRatioClaeys14(const bool p_AccretorIsDegenerate) const {

    double qCrit;
                                                                                                                            
    if (p_AccretorIsDegenerate) {                                                                                           // Degenerate accretor
        qCrit = OPTIONS->MassTransferCriticalMassRatioGiantDegenerateAccretor();
    }
    else {                                                                                                                  // Non-degenerate accretor 
        qCrit = OPTIONS->MassTransferCriticalMassRatioGiantNonDegenerateAccretor();
        if (qCrit == -1) {                                                                                                  // Default value of -1 recalculates qCrit with the following function 
            double coreMassRatio = m_HeCoreMass/m_Mass;
            double x = BaseStar::CalculateGBRadiusXExponent();                                                              // x from Hurley et al 2000, Eq. 47 - Depends on composition
            qCrit = 2.13/( 1.67 - x + 2*(coreMassRatio*coreMassRatio*coreMassRatio*coreMassRatio*coreMassRatio));           // Claeys+ 2014, Table 2
        }
    }

    return qCrit;
}


/*
 * Determines if mass transfer is unstable according to the critical mass ratio.
 *
 * See Hurley et al. 2002 sect. 2.6.1.
 *
 * Assumes this star is the donor.
 * Critical mass ratio is defined as qCrit = mAccretor/mDonor.
 *
 * double GiantBranch::CalculateCriticalMassRatioHurleyHjellmingWebbink() 
 *
 * @return                                      Critical mass ratio for unstable MT 
 */
double GiantBranch::CalculateCriticalMassRatioHurleyHjellmingWebbink() const {
    
    double qCrit = 0.362 + 1.0 / (3.0 * (1.0 - CoreMass() / Mass())); // Defined as mDonor/mAccretor in Hurley et al. 2002, equation found after eq. 57 (no label)
    
    return 1.0 / qCrit;
}


/*
 * Calculate the Adiabatic Exponent (for convective-envelope giant-like stars)
 *
 *
 * double CalculateZetaConvectiveEnvelopeGiant(ZETA_PRESCRIPTION p_ZetaPrescription) const
 *
 * @param   [IN]    p_ZetaPrescription          Prescription for computing ZetaStar
 * @return                                      Adiabatic exponent
 */
double GiantBranch::CalculateZetaConvectiveEnvelopeGiant(ZETA_PRESCRIPTION p_ZetaPrescription) {
    
    double zeta = 0.0;                                            // default value

    switch (p_ZetaPrescription) {                                 // which prescription?
        case ZETA_PRESCRIPTION::SOBERMAN:                         // SOBERMAN: Soberman, Phinney, and van den Heuvel, 1997, eq 61
            zeta = CalculateZetaAdiabaticSPH(m_CoreMass);
            break;
            
        case ZETA_PRESCRIPTION::HURLEY:                          // HURLEY: Hurley, Tout, and Pols, 2002, eq 56
            zeta = CalculateZetaAdiabaticHurley2002(m_CoreMass);
            break;
            
        case ZETA_PRESCRIPTION::ARBITRARY:                       // ARBITRARY: user program options thermal zeta value
            zeta = OPTIONS->ZetaAdiabaticArbitrary();
            break;
            
        default:                                                    // unknown common envelope prescription - shouldn't happen
            m_Error = ERROR::UNKNOWN_ZETA_PRESCRIPTION;          // set error value
            SHOW_ERROR(m_Error);                                    // warn that an error occurred
    }
    
    return zeta;
}



/*
 * Calculate the mass-radius response exponent Zeta
 *
 * Hurley et al. 2000, eqs 97 & 98
 *
 *
 * double CalculateZetaConstantsByEnvelope(ZETA_PRESCRIPTION p_ZetaPrescription)
 *
 * @param   [IN]    p_ZetaPrescription          Prescription for computing ZetaStar
 * @return                                      mass-radius response exponent Zeta
 */
double GiantBranch::CalculateZetaConstantsByEnvelope(ZETA_PRESCRIPTION p_ZetaPrescription) {
    
    double zeta = 0.0;                                              // default value
    
    // Use ZetaRadiativeEnvelopeGiant() for radiative envelope giant-like stars, CalculateZetaAdiabatic for convective-envelope giants
    switch (DetermineEnvelopeType()) {                           // which envelope?
        case ENVELOPE::RADIATIVE:
            zeta = OPTIONS->ZetaRadiativeEnvelopeGiant();
            break;
            
        case ENVELOPE::CONVECTIVE:
            zeta = CalculateZetaConvectiveEnvelopeGiant(p_ZetaPrescription);
            break;
            
        default:                                                    // shouldn't happen
            m_Error = ERROR::INVALID_TYPE_ZETA_CALCULATION;         // set error value
            SHOW_ERROR(m_Error);                                    // warn that an error occurred
    }
    
    return zeta;
}


/*
 * Approximates the mass of the outer convective envelope.
 *
 * This is needed for the Hirai & Mandel (2022) two-stage CE formalism.
 * Follows the fits of Picker, Hirai, Mandel (2023).
 *
 *
 * double GiantBranch::CalculateConvectiveEnvelopeMass()
 *
 * @return                                      Mass of the outer convective envelope
 */
double GiantBranch::CalculateConvectiveEnvelopeMass() const {
    
    double log10Z = log10 (m_Metallicity);
    HG clone = *this;                                                                                                       // Create an HG star clone to query its core mass just after TAMS
    double log10Ltams = log10 (clone.Luminosity());
    double Mcorefinal = CalculateCoreMassAtBAGB(m_Mass);
    double Mconvmax = m_Mass - 1.1 * Mcorefinal;
    double b1 = 14.4 * log10Z * log10Z + 57.4 * log10Z + 95.7;
    double a2 = -16.9 * log10Z * log10Z - 81.9 * log10Z - 47.9;
    double b2 = 184.0 * log10Z * log10Z + 872.2 * log10Z + 370.0;
    double c2 = -660.1 * log10Z * log10Z - 3482.0 * log10Z + 1489.0;
    double Tnorm = a2 * log10Ltams * log10Ltams + b2 * log10Ltams + c2;
    double convectiveEnvelopeMass = Mconvmax / (1+exp(b1*(m_Temperature*TSOL-Tnorm)/Tnorm));
    convectiveEnvelopeMass = std::max(std::min(convectiveEnvelopeMass, (m_Mass - m_CoreMass)), 0.0);                        // Ensure that convective envelope mass is limited to [0, envelope mass]
    
    return convectiveEnvelopeMass;
}


///////////////////////////////////////////////////////////////////////////////////////
//                                                                                   //
//                            LIFETIME / AGE CALCULATIONS                            //
//                                                                                   //
///////////////////////////////////////////////////////////////////////////////////////


/*
 * Calculate the time to Helium ignition tHeI
 *
 * Hurley et al. 2000, eq 43
 *
 *
 * double CalculateLifetimeToHeIgnition(const double p_Mass, const double p_Tinf1_FGB, const double p_Tinf2_FGB)
 *
 *
 * @param   [IN]    p_Mass                      Mass in Msol
 * @param   [IN]    p_Tinf1_FGB                 tinf1_FGB (Timescales[TIMESCALE::tinf1_FGB]) - First Giant Branch tinf1
 * @param   [IN]    p_Tinf2_FGB                 tinf2_FGB (Timescales[TIMESCALE::tinf2_FGB]) - First Giant Branch tinf2
 * @return                                      Lifetime to He ignition (tHeI)
 */
double GiantBranch::CalculateLifetimeToHeIgnition(const double p_Mass, const double p_Tinf1_FGB, const double p_Tinf2_FGB) {
#define gbParams(x) m_GBParams[static_cast<int>(GBP::x)]                // for convenience and readability - undefined at end of function
#define massCutoffs(x) m_MassCutoffs[static_cast<int>(MASS_CUTOFF::x)]  // for convenience and readability - undefined at end of function

    double LHeI = CalculateLuminosityAtHeIgnition_Static(p_Mass, m_Alpha1, massCutoffs(MHeF), m_BnCoefficients);
    double p1   = gbParams(p) - 1.0;
    double q1   = gbParams(q) - 1.0;

    return utils::Compare(LHeI, gbParams(Lx)) <= 0
            ? p_Tinf1_FGB - (1.0 / (p1 * gbParams(AH) * gbParams(D))) * PPOW((gbParams(D) / LHeI), (p1 / gbParams(p)))
            : p_Tinf2_FGB - (1.0 / (q1 * gbParams(AH) * gbParams(B))) * PPOW((gbParams(B) / LHeI), (q1 / gbParams(q)));

#undef massCutoffs
#undef gbParams
}


///////////////////////////////////////////////////////////////////////////////////////
//                                                                                   //
//                              SUPERNOVA CALCULATIONS                               //
//                                                                                   //
///////////////////////////////////////////////////////////////////////////////////////


/*
 * Calculate remnant type given COCoreMass
 *
 * Muller et al. 2016 as presented in appendix B of Vigna-Gomez et al. 2018 (arXiv:1805.07974)
 *
 *
 * STELLAR_TYPE CalculateRemnantTypeByMuller2016(const double p_COCoreMass)
 *
 * @param   [IN]    p_COCoreMass                COCoreMass in Msol
 * @return                                      Remnant type (stellar type)
 */
STELLAR_TYPE GiantBranch::CalculateRemnantTypeByMuller2016(const double p_COCoreMass) {

    STELLAR_TYPE stellarType;

         if (utils::Compare(p_COCoreMass, 3.6 ) < 0) { stellarType = STELLAR_TYPE::NEUTRON_STAR; }
    else if (utils::Compare(p_COCoreMass, 4.05) < 0) { stellarType = STELLAR_TYPE::BLACK_HOLE; }
    else if (utils::Compare(p_COCoreMass, 4.6 ) < 0) { stellarType = STELLAR_TYPE::NEUTRON_STAR; }
    else if (utils::Compare(p_COCoreMass, 5.7 ) < 0) { stellarType = STELLAR_TYPE::BLACK_HOLE; }
    else if (utils::Compare(p_COCoreMass, 6.0 ) < 0) { stellarType = STELLAR_TYPE::NEUTRON_STAR; }
    else                                             { stellarType = STELLAR_TYPE::BLACK_HOLE; }

    return stellarType;
}


/*
 * Calculate remnant type given COCoreMass according to the Schneider et al. 2020 prescription (arxiv:2008.08599)
 *
 * Note that Schneider only prescribes remnant masses for the simple cases of single episode
 * Mass Transfer, so some of the double episode cases here are a bit uncertain, and may
 * need to be refined at a later date.
 *
 * STELLAR_TYPE CalculateRemnantTypeBySchneider2020(const double p_COCoreMass)
 *
 * @param   [IN]    p_COCoreMass                COCoreMass in Msol
 * @param   [IN]    useSchneiderAlt             Whether to use the Schneider alt prescription 
 * @return                                      Remnant mass in Msol
 */
double GiantBranch::CalculateRemnantMassBySchneider2020(const double p_COCoreMass, const bool p_useSchneiderAlt) {

    double logRemnantMass;
    STYPE_VECTOR mtHist = MassTransferDonorHistory();
    MT_CASE schneiderMassTransferCase = MT_CASE::OTHER;

    // Determine which Schneider case prescription should be used. 
    if (mtHist.size() == 0) {                                                                                           // No history of MT - effectively single star
        schneiderMassTransferCase = MT_CASE::NONE;
    }
    else { // (mtHist.size() > 0)                                                                                       // Star was MT donor at least once

        STELLAR_TYPE mostRecentDonorType = mtHist[mtHist.size()-1];

        if (utils::IsOneOf(mostRecentDonorType, { STELLAR_TYPE::MS_LTE_07, 
                                                  STELLAR_TYPE::MS_GT_07 })) {                                          // CASE A Mass Transfer - from MS
            schneiderMassTransferCase = MT_CASE::A;
        }
        else if (utils::IsOneOf(mostRecentDonorType, { STELLAR_TYPE::HERTZSPRUNG_GAP, 
                                                       STELLAR_TYPE::FIRST_GIANT_BRANCH, 
                                                       STELLAR_TYPE::CORE_HELIUM_BURNING })) {                          // CASE B Mass Transfer - from HG, FGB, or CHeB 
            schneiderMassTransferCase = MT_CASE::B;
        }
        else if (utils::IsOneOf(mostRecentDonorType, { STELLAR_TYPE::EARLY_ASYMPTOTIC_GIANT_BRANCH,            
                                                       STELLAR_TYPE::THERMALLY_PULSING_ASYMPTOTIC_GIANT_BRANCH, })) {   // CASE C Mass Transfer - from EAGB or TPAGB 
            schneiderMassTransferCase = MT_CASE::C;
        }
    }

    // Apply the appropriate remnant mass prescription for the chosen MT case
    switch (schneiderMassTransferCase) {                                                                                // Which MT Case prescription to use

        case MT_CASE::NONE:                                                                                             // No history of MT

            if (!p_useSchneiderAlt) {                                                                                   // Use standard or alternative remnant mass prescription for effectively single stars?
                     // standard prescription
                     if (utils::Compare(p_COCoreMass, 6.357)  < 0) { logRemnantMass = log10(0.03357*p_COCoreMass + 1.31780); }
                else if (utils::Compare(p_COCoreMass, 7.311)  < 0) { logRemnantMass = -0.02466*p_COCoreMass + 1.28070; }
                else if (utils::Compare(p_COCoreMass, 12.925) < 0) { logRemnantMass = log10(0.03357*p_COCoreMass + 1.31780); }
                else                                               { logRemnantMass = 0.01940*p_COCoreMass + 0.98462; }
            }
            else {  
                     // alternative prescription
                     if (utils::Compare(p_COCoreMass, 6.357)  < 0) { logRemnantMass = log10(0.04199*p_COCoreMass + 1.28128); }
                else if (utils::Compare(p_COCoreMass, 7.311)  < 0) { logRemnantMass = -0.02466*p_COCoreMass + 1.28070; }
                else if (utils::Compare(p_COCoreMass, 12.925) < 0) { logRemnantMass = log10( 0.04701*(p_COCoreMass*p_COCoreMass) - 0.91403*p_COCoreMass + 5.93380); }
                else                                               { logRemnantMass = 0.01940*p_COCoreMass + 0.98462; }
            }

            break;

        case MT_CASE::A:                                                                                                // Case A MT

                     if (utils::Compare(p_COCoreMass, 7.064)  < 0) { logRemnantMass = log10(0.02128*p_COCoreMass + 1.35349); }
                else if (utils::Compare(p_COCoreMass, 8.615)  < 0) { logRemnantMass = 0.03866*p_COCoreMass + 0.64417; }
                else if (utils::Compare(p_COCoreMass, 15.187) < 0) { logRemnantMass = log10(0.02128*p_COCoreMass + 1.35349); }
                else                                               { logRemnantMass = 0.02573*p_COCoreMass + 0.79027; }

            break;

        case MT_CASE::B:                                                                                                // Case B MT

                     if (utils::Compare(p_COCoreMass, 7.548)  < 0) { logRemnantMass = log10(0.01909*p_COCoreMass + 1.34529); }
                else if (utils::Compare(p_COCoreMass, 8.491)  < 0) { logRemnantMass = 0.03306*p_COCoreMass + 0.68978; }
                else if (utils::Compare(p_COCoreMass, 15.144) < 0) { logRemnantMass = log10(0.01909*p_COCoreMass + 1.34529); }
                else                                               { logRemnantMass = 0.02477*p_COCoreMass + 0.80614; }

            break;

        case MT_CASE::C:                                                                                                // Case C MT

                     if (utils::Compare(p_COCoreMass, 6.357)  < 0) { logRemnantMass = log10(0.03781*p_COCoreMass + 1.36363); }
                else if (utils::Compare(p_COCoreMass, 7.311)  < 0) { logRemnantMass = 0.05264*p_COCoreMass + 0.58531; }
                else if (utils::Compare(p_COCoreMass, 14.008) < 0) { logRemnantMass = log10(0.03781*p_COCoreMass + 1.36363); }
                else                                               { logRemnantMass = 0.01795*p_COCoreMass + 0.98797; }

            break;

        default:                                                                                                        // Probably MT_CASE::OTHER, i.e ultra-stripped

            SHOW_WARN(ERROR::AMBIGUOUS_REMNANT_MASS_PRESCRIPTION, "Using default, Mass_Remnant = 1.25");                // show warning 

            logRemnantMass = 0.096910013;                                                                               // gives MassRemnant = 1.25  
    }
    
    // Convert to linear value, and limit to the pre-SN He Core mass
    return std::min(PPOW(10.0, logRemnantMass), m_SupernovaDetails.HeCoreMassAtCOFormation);

}


/*
 * Calculate remnant mass given COCoreMass and HeCoreMass
 *
 * Mandel & Mueller, 2020
 *
 *
 * double CalculateRemnantMassByMullerMandel (const double p_COCoreMass, const double p_HeCoreMass)
 *
 * @param   [IN]    p_COCoreMass                COCoreMass in Msol
 * @param   [IN]    p_HeCoreMass                HeCoreMass in Msol
 * @return                                      Remnant mass in Msol
 */
double GiantBranch::CalculateRemnantMassByMullerMandel(const double p_COCoreMass, const double p_HeCoreMass) {

    double remnantMass       = 0.0;   
    double pBH               = 0.0;
    double pCompleteCollapse = 0.0;
    
    if (utils::Compare(p_COCoreMass, MULLERMANDEL_M1) < 0) {
	    pBH = 0.0;
    }
    else if (utils::Compare(p_COCoreMass, MULLERMANDEL_M3) < 0) {
    	pBH = 1.0 / (MULLERMANDEL_M3-MULLERMANDEL_M1) * (p_COCoreMass-MULLERMANDEL_M1);
    }
    else {
	    pBH=1.0;
    } 
 
    if (utils::Compare(RAND->Random(0, 1), pBH) < 0) {  // this is a BH
        if (utils::Compare(p_COCoreMass, MULLERMANDEL_M4) < 0)
		    pCompleteCollapse = 1.0 / (MULLERMANDEL_M4 - MULLERMANDEL_M1) * (p_COCoreMass - MULLERMANDEL_M1);
        else
		    pCompleteCollapse = 1.0;

	    if (utils::Compare(RAND->Random(0, 1), pCompleteCollapse) < 0) {
		    remnantMass = p_HeCoreMass;
        }
	    else {
		    while (remnantMass<MULLERMANDEL_MAXNS || remnantMass > p_HeCoreMass) {
			    remnantMass = MULLERMANDEL_MUBH * p_COCoreMass + RAND->RandomGaussian(MULLERMANDEL_SIGMABH);
		    }
	    }
    }
    else {                                              // this is an NS
	    if (utils::Compare(p_COCoreMass, MULLERMANDEL_M1) < 0) {
		    while (remnantMass < MULLERMANDEL_MINNS || remnantMass > MULLERMANDEL_MAXNS || remnantMass > p_HeCoreMass) {
			    remnantMass = MULLERMANDEL_MU1 + RAND->RandomGaussian(MULLERMANDEL_SIGMA1);
		    }
	    }
	    else if (utils::Compare(p_COCoreMass, MULLERMANDEL_M2) < 0) {
            while (remnantMass < MULLERMANDEL_MINNS || remnantMass > MULLERMANDEL_MAXNS || remnantMass > p_HeCoreMass) {
                remnantMass = MULLERMANDEL_MU2A + MULLERMANDEL_MU2B / (MULLERMANDEL_M2 - MULLERMANDEL_M1) * (p_COCoreMass - MULLERMANDEL_M1) + RAND->RandomGaussian(MULLERMANDEL_SIGMA2);
            }
        }
        else {
            while (remnantMass < MULLERMANDEL_MINNS || remnantMass > MULLERMANDEL_MAXNS || remnantMass > p_HeCoreMass) {
                remnantMass = MULLERMANDEL_MU3A + MULLERMANDEL_MU3B / (MULLERMANDEL_M3 - MULLERMANDEL_M2) * (p_COCoreMass - MULLERMANDEL_M2) + RAND->RandomGaussian(MULLERMANDEL_SIGMA3);
            }
        }
    }

    return remnantMass;
}


/*
 * Calculate remnant mass given Mass and COCoreMass per Muller et al. 2016 as presented in eq. B4 of Vigna-Gomez et al. 2018 (arXiv:1805.07974)
 *
 * double CalculateRemnantMassByMuller2016(const double p_Mass, const double p_COCoreMass)
 *
 * @param   [IN]    p_Mass                      Mass in Msol
 * @param   [IN]    p_COCoreMass                COCoreMass in Msol
 * @return                                      Remnant mass in Msol
 */
double GiantBranch::CalculateRemnantMassByMuller2016(const double p_Mass, const double p_COCoreMass) {
    double	remnantMass; 					                                                                        // Limit mass for a White Dwarf units Msun.

    if (utils::Compare(p_COCoreMass, 1.372) < 0) {
        // Not explicitly pointed out in Appendix B of Vigna-Gomez+2018 but assumed for continuity and simplicity
        // Muller+2016 didn't go as low as this in CO Core mass (see Figure A1 in that paper)
        remnantMass = 1.21;                         
    }
	else if (utils::Compare(p_COCoreMass, 1.49) < 0) { remnantMass = 1.21 - (0.4  * (p_COCoreMass - 1.372)); }
	else if (utils::Compare(p_COCoreMass, 1.65) < 0) { remnantMass = 1.16;                                   }
    else if (utils::Compare(p_COCoreMass, 2.4 ) < 0) { remnantMass = 1.32 + (0.3  * (p_COCoreMass - 1.65));  }
    else if (utils::Compare(p_COCoreMass, 3.2 ) < 0) { remnantMass = 1.42 + (0.7  * (p_COCoreMass - 2.4));   }
    else if (utils::Compare(p_COCoreMass, 3.6 ) < 0) { remnantMass = 1.32 + (0.25 * (p_COCoreMass - 3.2));   }
    else if (utils::Compare(p_COCoreMass, 4.05) < 0) { remnantMass = p_Mass * NEUTRINO_LOSS_FALLBACK_FACTOR; }      // Going to be a Black Hole
    else if (utils::Compare(p_COCoreMass, 4.6 ) < 0) { remnantMass = 1.5;                                    }
    else if (utils::Compare(p_COCoreMass, 5.7 ) < 0) { remnantMass = p_Mass * NEUTRINO_LOSS_FALLBACK_FACTOR; }      // Going to be a Black Hole
    else if (utils::Compare(p_COCoreMass, 6.0 ) < 0) { remnantMass = 1.64 - (0.2  * (p_COCoreMass - 5.7));   }
    else                                             { remnantMass = p_Mass * NEUTRINO_LOSS_FALLBACK_FACTOR; }      // Going to be a Black Hole

    return remnantMass;
}


/*
 * Calculate the baryonic mass of the remnant
 *
 * Fryer et al. 2012, eq 12
 *
 *
 * double CalculateBaryonicRemnantMass(const double p_ProtoMass, double p_FallbackMass)
 *
 * @param   [IN]    p_ProtoMass                 Mass of proto compact object in Msol
 * @param   [IN]    p_FallbackMass              Mass falling back onto proto compact object Mfb = fb*(MpreSN - Mproto)
 * @return                                      Baryonic mass of the remnant in Msol
 */
double GiantBranch::CalculateBaryonicRemnantMass(const double p_ProtoMass, double p_FallbackMass) {
    return p_ProtoMass + p_FallbackMass; //Mfb = fb*(MpreSN - Mproto);
}


/*
 * Calculate the gravitational mass of the remnant
 *
 * Fryer et al. 2012, eqs 13 & 14
 *
 *
 * double CalculateGravitationalRemnantMass(const double p_BaryonicRemnantMass)
 *
 * @param   [IN]    p_BaryonicRemnantMass       Baryonic remnant mass in Msol
 * @return                                      Gravitational mass of the remnant in Msol
 */
double GiantBranch::CalculateGravitationalRemnantMass(const double p_BaryonicRemnantMass) {

    ERROR  error = ERROR::NONE;

    double root;

    // decide whether to calculate GravitationalRemnantMass from Fryer+2012, Eq.13 for Neutron Star or Black Hole 
    // then calculate GravitationalRemnantMass 
    
    if (utils::Compare(p_BaryonicRemnantMass, m_BaryonicMassOfMaximumNeutronStarMass) < 0) {
        std::tie(error, root) = utils::SolveQuadratic(0.075, 1.0, -p_BaryonicRemnantMass);                 // Neutron Star
        if (error == ERROR::NO_REAL_ROOTS) { 
            SHOW_WARN(error, "No real roots for quadratic: using 0.0");                                    // show warning
            root = 0.0;                                                                                    // should be returned as 0.0, but set it anyway
        }
    } 
    else {                                                                                                 // Black hole
        root = BH::CalculateNeutrinoMassLoss_Static(p_BaryonicRemnantMass);                                // Convert to gravitational mass due to neutrino mass loss
    }

    return root;
}


/*
 * Calculate the mass falling back onto the proto compact object
 *
 * Fryer et al. 2012, eq 11
 *
 *
 * double CalculateFallbackMass(const double p_PreSNMass, const double p_ProtoMass, const double p_Fallback)
 *
 * @param   [IN]    p_PreSNMass                 Pre supernova stellar mass in Msol
 * @param   [IN]    p_ProtoMass                 Pre supernova Carbon Oxygen (CO) core mass in Msol
 * @param   [IN]    p_Fallback                  Fraction of mass falling back onto proto object
 * @return                                      Mass falling back onto proto object
 */
double GiantBranch::CalculateFallbackMass(const double p_PreSNMass, const double p_ProtoMass, const double p_Fallback) {
    return p_Fallback * (p_PreSNMass - p_ProtoMass);
}


/*
 * Calculate the core mass of the proto compact object using the rapid prescription
 *
 * Fryer et al. 2012, eq 15 (based on Woosley et al. 2002)
 *
 * Sets Mproto = 1.0 Msol regardless of progenitor
 *
 *
 * double CalculateProtoCoreMassRapid()
 *
 * @return                                      Mass of Fe/Ni proto core in Msol (always 1.0)
 */
double GiantBranch::CalculateProtoCoreMassRapid() {
    return 1.0;
}


/*
 * Calculate the fraction of mass falling back onto the proto compact object using the rapid prescription
 *
 * Fryer et al. 2012, eq 15 & 16
 *
 *
 * double CalculateFallbackFractionRapid(const double p_PreSNMass, const double p_ProtoMass, const double p_COCoreMass)
 *
 * @param   [IN]    p_PreSNMass                 Pre supernova stellar mass in Msol
 * @param   [IN]    p_ProtoMass                 Fe/Ni proto compact object mass in Msol
 * @param   [IN]    p_COCoreMass                Pre supernova Carbon Oxygen (CO) core mass in Msol
 * @return                                      Fraction of mass falling back onto proto object
 */
double GiantBranch::CalculateFallbackFractionRapid(const double p_PreSNMass, const double p_ProtoMass, const double p_COCoreMass) {

    double fb;

    double spread = p_PreSNMass - p_ProtoMass;

    if (utils::Compare(p_COCoreMass, 2.5) < 0) {
        fb = 0.2 / spread;
    }
    else if (utils::Compare(p_COCoreMass, 6.0) < 0) {
        fb = ((0.286 * p_COCoreMass) - 0.514) / spread;
    }
    else if (utils::Compare(p_COCoreMass, 7.0) < 0) {
        fb = 1.0;
    }
    else if (utils::Compare(p_COCoreMass, 11.0) < 0) {
        double a1 = 0.25 - (1.275 / spread);
        double b1 = (-11.0 * a1) + 1.0;
        fb        = (a1 * p_COCoreMass) + b1;
    }
    else {
        fb = 1.0;
    }

    return std::max(0.0, std::min(1.0, fb));
}


/*
 * Calculate the mass of the proto core
 *
 * Fryer et al. 2012, eq 18
 *
 *
 * double CalculateProtoCoreMassDelayed(const double p_COCoreMass)
 *
 * @param   [IN]    p_COCoreMass                Pre supernova Carbon Oxygen (CO) core mass in Msol
 * @return                                      Mass of the Fe/Ni proto core in Msol
 */
double GiantBranch::CalculateProtoCoreMassDelayed(const double p_COCoreMass) {

    double protoMass;

         if (utils::Compare(p_COCoreMass,  3.5) < 0) { protoMass = 1.2; }
    else if (utils::Compare(p_COCoreMass,  6.0) < 0) { protoMass = 1.3; }
    else if (utils::Compare(p_COCoreMass, 11.0) < 0) { protoMass = 1.4; }
    else                                             { protoMass = 1.6; }

    return protoMass;
}


/*
 * Calculate the fraction of mass falling back onto the proto compact object using the delayed prescription
 *
 * Fryer et al. 2012, eq 19
 *
 *
 * double CalculateFallbackFractionDelayed(const double p_PreSNMass, const double p_ProtoMass, const double p_COCoreMass)
 *
 * @param   [IN]    p_PreSNMass                 Pre supernova stellar mass in Msol
 * @param   [IN]    p_ProtoMass                 Fe/Ni proto compact object mass in Msol
 * @param   [IN]    p_COCoreMass                Pre supernova Carbon Oxygen (CO) core mass in Msol
 * @return                                      Fraction of mass falling back onto proto object
 */
double GiantBranch::CalculateFallbackFractionDelayed(const double p_PreSNMass, const double p_ProtoMass, const double p_COCoreMass) {

    double fb;

    double spread = p_PreSNMass - p_ProtoMass;

    if (utils::Compare(p_COCoreMass, 2.5) < 0) {
        fb = 0.2 / spread;
    }
    else if (utils::Compare(p_COCoreMass, 3.5) < 0) {
        fb = ((0.5 * p_COCoreMass) - 1.05) / spread;
    }
    else if (utils::Compare(p_COCoreMass, 11.0) < 0) {
        double a2 = 0.133 - (0.093 / spread);
        double b2 = (-11.0 * a2) + 1.0;
        fb        = (a2 * p_COCoreMass) + b2;
    }
    else {
        fb = 1.0;
    }

    return std::max(0.0, std::min(1.0, fb));
}


/*
 * Calculate the remnant mass using one of the Fryer SN Engines
 *
 * Ref?  Fryer et al. 2012?
 *
 *
 * std::tuple<double, double> CalculateRemnantMassByFryer2012(const double p_Mass, const double p_COCoreMass)
 *
 * @param   [IN]    p_Mass                      Pre supernova mass in Msol
 * @param   [IN]    p_COCoreMass                Pre supernova Carbon Oxygen (CO) core mass in Msol
 * @return                                      Tuple containing Remnant mass in Msol and updated fraction of mass falling back onto compact object
 */
std::tuple<double, double> GiantBranch::CalculateRemnantMassByFryer2012(const double p_Mass, const double p_COCoreMass) {

    double mProto;
    double fallbackMass;
    double baryonicRemnantMass;

    double fallbackFraction         = 0.0;
    double gravitationalRemnantMass = 0.0;

    switch (OPTIONS->FryerSupernovaEngine()) {                                                                                     // which SN_ENGINE?

        case SN_ENGINE::DELAYED:                                                                            // DELAYED

            mProto           = CalculateProtoCoreMassDelayed(p_COCoreMass);
            fallbackFraction = CalculateFallbackFractionDelayed(p_Mass, mProto, p_COCoreMass);
            fallbackMass     = CalculateFallbackMass(p_Mass, mProto, fallbackFraction);

            baryonicRemnantMass      = CalculateBaryonicRemnantMass(mProto, fallbackMass);
            gravitationalRemnantMass = CalculateGravitationalRemnantMass(baryonicRemnantMass);
            break;

        case SN_ENGINE::RAPID:                                                                              // RAPID

            mProto           = CalculateProtoCoreMassRapid();
            fallbackFraction = CalculateFallbackFractionRapid(p_Mass, mProto, p_COCoreMass);
            fallbackMass     = CalculateFallbackMass(p_Mass, mProto, fallbackFraction);

            baryonicRemnantMass      = CalculateBaryonicRemnantMass(mProto, fallbackMass);
            gravitationalRemnantMass = CalculateGravitationalRemnantMass(baryonicRemnantMass);
            break;

        default:                                                                                            // unknown SN_ENGINE
            SHOW_WARN(ERROR::UNKNOWN_SN_ENGINE, "Using defaults");                                          // show warning
    }

    return std::make_tuple(gravitationalRemnantMass, fallbackFraction);
}


/*
 * Calculate the remnant mass using the new Fryer prescription from 2022
 *
 * Fryer et al. 2022 eq. 5
 *
 *
 * std::tuple<double, double> CalculateRemnantMassByFryer2022(const double p_Mass, const double p_COCoreMass)
 *
 * @param   [IN]    p_Mass                      Pre supernova mass in Msol
 * @param   [IN]    p_COCoreMass                Pre supernova Carbon Oxygen (CO) core mass in Msol
 * @return                                      Tuple containing Remnant mass in Msol and updated fraction of mass falling back onto compact object
 */
std::tuple<double, double> GiantBranch::CalculateRemnantMassByFryer2022(const double p_Mass, const double p_COCoreMass) {


    double mProto;
    double fallbackMass;
    double baryonicRemnantMass;

    double fallbackFraction         = 0.0;
    double gravitationalRemnantMass = 0.0;

    baryonicRemnantMass  = 1.2 + 0.05 * OPTIONS->Fryer22fmix() + 0.01 * pow( (p_COCoreMass/OPTIONS->Fryer22fmix()), 2.0) + exp( OPTIONS->Fryer22fmix() * (p_COCoreMass - OPTIONS->Fryer22Mcrit()) ) ;  // equation 5. 
    baryonicRemnantMass  = std::min(baryonicRemnantMass, p_Mass);// check that baryonicRemnantMass doesn't exceed the total mass

    // Now the proto mass, which is only used for the calculation of kicks, will still be calculated using the DELAYED/RAPID prescriptions from Fryer 2012
    switch (OPTIONS->FryerSupernovaEngine()) {                                                                                     // which SN_ENGINE?

        case SN_ENGINE::DELAYED:  
        mProto           = CalculateProtoCoreMassDelayed(p_COCoreMass);

        fallbackMass        = std::max(0.0, baryonicRemnantMass - mProto);                                      // fallbackMass larger than 0
        fallbackFraction    = fallbackMass/(p_Mass - mProto);                                                   //
        fallbackFraction    = std::max(0.0, std::min(1.0, fallbackFraction));                                   // make sure the fb fraction lies between 0-1
        gravitationalRemnantMass = CalculateGravitationalRemnantMass(baryonicRemnantMass);
        break;

        case SN_ENGINE::RAPID:  
        mProto           = CalculateProtoCoreMassRapid();

        fallbackMass        = std::max(0.0, baryonicRemnantMass - mProto);                                      // fallbackMass larger than 0
        fallbackFraction    = fallbackMass/(p_Mass - mProto);                                                   //
        fallbackFraction    = std::max(0.0, std::min(1.0, fallbackFraction));                                   // make sure the fb fraction lies between 0-1
        gravitationalRemnantMass = CalculateGravitationalRemnantMass(baryonicRemnantMass);
        break;

        default:                                                                                            // unknown SN_ENGINE
        SHOW_WARN(ERROR::UNKNOWN_SN_ENGINE, "Using defaults");                                          // show warning
    }
                                   
    return std::make_tuple(gravitationalRemnantMass, fallbackFraction);
}



/*
 * Calculate fallback using linear interpolation
 *
 * Belczynski et al. 2002
 * Description?
 *
 *
 * double CalculateFallbackByBelczynski2002(const double p_COCoreMass)
 *
 * @param   [IN]    p_COCoreMass                Pre supernova Carbon Oxygen (CO) core mass in Msol
 * @return                                      Fraction of mass falling back onto compact object
 */
double GiantBranch::CalculateFallbackByBelczynski2002(const double p_COCoreMass) {
    return utils::Compare(p_COCoreMass, 5.0) <= 0 ? 0.0 : ((utils::Compare(p_COCoreMass, 7.6) < 0) ? (p_COCoreMass - 5.0) / 2.6 : 1.0);
}


/*
 * Calculate remnant mass
 *
 * Formula used by Hurley code not given in Hurley et al 2000 but in Belczynski et al. 2002
 *
 *
 * double CalculateRemnantMassByBelczynski2002(const double p_Mass, const double p_COCoreMass, const double p_FallbackFraction)
 *
 * @param   [IN]    p_COCoreMass                Pre supernova Carbon Oxygen (CO) core mass in Msol
 * @param   [IN]    p_FallbackFraction          Fraction of mass falling back onto compact object
 * @return                                      Remnant mass in Msol
 */
double GiantBranch::CalculateRemnantMassByBelczynski2002(const double p_Mass, const double p_COCoreMass, const double p_FallbackFraction) {
    double McFeNi = (utils::Compare(p_COCoreMass, 2.5) < 0) ? (0.161767 * p_COCoreMass) + 1.067055 : (0.314154 * p_COCoreMass) + 0.686088; // Iron core mass
    return McFeNi + (p_FallbackFraction * (p_Mass - McFeNi));
}








/*
 * Driver function for Core Collapse Supernovas
 *
 * This function determines which prescription is used for the core collapse SN (via program options)
 *
 * The function calls prescription functions that update the following parameters:
 *      Mass, stellarType, drawnKickMagnitude, kickMagnitude
 *
 * At the end of this function we set the following parameters which are (so far) independent of the
 * ccSN prescriptions (but do depend on the parameters above):
 *      Luminosity, Radius, Temperature, supernova events: current = SN, past = CCSN
 *
 *
 * STELLAR_TYPE ResolveCoreCollapseSN()
 *
 * @return                                      The stellar type to which the star should evolve
 */
STELLAR_TYPE GiantBranch::ResolveCoreCollapseSN() {

    STELLAR_TYPE stellarType = m_StellarType;
    double mass = m_Mass;                                                                                   // initial mass

    switch (OPTIONS->RemnantMassPrescription()) {                                                           // which prescription?

        case REMNANT_MASS_PRESCRIPTION::HURLEY2000:                                                         // Hurley 2000

            m_SupernovaDetails.fallbackFraction = 0.0;                                                      // Not defined
            m_Mass                              = NS::CalculateRemnantMass_Static(m_COCoreMass);
            break;

        case REMNANT_MASS_PRESCRIPTION::BELCZYNSKI2002:                                                     // Belczynski 2002

            m_SupernovaDetails.fallbackFraction = CalculateFallbackByBelczynski2002(m_CoreMass);
            m_Mass                              = CalculateRemnantMassByBelczynski2002(m_Mass, m_CoreMass, m_SupernovaDetails.fallbackFraction);
            break;

        case REMNANT_MASS_PRESCRIPTION::FRYER2012:                                                          // Fryer 2012

            std::tie(m_Mass, m_SupernovaDetails.fallbackFraction) = CalculateRemnantMassByFryer2012(m_Mass, m_COCoreMass);
            break;


        case REMNANT_MASS_PRESCRIPTION::FRYER2022:                                                          // Fryer 2022

            std::tie(m_Mass, m_SupernovaDetails.fallbackFraction) = CalculateRemnantMassByFryer2022(m_Mass, m_COCoreMass);
            break;

        case REMNANT_MASS_PRESCRIPTION::MULLER2016:                                                         // Muller 2016

            m_Mass = CalculateRemnantMassByMuller2016(m_Mass, m_COCoreMass);
            m_SupernovaDetails.fallbackFraction = 0.0;                                                      // No subsequent kick adjustment by fallback fraction needed
            break;

        case REMNANT_MASS_PRESCRIPTION::MULLERMANDEL:                                                       // Mandel & Mueller, 2020

            m_Mass = CalculateRemnantMassByMullerMandel(m_COCoreMass, m_HeCoreMass);
            m_SupernovaDetails.fallbackFraction = 0.0;                                                      // No subsequent kick adjustment by fallback fraction needed
            break;

        case REMNANT_MASS_PRESCRIPTION::SCHNEIDER2020:                                                      // Schneider 2020

            m_Mass = CalculateRemnantMassBySchneider2020(m_COCoreMass);
            m_SupernovaDetails.fallbackFraction = 0.0;                                                      // TODO: sort out fallback - I think it should be 0
            break;

        case REMNANT_MASS_PRESCRIPTION::SCHNEIDER2020ALT:                                                   // Schneider 2020, alternative

            m_Mass = CalculateRemnantMassBySchneider2020Alt(m_COCoreMass);
            m_SupernovaDetails.fallbackFraction = 0.0;                                                      // TODO: sort out fallback - I think it should be 0
            break;

        default:                                                                                            // unknown prescription

            m_Mass                              = 0.0;
            m_SupernovaDetails.fallbackFraction = 0.0;

            m_Error = ERROR::UNKNOWN_REMNANT_MASS_PRESCRIPTION;                                             // set error number
            SHOW_ERROR(ERROR::UNKNOWN_REMNANT_MASS_PRESCRIPTION, "Using default");                          // show error
    }
    
    // Set the stellar type to which the star should evolve (either use prescription or MAXIMUM_NS_MSS)
    if (OPTIONS->RemnantMassPrescription() == REMNANT_MASS_PRESCRIPTION::MULLER2016) {
        stellarType = CalculateRemnantTypeByMuller2016(m_COCoreMass);
    }
    else if (OPTIONS->RemnantMassPrescription() == REMNANT_MASS_PRESCRIPTION::MULLERMANDEL) {
        if (utils::Compare(m_Mass, MULLERMANDEL_MAXNS ) > 0)
            stellarType = STELLAR_TYPE::BLACK_HOLE;
        else
            stellarType = STELLAR_TYPE::NEUTRON_STAR;
    }
    else if (OPTIONS->RemnantMassPrescription() == REMNANT_MASS_PRESCRIPTION::HURLEY2000) {
        stellarType = (utils::Compare(m_Mass, 1.8 ) > 0) ? STELLAR_TYPE::BLACK_HOLE : STELLAR_TYPE::NEUTRON_STAR; //Hurley+ 2000, Eq. (92)
    }
    else if (utils::Compare(m_Mass, OPTIONS->MaximumNeutronStarMass()) > 0) {
        std::tie(m_Luminosity, m_Radius, m_Temperature) = BH::CalculateCoreCollapseSNParams_Static(m_Mass);
        stellarType = STELLAR_TYPE::BLACK_HOLE;
    }
    else {
        std::tie(m_Luminosity, m_Radius, m_Temperature) = NS::CalculateCoreCollapseSNParams_Static(m_Mass);
        stellarType = STELLAR_TYPE::NEUTRON_STAR;
    }

    if (utils::Compare(mass,m_CoreMass) == 0 && utils::Compare(m_HeCoreMass, m_COCoreMass) == 0) {          // entire star is CO core, so this is a USSN
        SetSNCurrentEvent(SN_EVENT::USSN);                                                                  // flag ultra-stripped SN happening now
        SetSNPastEvent(SN_EVENT::USSN);                                                                     // ... and will be a past event
    }

    SetSNCurrentEvent(SN_EVENT::CCSN);                                                                      // flag core-collapse SN happening now
    SetSNPastEvent(SN_EVENT::CCSN);                                                                         // ... and will be a past event

    return stellarType;
}


/*
 * Resolve Electron capture Supernova
 *
 * Calculate the mass of the remnant and set remnant type - always a Neutron Star
 * Updates attributes of star; sets SN flags
 *
 *
 * Short hand wavy story. The core ignites ONeMg and collapses through electron
 * capture (e.g., Nomoto 1984 for thorough discussion and a summary in Nomoto 1987).
 * The explosion is likely accompanied by a low natal kick
 *
 *
 * STELLAR_TYPE ResolveElectronCaptureSN()
 *
 * @return                                      Stellar type of remnant (always STELLAR_TYPE::NEUTRON_STAR)
 */
STELLAR_TYPE GiantBranch::ResolveElectronCaptureSN() {

    if (!m_MassTransferDonorHistory.empty() || (OPTIONS->AllowNonStrippedECSN())) {         // If progenitor has never been a MT donor, is it allowed to ECSN?
                                                                                            // - yes
        m_Mass       = MECS_REM;                                                            // defined in constants.h
        m_CoreMass   = m_Mass;
        m_HeCoreMass = m_Mass;
        m_COCoreMass = m_Mass;
        m_Mass0      = m_Mass;
    
        SetSNCurrentEvent(SN_EVENT::ECSN);                                                  // electron capture SN happening now
        SetSNPastEvent(SN_EVENT::ECSN);                                                     // ... and will be a past event
    
        return STELLAR_TYPE::NEUTRON_STAR;

    }
    else {                                                                                  // -no, treat as ONeWD 
        
        if(utils::Compare(m_COCoreMass,MCH) > 0){
            SHOW_WARN(ERROR::WHITE_DWARF_TOO_MASSIVE, "Setting mass to Chandraskhar mass.");
        }
        m_Mass       = std::min(m_COCoreMass,MCH);                                          // no WD masses above Chandrasekhar mass
        m_CoreMass   = m_Mass;
        m_HeCoreMass = m_Mass;
        m_COCoreMass = m_Mass;
        m_Mass0      = m_Mass;
        m_Radius     = WhiteDwarfs::CalculateRadiusOnPhase_Static(m_Mass);                  // radius is defined equivalently for all WDs
        m_Luminosity = ONeWD::CalculateLuminosityOnPhase_Static(m_Mass, m_Time, m_Metallicity); //Need to get the luminosity for ONeWD specifically
    
        return STELLAR_TYPE::OXYGEN_NEON_WHITE_DWARF;

    }	    
}


/*
 * Resolve Type IIa Supernova
 * 
 * This is a possibly made up SN type which would look like a Type Ia + H (see Hurley)
 * Zero attributes - leaves a Massless remnant
 *
 *
 * STELLAR_TYPE ResolveTypeIIaSN()
 *
 * @return                                      Stellar type of remnant (always STELLAR_TYPE::MASSLESS_REMNANT)
 */
STELLAR_TYPE GiantBranch::ResolveTypeIIaSN() {

    m_Mass              = 0.0;
    m_Radius            = 0.0;
    m_Luminosity        = 0.0;
    m_Temperature       = 0.0;

    m_SupernovaDetails.drawnKickMagnitude = 0.0;
    m_SupernovaDetails.kickMagnitude      = 0.0;

    return STELLAR_TYPE::MASSLESS_REMNANT;
}


/*
 * Resolve Pair-Instability Supernova
 *
 * Calculate the mass of the remnant and set remnant type according to mass
 * Updates attributes of star; sets SN events
 *
 *
 * Short handwavy story.  The core is hot and massive enough that there is a significant
 * amount of high-energetic gamma rays which can create an electron-positron pair.
 * When a significant amounts of pairs are created the photons taken away
 * reduce the radiative pressure. The core contracts becomes hotter creating
 * more pairs. This runaway process will end in a SN that explodes the entire core without
 * leaving a remnant.
 *
 *
 * STELLAR_TYPE ResolvePairInstabilitySN()
 *
 * @return                                      Stellar type of remnant
 */
STELLAR_TYPE GiantBranch::ResolvePairInstabilitySN() {

    m_Luminosity  = 0.0;
    m_Radius      = 0.0;
    m_Temperature = 0.0;

    m_SupernovaDetails.drawnKickMagnitude = 0.0;
    m_SupernovaDetails.kickMagnitude      = 0.0;
    m_SupernovaDetails.fallbackFraction   = 0.0;

    SetSNCurrentEvent(SN_EVENT::PISN);                                                                  // pair instability SN happening now
    SetSNPastEvent(SN_EVENT::PISN);                                                                     // ... and will be a past event

    return STELLAR_TYPE::MASSLESS_REMNANT;
}


/*
 * Resolve Pulsational Pair-Instability Supernova
 *
 * Calculate the mass of the remnant and set remnant type according to mass
 * Updates attributes of star; sets SN events
 *
 *
 * STELLAR_TYPE ResolvePulsationalPairInstabilitySN()
 *
 * @return                                      Stellar type of remnant
 */
STELLAR_TYPE GiantBranch::ResolvePulsationalPairInstabilitySN() {

    STELLAR_TYPE stellarType = m_StellarType;

    double baryonicMass;
    switch (OPTIONS->PulsationalPairInstabilityPrescription()) {                                        // which prescription?

        case PPI_PRESCRIPTION::COMPAS:                                                                  // Woosley 2017 https://arxiv.org/abs/1608.08939
            baryonicMass = m_HeCoreMass;                                                                // strip off the hydrogen envelope if any was left (factor of 0.9 applied in BH::CalculateNeutrinoMassLoss_Static)
            m_Mass = BH::CalculateNeutrinoMassLoss_Static(baryonicMass);                                // convert to gravitational mass due to neutrino mass loss

            break;

        case PPI_PRESCRIPTION::STARTRACK:                                                               // Belczynski et al. 2016 https://arxiv.org/abs/1607.03116
            baryonicMass = std::min(m_HeCoreMass, STARTRACK_PPISN_HE_CORE_MASS);  // strip off the hydrogen envelope if any was left (factor of 0.9 applied in BH::CalculateNeutrinoMassLoss_Static), limit helium core mass to 45 Msun
            m_Mass = BH::CalculateNeutrinoMassLoss_Static(baryonicMass);                                // convert to gravitational mass due to neutrino mass loss

            break;

        case PPI_PRESCRIPTION::MARCHANT: {                                                              // Marchant et al. 2018 https://arxiv.org/abs/1810.13412

            // pow() is slow - use multiplication
            double HeCoreMass_2 = m_HeCoreMass * m_HeCoreMass;
            double HeCoreMass_3 = HeCoreMass_2 * m_HeCoreMass;
            double HeCoreMass_4 = HeCoreMass_2 * HeCoreMass_2;
            double HeCoreMass_5 = HeCoreMass_3 * HeCoreMass_2;
            double HeCoreMass_6 = HeCoreMass_3 * HeCoreMass_3;
            double HeCoreMass_7 = HeCoreMass_6 * m_HeCoreMass;

            double ratioOfRemnantToHeCoreMass = std::max(0.0, std::min(1.0, (-1.63057326E-08 * HeCoreMass_7) +
                                                                            ( 5.36316755E-06 * HeCoreMass_6) +
                                                                            (-7.52206933E-04 * HeCoreMass_5) +
                                                                            ( 5.83107626E-02 * HeCoreMass_4) +
                                                                            (-2.69801221E+00 * HeCoreMass_3) +
                                                                            ( 7.45060098E+01 * HeCoreMass_2) +
                                                                            (-1.13694590E+03 * m_HeCoreMass) +
                                                                              7.39643451E+03));

            baryonicMass = ratioOfRemnantToHeCoreMass * m_HeCoreMass;                                   // strip off the hydrogen envelope if any was left (factor of 0.9 applied in BH::CalculateNeutrinoMassLoss_Static)
            m_Mass = BH::CalculateNeutrinoMassLoss_Static(baryonicMass);                                // convert to gravitational mass due to neutrino mass loss

            } break;

        case PPI_PRESCRIPTION::FARMER: {                                                                // Farmer et al. 2019 http://dx.doi.org/10.3847/1538-4357/ab518b
            double totalMassPrePPISN = m_Mass;                                                          // save the total stellar mass 
                                                                                                        // three cases:
            if (m_COCoreMass < FARMER_PPISN_UPP_LIM_LIN_REGIME) {
                m_Mass = m_COCoreMass + 4.0;                                                            // a linear relation below CO core masses of 38 Msun
            }
            else if (m_COCoreMass < FARMER_PPISN_UPP_LIM_QUAD_REGIME) {                                 // a quadratic relation in CO core mass for 38 =< CO_core < 60
                const double a1 = -0.096;
                const double a2 = 8.564;
                const double a3 = -2.07;
                const double a4 = -152.97;
                m_Mass    = a1 * PPOW(m_COCoreMass, 2.0)  + a2 * m_COCoreMass + a3 * m_Log10Metallicity + a4;
            }
            else if (m_COCoreMass < FARMER_PPISN_UPP_LIM_INSTABILLITY) {                                // no remnant between 60 - 140 Msun
                m_Mass = 0.0;
            }
            else {                                                                                      // BH mass becomes CO-core mass above the PISN gap
                m_Mass = m_COCoreMass;
            }

            m_Mass = std::min(totalMassPrePPISN, m_Mass);                                               // check if remnant mass is bigger than total mass    

            } break;

        default:                                                                                        // unknown prescription
            SHOW_WARN(ERROR::UNKNOWN_PPI_PRESCRIPTION);                                                 // show warning
            m_Mass = m_HeCoreMass;                                                                      // strip off the hydrogen envelope if any was left -- factor of 0.9 applied later
    }

    if (utils::Compare(m_Mass, 0.0) <= 0) {                                                             // remnant mass <= 0?
        stellarType = ResolvePairInstabilitySN();                                                       // yes - PISN rather than PPISN
    }
    else {                                                                                              // no - PPISN
        SetSNCurrentEvent(SN_EVENT::PPISN);                                                             // pulsational pair instability SN happening now
        SetSNPastEvent(SN_EVENT::PPISN);                                                                // ... and will be a past event

        stellarType   = STELLAR_TYPE::BLACK_HOLE;                                                       // -> black hole
        
        m_Luminosity  = BH::CalculateLuminosityOnPhase_Static();                                        // black hole luminosity
        m_Radius      = BH::CalculateRadiusOnPhase_Static(m_Mass);                                      // Schwarzschild radius (not correct for rotating BH)
        m_Temperature = CalculateTemperatureOnPhase(m_Luminosity, m_Radius);
        m_SupernovaDetails.fallbackFraction = 1.0;                                                      // fraction of mass that falls back
    }

    return stellarType;
}


/*
 * The main supernova function
 *
 * This function determines the type of the supernova and calls the appropriate functions
 * to calculate attributes correctly, and to determine the type of remnant to which the
 * star should evolve.
 *
 *
 * STELLAR_TYPE ResolveSupernova()
 *
 * @return                                      Stellar type of remnant
 */
STELLAR_TYPE GiantBranch::ResolveSupernova() {

    STELLAR_TYPE stellarType = m_StellarType;

    if (IsSupernova()) {                                                                            // has gone supernova
        // squirrel away some attributes before they get changed...
        m_SupernovaDetails.totalMassAtCOFormation  = m_Mass;
        m_SupernovaDetails.HeCoreMassAtCOFormation = m_HeCoreMass;
        m_SupernovaDetails.COCoreMassAtCOFormation = m_COCoreMass;
        m_SupernovaDetails.coreMassAtCOFormation   = m_CoreMass;

        double snMass = CalculateInitialSupernovaMass();                                            // calculate SN initial mass
        
        SetSNHydrogenContent();                                                                     // ALEJANDRO - 04/05/2018 - Check if the SN is H-rich or H-poor. For now, classify it for all possible SNe and not only CCSN forming NS.

        if (                             OPTIONS->UsePulsationalPairInstability()              &&
            utils::Compare(m_HeCoreMass, OPTIONS->PulsationalPairInstabilityLowerLimit()) >= 0 &&
            utils::Compare(m_HeCoreMass, OPTIONS->PulsationalPairInstabilityUpperLimit()) <= 0) {   // Pulsational Pair Instability Supernova

            stellarType = ResolvePulsationalPairInstabilitySN();
        }
        else if (                        OPTIONS->UsePairInstabilitySupernovae()    &&
            utils::Compare(m_HeCoreMass, OPTIONS->PairInstabilityLowerLimit()) >= 0 &&
            utils::Compare(m_HeCoreMass, OPTIONS->PairInstabilityUpperLimit()) <= 0) {              // Pair Instability Supernova

            stellarType = ResolvePairInstabilitySN();
        }
        else if (utils::Compare(snMass, OPTIONS->MCBUR1()) < 0) {                                   // Type IIa Supernova - like a Type Ia + H (see Hurley)
            stellarType = ResolveTypeIIaSN();
        }
        else if (utils::Compare(snMass, MCBUR2) < 0) {                                              // Electron Capture Supernova
            stellarType = ResolveElectronCaptureSN();
        }
        else {                                                                                      // Core Collapse Supernova
            stellarType = ResolveCoreCollapseSN();
        }
            
    	CalculateSNKickMagnitude(m_Mass, m_SupernovaDetails.totalMassAtCOFormation - m_Mass, stellarType);
<<<<<<< HEAD
        if ( utils::IsOneOf(stellarType, { STELLAR_TYPE::NEUTRON_STAR })) {
            m_SupernovaDetails.rocketKickMagnitude = OPTIONS->RocketKickMagnitude();
=======
        if ( !utils::IsOneOf(stellarType, { STELLAR_TYPE::NEUTRON_STAR })) {
            m_SupernovaDetails.rocketKickMagnitude = 0;                                             // Only NSs can get rocket kicks
>>>>>>> 8c9572c1
        }

        // stash SN details for later printing to the SSE Supernova log
        // can't print it now because we may revert state (in Star::EvolveOneTimestep())
        // will be printed in Star::EvolveOneTimestep() after timestep is accepted (i.e. we don't revert state)
        // need to record the stellar type to which the star will switch if we don't revert state

        if (OPTIONS->EvolutionMode() == EVOLUTION_MODE::SSE) {                                      // only if SSE (BSE does its own SN printing)
            StashSupernovaDetails(stellarType);
        }
    }

    return stellarType;
}<|MERGE_RESOLUTION|>--- conflicted
+++ resolved
@@ -2057,13 +2057,8 @@
         }
             
     	CalculateSNKickMagnitude(m_Mass, m_SupernovaDetails.totalMassAtCOFormation - m_Mass, stellarType);
-<<<<<<< HEAD
-        if ( utils::IsOneOf(stellarType, { STELLAR_TYPE::NEUTRON_STAR })) {
-            m_SupernovaDetails.rocketKickMagnitude = OPTIONS->RocketKickMagnitude();
-=======
         if ( !utils::IsOneOf(stellarType, { STELLAR_TYPE::NEUTRON_STAR })) {
             m_SupernovaDetails.rocketKickMagnitude = 0;                                             // Only NSs can get rocket kicks
->>>>>>> 8c9572c1
         }
 
         // stash SN details for later printing to the SSE Supernova log
