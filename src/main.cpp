--- conflicted
+++ resolved
@@ -188,15 +188,9 @@
 
                             case _("METALLICITY")           : metallicity++;          gridHeaders.push_back(token); break;      // Metallicity
 
-<<<<<<< HEAD
-                            case _("KICK_MAGNITUDE_RANDOM"): kickMagnitudeRandom++;   gridHeaders.push_back(token); break;        // Kick magnitude random number
-
-                            case _("KICK_MAGNITUDE")       : kickMagnitude++;         gridHeaders.push_back(token); break;        // Kick magnitude
-=======
                             case _("KICK_MAGNITUDE_RANDOM") : kickMagnitudeRandom++;   gridHeaders.push_back(token); break;     // Kick magnitude random number
 
                             case _("KICK_MAGNITUDE")        : kickMagnitude++;         gridHeaders.push_back(token); break;     // Kick magnitude
->>>>>>> 5ba504a4
 
                             default                         : unknown++;                                                        // unknown - deal with this later
                         }
@@ -209,15 +203,9 @@
         }
     }
 
-<<<<<<< HEAD
-    if (mass != 1 || metallicity > 1 || kickMagnitude > 1 || kickMagnitudeRandom > 1 || unknown > 0) {                            // check we have all the headers we need, and in the right numbers, and no extraneous headers
-                                                                                                                                // we don't, but maybe this wasn't a header record
-        if (tokenCount > 1 || mass >= 1 || metallicity >= 1 || kickMagnitude >= 1 || kickMagnitudeRandom >= 1) {                  // more than 1 column, or we got some header strings, so should have been a header
-=======
     if (mass != 1 || metallicity > 1 || kickMagnitude > 1 || kickMagnitudeRandom > 1 || unknown > 0) {                          // check we have all the headers we need, and in the right numbers, and no extraneous headers
                                                                                                                                 // we don't, but maybe this wasn't a header record
         if (tokenCount > 1 || mass >= 1 || metallicity >= 1 || kickMagnitude >= 1 || kickMagnitudeRandom >= 1) {                // more than 1 column, or we got some header strings, so should have been a header
->>>>>>> 5ba504a4
             bool error = true;                                                                                                  // error
 
             if (mass < 1) SAY(ERR_MSG(ERROR::GRID_FILE_MISSING_HEADER) << ": Mass")                                             // no 'Mass'
@@ -226,15 +214,9 @@
             if (tokenCount > 1 && metallicity < 1) SAY(ERR_MSG(ERROR::GRID_FILE_MISSING_HEADER) << ": Metallicity")             // no 'Metallicity'
             else if (metallicity > 1) SAY(ERR_MSG(ERROR::GRID_FILE_DUPLICATE_HEADER) << ": Metallicity");                       // duplicate 'Metallicity'
 
-<<<<<<< HEAD
-            if (kickMagnitude > 1) SAY(ERR_MSG(ERROR::GRID_FILE_DUPLICATE_HEADER) << ": Kick_Magnitude");                         // duplicate 'Kick_Magnitude'
-
-            if (kickMagnitudeRandom > 1) SAY(ERR_MSG(ERROR::GRID_FILE_DUPLICATE_HEADER) << ": Kick_Magnitude_Random");            // duplicate 'Kick_Magnitude_Random'
-=======
             if (kickMagnitude > 1) SAY(ERR_MSG(ERROR::GRID_FILE_DUPLICATE_HEADER) << ": Kick_Magnitude");                       // duplicate 'Kick_Magnitude'
 
             if (kickMagnitudeRandom > 1) SAY(ERR_MSG(ERROR::GRID_FILE_DUPLICATE_HEADER) << ": Kick_Magnitude_Random");          // duplicate 'Kick_Magnitude_Random'
->>>>>>> 5ba504a4
 
             if (unknown > 0) SAY(ERR_MSG(ERROR::GRID_FILE_UNKNOWN_HEADER));                                                     // unknown header string
 
@@ -265,11 +247,7 @@
  * Plus boolean flags (see definition of KickParameters in typedefs.h):
  * 
  *     supplied{1,2}          - true if kick values were supplied in the grid file
-<<<<<<< HEAD
- *     useVelocityRandom{1,2} - true if the user supplied the kick magnitude magnitude random number
-=======
  *     useMagnitudeRandom{1,2} - true if the user supplied the kick magnitude random number
->>>>>>> 5ba504a4
  * 
  * Missing values are treated as zero (0.0) - a warning will be issued, and reading of the Grid file continues
  * (A value is considered missing only if there is a header for the column, but no data value in the column)
@@ -383,43 +361,26 @@
                             else gridValues.metallicity = value;                                                        // no - proceed
                             break;
 
-<<<<<<< HEAD
-                        case _("KICK_MAGNITUDE_RANDOM"):                                                                 // Kick magnitude random number
-=======
                         case _("KICK_MAGNITUDE_RANDOM"):                                                                // Kick magnitude random number
->>>>>>> 5ba504a4
                             if (value < 0.0 || value >= 1.0) {                                                          // in the range [0.0, 1.0)? 
                                 error = true;                                                                           // no - set error flag
                                 SAY(ERR_MSG(ERROR::GRID_FILE_INVALID_DATA) << " at line " << lineNo << ": " << token);  // show error
                             }
                             else {                                                                                      // yes - proceed
                                 gridValues.kickParameters.supplied          = true;                                     // kick parameters supplied
-<<<<<<< HEAD
-                                gridValues.kickParameters.velocityRandom    = value;                                    // Kick magnitude random number
-                                gridValues.kickParameters.useVelocityRandom = true;                                     // use this in preference to actual kick value
-                            }
-                            break;
-
-                        case _("KICK_MAGNITUDE"):                                                                        // Kick magnitude (magnitude only, so must be +ve - probably technically "speed" rather than "velocity")                        
-=======
                                 gridValues.kickParameters.magnitudeRandom    = value;                                   // Kick magnitude random number
                                 gridValues.kickParameters.useMagnitudeRandom = true;                                    // use this in preference to actual kick value
                             }
                             break;
 
                         case _("KICK_MAGNITUDE"):                                                                       // Kick magnitude (must be +ve)
->>>>>>> 5ba504a4
                             if (value < 0.0) {                                                                          // value < 0?
                                 error = true;                                                                           // yes - set error flag
                                 SAY(ERR_MSG(ERROR::GRID_FILE_NEGATIVE_DATA) << " at line " << lineNo << ": " << token); // show error
                             }
                             else {                                                                                      // no - proceed
                                 gridValues.kickParameters.supplied = true;                                              // kick parameters supplied
-<<<<<<< HEAD
-                                gridValues.kickParameters.velocity = value;                                             // Kick magnitude
-=======
                                 gridValues.kickParameters.magnitude = value;                                            // Kick magnitude
->>>>>>> 5ba504a4
                             }
                             break;
 
@@ -651,24 +612,14 @@
     int eccentricity        = 0;                                                                                                    // count 'Eccentricity" occurrences
     int period              = 0;                                                                                                    // count 'Period" occurrences
 
-<<<<<<< HEAD
-    int kickMagnitudeRandom1 = 0;                                                                                                    // count 'Kick_Magnitude_Random_1' occurrences
-    int kickMagnitude1       = 0;                                                                                                    // count 'Kick_Magnitude_1" occurrences
-=======
     int kickMagnitudeRandom1 = 0;                                                                                                   // count 'Kick_Magnitude_Random_1' occurrences
     int kickMagnitude1       = 0;                                                                                                   // count 'Kick_Magnitude_1" occurrences
->>>>>>> 5ba504a4
     int kickTheta1          = 0;                                                                                                    // count 'Kick_Theta_1" occurrences
     int kickPhi1            = 0;                                                                                                    // count 'Kick_Phi_1" occurrences
     int kickMeanAnomaly1    = 0;                                                                                                    // count 'Kick_Mean_Anomaly_1" occurrences
 
-<<<<<<< HEAD
-    int kickMagnitudeRandom2 = 0;                                                                                                    // count 'Kick_Magnitude_Random_1' occurrences
-    int kickMagnitude2       = 0;                                                                                                    // count 'Kick_Magnitude_2" occurrences
-=======
     int kickMagnitudeRandom2 = 0;                                                                                                   // count 'Kick_Magnitude_Random_1' occurrences
     int kickMagnitude2       = 0;                                                                                                   // count 'Kick_Magnitude_2" occurrences
->>>>>>> 5ba504a4
     int kickTheta2          = 0;                                                                                                    // count 'Kick_Theta_2" occurrences
     int kickPhi2            = 0;                                                                                                    // count 'Kick_Phi_2" occurrences
     int kickMeanAnomaly2    = 0;                                                                                                    // count 'Kick_Mean_Anomaly_2" occurrences
@@ -737,15 +688,9 @@
 
                         case _("PERIOD")                : period++;                 gridHeaders.push_back(token); break;            // Period
 
-<<<<<<< HEAD
-                        case _("KICK_MAGNITUDE_RANDOM_1"): kickMagnitudeRandom1++;    gridHeaders.push_back(token); break;            // Star 1 Kick magnitude random number
-
-                        case _("KICK_MAGNITUDE_1")       : kickMagnitude1++;          gridHeaders.push_back(token); break;            // Star 1 Kick magnitude
-=======
                         case _("KICK_MAGNITUDE_RANDOM_1"): kickMagnitudeRandom1++;    gridHeaders.push_back(token); break;          // Star 1 Kick magnitude random number
 
                         case _("KICK_MAGNITUDE_1")       : kickMagnitude1++;          gridHeaders.push_back(token); break;          // Star 1 Kick magnitude
->>>>>>> 5ba504a4
 
                         case _("KICK_THETA_1")          : kickTheta1++;             gridHeaders.push_back(token); break;            // Star 1 Kick theta
 
@@ -753,15 +698,9 @@
 
                         case _("KICK_MEAN_ANOMALY_1")   : kickMeanAnomaly1++;       gridHeaders.push_back(token); break;            // Star 1 Kick mean anomaly
 
-<<<<<<< HEAD
-                        case _("KICK_MAGNITUDE_RANDOM_2"): kickMagnitudeRandom2++;    gridHeaders.push_back(token); break;            // Star 2 Kick magnitude random number
-
-                        case _("KICK_MAGNITUDE_2")       : kickMagnitude2++;          gridHeaders.push_back(token); break;            // Star 2 Kick magnitude
-=======
                         case _("KICK_MAGNITUDE_RANDOM_2"): kickMagnitudeRandom2++;    gridHeaders.push_back(token); break;          // Star 2 Kick magnitude random number
 
                         case _("KICK_MAGNITUDE_2")       : kickMagnitude2++;          gridHeaders.push_back(token); break;          // Star 2 Kick magnitude
->>>>>>> 5ba504a4
 
                         case _("KICK_THETA_2")          : kickTheta2++;             gridHeaders.push_back(token); break;            // Star 2 Kick theta
 
@@ -819,11 +758,7 @@
                     else if (kickMeanAnomaly1 > 1) SAY(ERR_MSG(ERROR::GRID_FILE_DUPLICATE_HEADER) << ": Kick_Mean_Anomaly_1");      // duplicate 'Kick_Mean_Anomaly_1'
 
 
-<<<<<<< HEAD
-                    if (kickMagnitudeRandom2 < 1 && kickMagnitude2 < 1) {                                                             // neither 'Kick_Magnitude_Random_2' nor 'Kick_Magnitude_2'
-=======
                     if (kickMagnitudeRandom2 < 1 && kickMagnitude2 < 1) {                                                           // neither 'Kick_Magnitude_Random_2' nor 'Kick_Magnitude_2'
->>>>>>> 5ba504a4
                         SAY(ERR_MSG(ERROR::GRID_FILE_MISSING_HEADER) << ": One of {Kick_Magnitude_Random_2, Kick_Magnitude_2}");
                     }
                     else {
@@ -856,33 +791,19 @@
              (separation + period) >  0 &&                                                                                          // must have at least one of separation and period
               eccentricity         == 1);                                                                                           // must have exactly one eccentricity
 
-<<<<<<< HEAD
-    if ((kickMagnitudeRandom1 + kickMagnitude1 + kickTheta1 + kickPhi1 + kickMeanAnomaly1 +                                           // if any kick parameter is present
-=======
     if ((kickMagnitudeRandom1 + kickMagnitude1 + kickTheta1 + kickPhi1 + kickMeanAnomaly1 +                                         // if any kick parameter is present
->>>>>>> 5ba504a4
          kickMagnitudeRandom2 + kickMagnitude2 + kickTheta2 + kickPhi2 + kickMeanAnomaly2) > 0) {     
 
         error = error || !(
         
-<<<<<<< HEAD
-                kickMagnitudeRandom1 <= 1 && kickMagnitude1 <= 1 &&                                                                   // must have at most one each of kickMagnitudeRandom1 and kickMagnitude1
-               (kickMagnitudeRandom1 + kickMagnitude1)      >  0 &&                                                                   // must have at least one of kickMagnitudeRandom1 and kickMagnitude1
-=======
                 kickMagnitudeRandom1 <= 1 && kickMagnitude1 <= 1 &&                                                                 // must have at most one each of kickMagnitudeRandom1 and kickMagnitude1
                (kickMagnitudeRandom1 + kickMagnitude1)      >  0 &&                                                                 // must have at least one of kickMagnitudeRandom1 and kickMagnitude1
->>>>>>> 5ba504a4
                 kickTheta1                                == 1 &&                                                                   // must have exactly one kickTheta1
                 kickPhi1                                  == 1 &&                                                                   // must have exactly one kickPhi1
                 kickMeanAnomaly1                          == 1 &&                                                                   // must have exactly one kickMeanAnomaly1
 
-<<<<<<< HEAD
-                kickMagnitudeRandom2 <= 1 && kickMagnitude2 <= 1 &&                                                                   // must have at most one each of kickMagnitudeRandom2 and kickMagnitude2
-               (kickMagnitudeRandom2 + kickMagnitude2)      >  0 &&                                                                   // must have at least one of kickMagnitudeRandom2 and kickMagnitude2
-=======
                 kickMagnitudeRandom2 <= 1 && kickMagnitude2 <= 1 &&                                                                 // must have at most one each of kickMagnitudeRandom2 and kickMagnitude2
                (kickMagnitudeRandom2 + kickMagnitude2)      >  0 &&                                                                 // must have at least one of kickMagnitudeRandom2 and kickMagnitude2
->>>>>>> 5ba504a4
                 kickTheta2                                == 1 &&                                                                   // must have exactly one kickTheta2
                 kickPhi2                                  == 1 &&                                                                   // must have exactly one kickPhi2
                 kickMeanAnomaly2                          == 1                                                                      // must have exactly one kickMeanAnomaly2
@@ -930,22 +851,13 @@
  * Plus boolean flags (see definition of KickParameters in typedefs.h):
  * 
  *     supplied{1,2}          - true if kick values were supplied in the grid file
-<<<<<<< HEAD
- *     useVelocityRandom{1,2} - true if the user supplied the kick magnitude magnitude random number
-=======
  *     useMagnitudeRandom{1,2} - true if the user supplied the kick magnitude random number
->>>>>>> 5ba504a4
  *
  * If the user specifies Period rather than Separation, the separation is calculated using the masses and the orbital period
  * If the user specifies both Separation and Period, Separation is used in preference to Period
  * 
-<<<<<<< HEAD
- * If the user specifies the kick magnitude magnitude random number, the appropriate flag is set (per star)
- * If the use specifies both the kick magnitude magnitude random number and the kick magnitude, the random number will be used in preference to the supplied velocity
-=======
  * If the user specifies the kick magnitude random number, the appropriate flag is set (per star)
  * If the use specifies both the kick magnitude random number and the kick magnitude, the random number will be used in preference to the supplied velocity
->>>>>>> 5ba504a4
  * 
  * Missing values are treated as zero (0.0) - a warning will be issued, and reading of the Grid file continues
  * (A value is considered missing only if there is a header for the column, but no data value in the column)
@@ -1114,43 +1026,26 @@
                             else period = value;                                                                            // no - proceed
                             break;
 
-<<<<<<< HEAD
-                        case _("KICK_MAGNITUDE_RANDOM_1"):                                                                   // Star 1 Kick magnitude random number
-=======
                         case _("KICK_MAGNITUDE_RANDOM_1"):                                                                  // Star 1 Kick magnitude random number
->>>>>>> 5ba504a4
                             if (value < 0.0 || value >= 1.0) {                                                              // in the range [0.0, 1.0)? 
                                 error = true;                                                                               // no - set error flag
                                 SAY(ERR_MSG(ERROR::GRID_FILE_INVALID_DATA) << " at line " << lineNo << ": " << token);      // show error
                             }
                             else {                                                                                          // yes - proceed
                                 gridValues.star1KickParameters.supplied          = true;                                    // Star 1 kick parameters supplied
-<<<<<<< HEAD
-                                gridValues.star1KickParameters.velocityRandom    = value;                                   // Star 1 Kick magnitude random number
-                                gridValues.star1KickParameters.useVelocityRandom = true;                                    // use this in preference to actual kick value
-                            }
-                            break;
-
-                        case _("KICK_MAGNITUDE_1"):                                                                          // Star 1 Kick magnitude (magnitude only, so must be +ve - probably technically "speed" rather than "velocity")                        
-=======
                                 gridValues.star1KickParameters.magnitudeRandom    = value;                                  // Star 1 Kick magnitude random number
                                 gridValues.star1KickParameters.useMagnitudeRandom = true;                                   // use this in preference to actual kick value
                             }
                             break;
 
                         case _("KICK_MAGNITUDE_1"):                                                                         // Star 1 Kick magnitude (must be +ve) 
->>>>>>> 5ba504a4
                             if (value < 0.0) {                                                                              // value < 0?
                                 error = true;                                                                               // yes - set error flag
                                 SAY(ERR_MSG(ERROR::GRID_FILE_NEGATIVE_DATA) << " at line " << lineNo << ": " << token);     // show error
                             }
                             else {                                                                                          // no - proceed
                                 gridValues.star1KickParameters.supplied = true;                                             // Star 1 kick parameters supplied
-<<<<<<< HEAD
-                                gridValues.star1KickParameters.velocity = value;                                            // Star 1 Kick magnitude
-=======
                                 gridValues.star1KickParameters.magnitude = value;                                           // Star 1 Kick magnitude
->>>>>>> 5ba504a4
                             }
                             break;
 
@@ -1175,43 +1070,26 @@
                             }
                             break;  
 
-<<<<<<< HEAD
-                        case _("KICK_MAGNITUDE_RANDOM_2"):                                                                   // Star 1 Kick magnitude random number
-=======
                         case _("KICK_MAGNITUDE_RANDOM_2"):                                                                  // Star 1 Kick magnitude random number
->>>>>>> 5ba504a4
                             if (value < 0.0 || value >= 1.0) {                                                              // in the range [0.0, 1.0)? 
                                 error = true;                                                                               // no - set error flag
                                 SAY(ERR_MSG(ERROR::GRID_FILE_INVALID_DATA) << " at line " << lineNo << ": " << token);      // show error
                             }
                             else {                                                                                          // yes - proceed                        
                                 gridValues.star2KickParameters.supplied          = true;                                    // Star 2 kick parameters supplied
-<<<<<<< HEAD
-                                gridValues.star2KickParameters.velocityRandom    = value;                                   // Star 2 Kick magnitude random number
-                                gridValues.star2KickParameters.useVelocityRandom = true;                                    // use this in preference to actual kick value
-                            }
-                            break;
-
-                        case _("KICK_MAGNITUDE_2"):                                                                          // Star 2 Kick magnitude (magnitude only, so must be +ve - probably technically "speed" rather than "velocity")                        
-=======
                                 gridValues.star2KickParameters.magnitudeRandom    = value;                                  // Star 2 Kick magnitude random number
                                 gridValues.star2KickParameters.useMagnitudeRandom = true;                                   // use this in preference to actual kick value
                             }
                             break;
 
                         case _("KICK_MAGNITUDE_2"):                                                                         // Star 2 Kick magnitude (must be +ve) 
->>>>>>> 5ba504a4
                             if (value < 0.0) {                                                                              // value < 0?
                                 error = true;                                                                               // yes - set error flag
                                 SAY(ERR_MSG(ERROR::GRID_FILE_NEGATIVE_DATA) << " at line " << lineNo << ": " << token);     // show error
                             }
                             else {                                                                                          // no - proceed
                                 gridValues.star2KickParameters.supplied = true;                                             // Star 2 kick parameters supplied
-<<<<<<< HEAD
-                                gridValues.star2KickParameters.velocity = value;                                            // Star 2 Kick magnitude
-=======
                                 gridValues.star2KickParameters.magnitude = value;                                           // Star 2 Kick magnitude
->>>>>>> 5ba504a4
                             }
                             break;
 
