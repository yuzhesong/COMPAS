--- conflicted
+++ resolved
@@ -1682,11 +1682,7 @@
 
         double teff = m_Temperature * TSOL;                                                                         // change to Kelvin so it can be compared with values as stated in Vink prescription
         if (utils::Compare(teff, VINK_MASS_LOSS_MINIMUM_TEMP) < 0) {                                                // cool stars, add Hurley et al 2000 winds
-<<<<<<< HEAD
-            rate += CalculateMassLossRateHurley() * OPTIONS->CoolWindMassLossMultiplier();                          // Apply cool wind mass loss multiplier
-=======
-            otherWindsRate = CalculateMassLossRateHurley();
->>>>>>> 1a423b08
+            otherWindsRate = CalculateMassLossRateHurley() * OPTIONS->CoolWindMassLossMultiplier();                 // Apply cool wind mass loss multiplier
         }
         else  {                                                                                                     // hot stars, add Vink et al. 2001 winds (ignoring bistability jump)
             otherWindsRate = CalculateMassLossRateOB(teff);
