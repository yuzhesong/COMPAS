--- conflicted
+++ resolved
@@ -1070,16 +1070,13 @@
 //                                      - Fixed CalculateOrbitalAngularMomentum() (now uses eccentricity)
 //                                      - Added links to online documentation to splash string
 //                                      - Constants 'G1' and 'G_SN' renamed to 'G_AU_Msol_yr' and 'G_km_Msol_s' respectively
-<<<<<<< HEAD
-// 02.41.01     RTW - Nov 21, 2023   - Enhancement:
-//                                      - Added Hirai pulsar rocket kick, and related options
-=======
 // 02.41.01     JR - Dec 11, 2023    - Defect repair, a little code cleanup:
 //                                      - Fix for issue #1022 - incorrect index used for last array entry.
 //                                      - A little code cleanup
->>>>>>> 5fb489b4
+// 02.41.02     RTW - Nov 21, 2023   - Enhancement:
+//                                      - Added Hirai pulsar rocket kick, and related options
 
-const std::string VERSION_STRING = "02.41.01";
+const std::string VERSION_STRING = "02.41.02";
 
 
 # endif // __changelog_h__