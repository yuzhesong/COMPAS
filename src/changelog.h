--- conflicted
+++ resolved
@@ -1423,8 +1423,11 @@
 //                                      - fix for issue #1310 - run terminates prematurely if error in grid file
 // 03.10.04  RTW - Nov 27, 2024     - Defect repair:
 //                                      - fix for issue #1247 - SN Euler angles had incomplete logic, leading to a div by zero in some cases
-<<<<<<< HEAD
-// 03.11.00   YS - Dec 19, 2024     - Updates to NS.cpp and NS.h:
+// 03.10.05   JR - Jan 08, 2025     - Defect repair:
+//                                      - fix for issue #1317 - SN events not always logged in BSE SN file when evolving MS merger products
+//                                      - added code to ensure final BSE detailed output file TIMESTEP_COMPLETED record is always logged
+//                                        (may duplicate FINAL_STATE record, but logging TIMESTEP_COMPLETED is consistent, and it's what most people look for) 
+// 03.11.00   YS - Jan 10, 2025     - Updates to NS.cpp and NS.h:
 //                                      - This update fixes the issue that during mass transfer, the spin-up of a neutron star sometimes creates a negative spin period. 
 //                                      - Added function NS::DeltaAngularMomentumByPulsarAccretion() for the integration of angular momentum of neutron star during mass transfer. 
 //                                      - Update to NS::UpdateMagneticFieldAndSpin(). For NS accreting in RLOF, adding BOOST ODE integrator to calculate the spin-up/recycling. 
@@ -1433,13 +1436,5 @@
 //                                      - Fixing for issue #1257
 
 const std::string VERSION_STRING = "03.11.00";
-=======
-// 03.10.05   JR - Jan 08, 2025     - Defect repair:
-//                                      - fix for issue #1317 - SN events not always logged in BSE SN file when evolving MS merger products
-//                                      - added code to ensure final BSE detailed output file TIMESTEP_COMPLETED record is always logged
-//                                        (may duplicate FINAL_STATE record, but logging TIMESTEP_COMPLETED is consistent, and it's what most people look for) 
-
-const std::string VERSION_STRING = "03.10.05";
->>>>>>> 603e8311
 
 # endif // __changelog_h__