# ifndef __changelog_h__
# define __changelog_h__

// =====================================================================
// 
// COMPAS Changelog
// 
// =====================================================================
// 
// 02.00.00      JR - Sep 17, 2019 - Initial commit of new version
// 02.00.01      JR - Sep 20, 2019 - Fix compiler warnings. Powwow fixes
// 02.00.02      JR - Sep 21, 2019 - Make code clang-compliant
// 02.00.03      IM - Sep 23, 2019 - Added fstream include
// 02.01.00      JR - Oct 01, 2019 - Support for Chemically Homogeneous Evolution
// 02.02.00      JR - Oct 01, 2019 - Support for Grids - both SSE and BSE
// 02.02.01      JR - Oct 01, 2019 - Changed BaseBinaryStar code to assume tidal locking only if CHE is enabled
// 02.02.02      JR - Oct 07, 2019 - Defect repairs:
//                                       SSE iteration (increment index - Grids worked, range of values wasn't incrementing)
//                                       Errors service (FIRST_IN_FUNCTION errors sometimes printed every time)
//                                       Added code for both SSE and BSE so that specified metallicities be clamped to [0.0, 1.0].  What are reasonable limits?
//                                   Errors service performance enhancement (clean deleted stellar objects from catalog)
//                                   Changed way binary constituent stars masses equilibrated (they now retain their ZAMS mass, but (initial) mass and mass0 changes)
//                                   Add initial stellar type variable - and to some record definitions
//                                   Added change history and version number to constants.h
// 02.02.03      JR - Oct 09, 2019 - Defect repairs:
//                                       Initialised all BaseStar.m_Supernova elements (some had not been initialised)
//                                       Fixed regression in BaseStar.cpp (INITIAL_STELLAR_TYPE & INITIAL_STELLAR_TYPE_NAME in StellarPropertyValue())
//                                   Added max iteration check to Newton-Raphson method in SolveKeplersEquation (see constant MAX_KEPLER_ITERATIONS)
// 02.02.04      JR - Oct 09, 2019 - Defect repairs:
//                                       SN kick direction calculation corrected
//                                       Boolean value output corrected
//                                       Typos fixed
// 02.02.05      JR - Oct 10, 2019 - Defect repairs:
//                                       Determination of Chemically Homogeneous star fixed (threshold calculation)
//                                       Removed checks for RLOF to/from CH stars
//                                       Typos fixed
// 02.02.06      JR - Oct 11, 2019 - Renamed class "CHE" - now class "CH"
//                                   Updated CHE documentation
//                                   Added m_MassesEquilibrated variable to BaseBinaryStar
// 02.02.07      JR - Oct 20, 2019 - Defect repairs:
//                                       CEE printing systems post-stripping - github issue - reworked CE details/pre/post CE - partial fix (BindingEnergy remaining)
//                                       Added RANDOM_SEED to Options::OptionValue() (omitted erroneously)
//                                   Added m_SecondaryTooSmallForDCO variable to BaseBinaryStar - and to some record definitions
//                                   Added m_StellarMergerAtBirth variable to BaseBinaryStar - and to some record definitions
//                                   Added allow-rlof-at-birth program option
//                                       If CHE enabled, or allow-rlof-at-birth option is true, binaries that have one or both stars
//                                       in RLOF at birth will have masses equilibrated, radii recalculated, orbit circularised, and
//                                       semi-major axis recalculated, while conserving angular momentum - then allowed to evolve
//                                   Added allow-touching-at-birth program option
//                                       Binaries that have stars touching at birth (check is done after any equilibration and
//                                       recalculation of radius and separation is done) are allowed to evolve.  Evolve() function
//                                       immediately checks for merger at birth, flags status as such and stops evolution.
//                                   Documentation updated (see updated doc for detailed explanation of new program options)
// 02.03.00      JR - Oct 25, 2019 - Defect repairs:
//                                       removed extraneous delimiter at end of log file records
//                                   Added '--version' option
//                                   Changed minor version number - should have been done at last release - we'll grant the '--version' option minor release status...
// 02.03.01      JR - Nov 04, 2019 - Defect repair:
//                                       removed erroneous initialisation of m_CEDetails.alpha from BaseBinaryStar::SetRemainingCommonValues()
//                                       (CE Alpha was always being initialised to 0.0 regardless of program options)
// 02.03.02      JR - Nov 25, 2019 - Defect repairs:
//                                       added check for active log file before closing in Log::Stop()
//                                       added CH stars to MAIN_SEQUENCE and ALL_MAIN_SEQUENCE initializer_lists defined in constants.h
//                                       moved InitialiseMassTransfer() outside 'if' - now called even if not using mass transfer - sets some flags we might need
//                                       added code to recalculate rlof if CH stars are equilibrated in BaseBinaryStar constructor
//                                   Enhancements:
//                                       moved KROUPA constants from AIS class to constants.h
//                                       moved CalculateCDFKroupa() function from AIS class to BaseBinaryStar class
//                                       added m_CHE variable to BaseStar class - also selectable for printing
//                                       added explicit check to ResolveCommonEnvelope() to merge binary if the donor is a main sequence star
//                                   Chemically Homogeneous Evolution changes:
//                                       added check to CheckMassTransfer() in BaseBinaryStar.cpp to merge if CH+CH and touching - avoid CEE
//                                       added code to InitialiseMassTransfer() in BaseBinaryStar.cpp to equilibrate and possibly merge if both CH stars in RLOF
// (Unchanged)   IM - Nov 29, 2019 - Defect repairs:
//                                       changed Disbound -> Unbounded in header strings in constants.h
//                                       left one line in default/example grid file (Grid.txt)
//                                       fix default PPISN mass limit in python submit: 65 Msol -> 60 Msol
// 02.03.03      JR - Dec 04, 2019 - Defect repairs:
//                                       added code to UpdateAttributesAndAgeOneTimestep() in Star.cpp to recalculate stellar attributes after switching to new stellar type
//                                       (addresses discontinuous transitions e.g. CH -> HeMS)
//                                       changed IsPulsationalPairInstabilitySN() in GiantBranch.cpp to call IsPairInstabilitySN() instead of set MASSLESS_REMNANT if remnant mass <= 0.0
//                                       changed CalculateSNKickVelocity() in BaseStar.cpp to set m_SupernovaDetails.kickVelocity correctly after adjusting for fallback
// 02.03.04      FSB - Dec 04, 2019 - Defect repairs:
//                                       fixed bug in Fryer+2012 CalculateGravitationalRemnantMassadded() function to compare baryon mass of star remnant with
//  									                   baryon mass of MaximumNeutronStarMass instead of just MaximumNeutronStarMass. 
//                                       added m_BaryonicMassOfMaximumNeutronStarMass to BaseStar.h and BaseStar.cpp
// 02.03.05      JR - Dec 05, 2019 - Defect repairs:
//                                       fixed EvolveSingleStars() in main.cpp to print correct initial mass
//                                       fixed TPAGB::CalculateCOCoreMassAtPhaseEnd() - added conditional
// 02.04.00      JR - Dec 18, 2019 - New functionality:
//                                       added columns to BSE grid functionality: Kick_Velocity_1(&2), Kick_Theta_1(&2), Kick_Phi_1(&2), Kick_Mean_Anomaly_1(&2).  Updated documentation.
//                                   Changed functionality:
//                                       removed compiler version checks from Makefile - they seemed to only work for native Ubuntu and were more of a nuisance than anything...  (old version exists as Makefile-checks)
//                                   Defect repairs:
//                                       added recalculation of gbParams Mx & Lx in HeHG calculateGbParams()
//                                       created HeHG::CalculateGBParams_Static() and GiantBranch::CalculateGBParams_Static(), called from EAGB::ResolveEnvelopeLoss() to facilitate calculation of attributes for new stellar type before actually switching.  Needed to rewrite some other functions as static.  Note: this needs to be revisited and a more elegant solution implemented.
//                                       added CalculateRadiusAndStellarTypeOnPhase() for HeHG and HeGBstars, and changed call to calculateRadiusOnPhase() to CalculateRadiusAndStellarTypeOnPhase() in BaseStar::EvolveOnPhase().  This allows for HeHG and HeGB stars to change stellar type based on radius (previously missed).
//                                       set M = McBAGB for EAGB & TPAGB only (was being set for all types >= TPAGB)
//                                       added extra print detailed in BaseBinaryStar:Evolve() - sometimes missing a switch type in detailed output if only 1 timestep
//                                       swapped heading strings for ANY_STAR_PROPERTY::IS_ECSN and ANY_STAR_PROPERTY::IS_USSN (now correct)
//                                       removed condition in BaseBinaryStar::EvaluateSupernovae().  ResolveSupernova() is now called for all stellar types (not sure what I was thinking originally. I'm sure I had a good reason - or maybe I was just tired...)
//                                       changed name of GiantBranch::CalculateProtoCoreMass() to GiantBranch::CalculateProtoCoreMassDelayed() and changed calls to the function
//                                       swapped order of calculations of ePrime (CalculateOrbitalEccentricityPostSupernova()) and m_SemiMajorAxisPrime (CalculateSemiMajorAxisPostSupernova()) in BaseBinaryStar::ResolveSupernova().  Improper order was causing wrong value of m_SeminMajorAxisPrime to be used in calculation of ePrime
//                                       set m_Disbound = true appropriately in BaseBinaryStar::Evolve() (note: m_Disbound will change name to m_Unbound soon...)
//                                       changed return value of CHeB::DetermineEnvelopeType() to CONVECTIVE.  Left CHeB DetermineEnvelopeTypeHurley2002() as RADIATIVE (used in BinaryConstituentStar::CalculateSynchronisationTimescale())
//                                       changed BINARY_PROPERTY::ORBITAL_VELOCITY to BINARY_PROPERTY::ORBITAL_VELOCITY_PRE_2ND_SUPERNOVA in BSE_SUPERNOVAE_REC (6th value printed)
//                                       added p_Erase parameter to Log::CloseStandardFile(); changed Log::CloseAllStandardFiles() to call Log::CloseStandardFile() with p_Erase=false and erase entire map after all files closed (prevent coredump when closing all files)
//                                       added ResolveSupernova() to ONeWD.h - ONeWD stars were previously not checking for SN
//                                       fixed BaseBinaryStar::InitialiseMassTransfer() - star1 was being updated instead of star2 for CH + CH stars when CHE enabled
// 02.04.01      JR - Dec 23, 2019 - Defect repairs:
//                                       Removed SN_EVENT::SN - all occurrences of SN_EVENT::SN replaced by SN_EVENT::CCSN.
//                                           The current SN event ("Is"), and past SN event ("Experienced") are now bit maps (implemented as Enum Classes).  Each can have any of the values: CCSN, ECSN, PISN, PPSIN, USSN, RUNAWAY, RECYCLED_NS, and RLOF_ONTO_NS.  See definition of SN_EVENT Enum Class in constants.h for implementation and explanation.  
//                                       Updated variables selectable for printing:
//                                           Added ANY_STAR_PROPERTY::SN_TYPE (STAR_PROPERTY, SUPERNOVA_PROPERTY, COMPANION_PROPERTY (should always be SN_EVENT::NONE for companion star))
//                                           Added ANY_STAR_PROPERTY::EXPERIENCED_SN_TYPE (STAR_PROPERTY, SUPERNOVA_PROPERTY, COMPANION_PROPERTY)
//                                           All of ANY_STAR_PROPERTY::{CCSN, ECSN, PISN, PPISN, USSN} now selectable
//                                           Removed ANY_STAR_PROPERTY::SN - no longer selectable for printing (replaced by CCSN)
//                                           Updated documentation
//                                       Changed default record specifications for logfiles BSE_DOUBLE_COMPACT_OBJECTS_REC and BSE_SUPERNOVAE_REC
//                                           Removed the individual SN_EVENT columns for both "Is" and "Experienced" conditions (e.g. CCSN, ECSN etc)
//                                           "Is*" and "Experienced*" columns replaced with SN_TYPE & Experienced_SN_TYPE columns that record the SN event type (e.g. CCSN, ECSN, PPSN, PPSIN, USSN).  
//                                           RUNAWAY, RECYCLED_NS, and RLOF_ONTO_NS are still reported in separate, individual columns.
//                                       Added workaround for non-existent CHeB blue loop.  See description in CHeB::CalculateTimescales()
//                                       Removed binary star "survived" flag - it is always the NOT of the "unbound" flag
//                                       Changed initialisation function for HeGB stars (HeGB::Initialise() in HeGB.h) to NOT recalculate m_Age if evolving from HeHG -> HeGB 
//                                       Removed initialisation of m_Age (to 0.0) from COWD::Initialise() in COWD.h
//                                   Changed behaviour:  
//                                       Changed binary star "disbound" flag to "unbound" flag.  Changed all occurrences of "disbound" to "unbound".  Changed "unbound" header flag to "Unbound"
// 02.04.02      JR - Jan 06, 2020 - Defect repairs:
//                                       Added IsPISN() & IsPPISN() to IsSNEvent()
//                                       Fixed check for SN event at top of BaseBinaryStar::ResolveSupenova()
//                                       Changed BaseBinaryStar::EvaluateSupernovae() to more closely match legacy code behaviour (see notes in function description):
//                                          Added p_Calculate2ndSN parameter to determine if 2nd supernova needs to be resolved
//                                          Clear star2 current SN event if necessary
//                                          Check m_SemiMajorAxisPrime value prior to SN events (viz. new aPrime variable)
//                                       Fixed timestep initialisation in BaseStar::CalculateConvergedTimestepZetaNuclear()  (was negative)
//                                       Fixed m_Age calculation in FGB::ResolveEnvelopeLoss()
//                                       Added CalculateInitialSupernovaMass() to NS.h - was setting M = 5.0 for >= ONeWD, should be ONeWD only (introduced in fix in v04.02.00)
//                                       Changed NS functions to return Radius in Rsol instead of km:
//                                          Added function NS:CalculateRadiusOnPhaseInKM_Static() (returns radius in km)
//                                          Changed NS:CalculateRadiusOnPhase_Static() to return Rsol
//                                          Added CalculateRadiusOnPhase() for NS (ns.h) - returns Rsol 
//                                   Changed behaviour:  
//                                       Print detailed output record whenever stellartype changes (after star 2 if both change)
// (Unchanged)   LK - Jan 10, 2020 - Defect repairs:
//                                       Added missing includes to Star.cpp, utils.h and utils.cpp (required for some compiler versions)
// 02.05.00      JR - Jan 23, 2020 - New functionality:
//                                       Grid files:
//                                          Added kick velocity magnitude random number to BSE grid file - see docs re Grids
//                                          Added range check for Kick_Mean_Anomaly_1 and Kick_Mean_Anomaly_2 ([0.0, 2pi)) in BSE grid file
//                                          Cleaned up SSE & BSE grid file code
//                                       Added m_LBVphaseFlag variable to BaseStar class; also added ANY_STAR_PROPERTY::LBV_PHASE_FLAG print variable.
//                                   Deleted functionality:  
//                                       Removed IndividualSystem option and related options - this can now be achieved via a grid file
//                                          Update pythonSubmitDefault.py to remove individual system related parameters
//                                   Changed behaviour:
//                                       Removed check for Options->Quiet() around simulation ended and cpu/wall time displays at end of EvolveSingleStars() and EvolveBinaryStars() in main.cpp
//                                   Defect repairs:
//                                       Removed erroneous check for CH stars in BaseBinaryStar::EvaluateBinary()
//                                       Fix for issue #46 (lower the minimum value of McSN in star.cpp from Mch to 1.38)
//                                          Changed 'MCH' to 'MECS' in 
//                                             BaseStar::CalculateMaximumCoreMassSN()
//                                             GiantBranch::CalculateCoreMassAtSupernova_Static
// 02.05.01      FSB - Jan 27, 2020 -Enhancement:
//                                       Cleaned up default printed headers and parameters constants.h:
//                                           - removed double parameters that were printed in multiple output files 
//                                           - changed some of the header names to more clear / consistent names
//                                           - added some comments in the default printing below for headers that we might want to remove in the near future
// 02.05.02      JR - Feb 21, 2020 - Defect repairs:
//                                       - fixed issue #31: zRocheLobe function does not use angular momentum loss
//                                       - fixed default logfile path (defaulted to '/' instead of './')
//                                       - changed default CE_ZETA_PRESCRIPTION to SOBERMAN (was STARTRACK which is no longer supported)
// 02.05.03      JR - Feb 21, 2020 - Defect repairs:
//                                       - removed extraneous debug print statement from Log.cpp
// 02.05.04      JR - Feb 23, 2020 - Defect repairs:
//                                       - fixed regression introduced in v02.05.00 that incread DNS rate ten-fold
//                                           - changed parameter from m_SupernovaDetails.initialKickParameters.velocityRandom to m_SupernovaDetails.kickVelocityRandom in call to DrawSNKickVelocity() in BaseStar::CalculateSNKickVelocity()
//                                       - reinstated STAR_1_PROPERTY::STELLAR_TYPE and STAR_2_PROPERTY::STELLAR_TYPE in BSE_SYSTEM_PARAMETERS_REC
// 02.05.05      JR - Feb 27, 2020 - Defect repair:
//                                       - fixed age resetting to 0.0 for MS_GT_07 stars after CH star spins down and switches to MS_GT_07
//                                           - ensure m_Age = 0.0 in constructor for BaseStar
//                                           - remove m_Age = 0.0 from Initialise() in MS_gt.07.h 
// 02.05.06      JR - Mar 02, 2020 - Defect repair:
//                                       - fixed m_MassesEquilibrated and associated functions - was erroneously typed as DOUBLE - now BOOL
//                                   Added/changed functionality:
//                                       - added m_MassesEquilibratedAtBirth variable to class BaseBinaryStar and associated property BINARY_PROPERTY::MASSES_EQUILIBRATED_AT_BIRTH
//                                       - tidied up pythonSubmitDefault.py a little:
//                                             - set grid_filename = None (was '' which worked, but None is correct)
//                                             - set logfile_definitions = None (was '' which worked, but None is correct)
//                                             - added logfile names - set to None (COMPAS commandline arguments already exist for these - introduced in v02.00.00)
// 02.05.07      JR - Mar 08, 2020 - Defect repair:
//                                       - fixed circularisation equation in BaseBinaryStar::InitialiseMassTransfer() - now takes new mass values into account
// 02.06.00      JR - Mar 10, 2020 - Changed functionality:
//                                       - removed RLOF printing code & associated pythonSubmitDefault.py options
// 02.06.01      JR - Mar 11, 2020 - Defect repair:
//                                       - removed extraneous debug print statement from Log.cpp (was previously removed in v02.05.03 but we backed-out the change...)
// 02.06.02      JR - Mar 15, 2020 - Defect repairs:
//                                       - removed commented RLOF printing lines in constant.h (somehow that was lost in some out of sync git merges...)
//                                       - removed commented options no longer used from Options.h and Options.cpp
//                                       - fixed units headers in constants.h - there are now no blank units headers, so SPACE delimited files now parse ok (multiple spaces should be treated as a single space)
//                                       - changed file extension for TAB delimited files to 'tsv'
//                                       - removed "useImportanceSampling" option - not used in code
//                                       - fixed typo in zeta-calculation-every-timestep option in Options.cpp
//                                       - removed redundant OPTIONS->MassTransferCriticalMassRatioHeliumGiant() from qcritflag if statement in BaseBinaryStar::CalculateMassTransfer()
//                                       - fixed OPTIONS->FixedMetallicity() - always returned true, now returns actual value
//                                       - fixed OPTIONS->OutputPathString() - was always returning raw option instead of fully qualified path
//                                       - changed the following in BaseBinaryStar::SetRemainingCommonValues() - erroneously not ported from legacy code:
//                                           (a) m_JLoss = OPTIONS->MassTransferJloss();
//                                           (b) m_FractionAccreted = OPTIONS->MassTransferFractionAccreted();
//                                           (both were being set to default value of 0.0)
//                                       - added OPTIONS->ZetaAdiabaticArbitrary() - option existed, but Options code had no function to retrieve value
//                                       - added OPTIONS->MassTransferFractionAccreted() to options - erroneously not ported from legacy code
//                                   Changed functionality:
//                                       - all options now have default values, and those values will be displayed in the help text (rather than string constants which may be incorrect)
//                                       - boolean options can now be provided with an argument (e.g. --massTransfer false)
//                                       - added ProgramOptionDetails() to Options.cpp and OPTIONS->OptionsDetails() in preparation for change in output functionality
// 02.07.00      JR - Mar 16, 2020 - New/changed functionality:
//                                       - COMPAS Logfiles are created in a (newly created) directory - this way they are all kept together
//                                       - new command line option 'output-container' implemented (also in pythonSubmitDefault.py) - this option allows the user to specify the name of the log files container directory (default is 'COMPAS_Output')
//                                       - if detailed log files are created they will be created in a directory named 'Detailed_Output' within the container directory
//                                       - a run details file named 'Run_details' is created in the container directory.  The file records the run details:
//                                             - COMPAS version
//                                             - date & time of run
//                                             - timing details (wall time, CPU seconds)
//                                             - the command line options and parameters used:
//                                                   - the value of options and an indication of whether the option was supplied by the user or the default value was used
//                                                   - other parameters - calculated/determined - are recorded
//                                   Defect repair:
//                                       - changed "--outut" option name to "--outpuPath" in stringCommands in pythonSubmitDefault.py
// 02.08.00		  AVG - Mar 17, 2020 - Changed functionality:
//  									                   - removed post-newtonian spin evolution	code & associated pythonSubmitDefault.py options
//  									                   - removed only_double_compact_objects code & associated pythonSubmitDefault.py options
//  									                   - removed tides code & associated pythonSubmitDefault.py options
//  									                   - removed deprecated options from pythonSubmitDefault.py options
//  									                   - renamed options: mass transfer, iterations -> timestep-iterations
//  									                   - commented AIS Options until fully implemented
// 02.08.01      JR - Mar 18, 2020 - Defect repairs:
//                                      - restored initialisation of AIS options in Options.cpp (AIS now defaults off instead of on)
//                                      - fixed retrieval of values for:
//                                            - ANY_STAR_PROPERTY::LAMBDA_KRUCKOW_BOTTOM, 
//                                            - ANY_STAR_PROPERTY::LAMBDA_KRUCKOW_MIDDLE, and 
//                                            - ANY_STAR_PROPERTY::LAMBDA_KRUCKOW_TOP 
//                                         in BaseStar::StellarPropertyValue().  Were all previously retrieving same value as ANY_STAR_PROPERTY::LAMBDA_KRUCKOW
//                                      - fixed some comments in BAseBinaryStar.cpp (lines 2222 and 2468, "de Mink" -> "HURLEY")
//                                      - fixed description (in comments) of BinaryConstituentStar::SetPostCEEValues() (erroneously had "pre" instead of "post" - in comments only, not code)
//                                      - fixed description of BaseStar::DrawKickDirection()
// 02.08.02      JR - Mar 27, 2020 - Defect repairs:
//                                      - fixed issue #158 RocheLobe_1<CE == RocheLobe_2<CE always
//                                      - fixed issue #160 Circularisation timescale incorrectly calculated
//                                      - fixed issue #161 Splashscreen printed twice - now only prints once
//                                      - fixed issue #162 OPTIONS->UseFixedUK() always returns FALSE.  Now returns TRUE if user supplies a fixed kick velocity via --fix-dimensionless-kick-velocity command line option
// 02.08.03      JR - Mar 28, 2020 - Defect repairs:
//                                      - fixed typo in BaseBinaryStar::ResolveCommonEnvelopeEvent() when calculating circularisation timescale in the case where star2 is the donor: star1Copy was erroneously used instead of star2Copy; changed to star2Copy
//                                      - changed circularisation timescale of binary to be minimum of constituent stars circularisation timescales, clamped to (0.0, infinity)
// 02.09.00      JR - Mar 30, 2020 - Minor enhancements:
//                                      - tightened the conditions under which we allow over-contact binaries - enabling CHE is no longer a sufficient condition after this change: the allow-rlof-at-birth option must also be specified (ussue #164)
//                                      - added printing of number of stars (for SSE) or binaries (for BSE) created to both stdout and Run_Details (issue #165)
//                                      - enhanced grid processing code in main.cpp to better handle TAB characters
// 02.09.01      JR - Mar 30, 2020 - Defect repair:
//                                      - OPTIONS->UseFixedUK() returns TRUE when user supplies -ve value via --fix-dimensionless-kick-velocity.  Now return TRUE iff the user supplies a value >=0 via --fix-dimensionless-kick-velocity
// 02.09.02      DC - Mar 30, 2020 - Defect repairs:
//                                      - Pulsar code fixed by correcting unit of NS radius in NS.cpp (added KM_TO_M constant in constants.h as a part of this),
//                                      correcting initialisation of pulsar birth parameters from GiantBranch.cpp to NS.cpp, adding an extra condition for isolated evolution when the companion loses mass but the NS does not accrete 
//                                      - option MACLEOD was printing wrongly as MACLEOD+2014 for user options, hence corrected it to MACLEOD in Options.cpp
// 02.09.03      JR - Apr 01, 2020 - Defect repairs:
//                                      - reinstated assignment of "prev" values in BaseBinaryStar::EvaluateBinary() (where call to ResolveTides() was removed).  Fixes low DNS count introduced in v02.08.00 caused by removal of ResolveTides() function (and call)
//                                      - commented option --logfile-BSE-be-binaries to match Be-Binary options commented by AVG in v02.08.00
// 02.09.04      JR - Apr 03, 2020 - Defect repair:
//                                      - removed IsUSSN() from IsSNEvent() definition in BinaryConstituentStar.cpp (USSN flag indicates just US, not USSN. Needs to be tidied-up properly)
// 02.09.05	     IM - Apr 03, 2020 - Defect repair:
//  		                            - fixed timescale calculation issue for newly created HeHG stars (from stripped EAGB stars); fixes drop in CO core mass
// 02.09.06      JR - Apr 07, 2020 - Defect repair:
//                                      - corrected calculation in return statement for Rand::Random(const double p_Lower, const double p_Upper) (issue #201)
//                                      - corrected calculation in return statement for Rand::RandomInt(const double p_Lower, const double p_Upper) (issue #201)
// 02.09.07      SS - Apr 07, 2020 - Change eccentricity, semi major axis and orbital velocity pre-2nd supernove to just pre-supernova everywhere in the code
// 02.09.08      SS - Apr 07, 2020 - Update zetaMainSequence=2.0 and zetaHertzsprungGap=6.5 in Options::SetToFiducialValues
// 02.09.09      JR - Apr 11, 2020 - Defect repair:
//                                      - restored property names in COMPASUnorderedMap<STAR_PROPERTY, std::string> STAR_PROPERTY_LABEL in constants.h (issue #218) (was causing logfile definitions files to be parsed incorrectly)
// 02.09.10	     IM - Apr 12, 2020 - Minor enhancement: added Mueller & Mandel 2020 remnant mass and kick prescription, MULLERMANDEL
//  			                     Defect repair: corrected spelling of output help string for MULLER2016 and MULLER2016MAXWELLIAN
// 02.10.01	     IM - Apr 14, 2020 - Minor enhancement: 
//  				                            - moved code so that SSE will also sample SN kicks, following same code branch as BSE 
// 02.10.02      SS - Apr 16, 2020 - Bug Fix for issue #105 ; core and envelope masses for HeHG and TPAGB stars
// 02.10.03      JR - Apr 17, 2020 - Defect repair:
//                                      - added LBV and WR winds to SSE (issue #223)
// 02.10.04	     IM - Apr 25, 2020 - Minor enhancement: moved Mueller & Mandel prescription constants to constants.h, other cleaning of this option
// 02.10.05      JR - Apr 26, 2020 - Enhancements:
//                                      - Issue #239 - added actual random seed to Run_Details
//                                      - Issue #246 - changed Options.cpp to ignore --single-star-mass-max if --single-star-mass-steps = 1.  Already does in main.cpp.
// 02.10.06      JR - Apr 26, 2020 - Defect repair:
//                                      - Issue #233 - corrected cicularisation formalae used in both BaseBinartStar constructors
// 02.11.00      JR - Apr 27, 2020 - Enhancement:
//                                      - Issue #238 - add supernova kick functionality to SSE grid file (+ updated docs)
//                                   Defect repairs:
//                                      - fixed typo in Options.h: changed '#include "rand.h" to '#include "Rand.h"
//                                      - fixed printing of actual random seed in Run_Details file (moved to Log.cpp from Options.cpp: initial random seed is set after options are set)
// 02.11.01	     IM - May 20, 2020 - Defect repair: 
//                                      - changed max NS mass for MULLERMANDEL prescription to a self-consistent value
// 02.11.02      IM - Jun 15, 2020 - Defect repair:
//                                      - added constants CBUR1 and CBUR2 to avoid hardcoded limits for He core masses leading to partially degenerate CO cores
// 02.11.03     RTW - Jun 20, 2020 - Enhancement:
//                                      - Issue #264 - fixed mass transfer printing bug 
// 02.11.04      JR - Jun 25, 2020 - Defect repairs:
//                                      - Issue #260 - Corrected recalculation of ZAMS values after eqilibration and cicularisation at birth when using grid files
//                                      - Issue #266 - Corrected calculation in BaseBinaryStar::SampleInitialMassDistribution() for KROUPA IMF distribution
//                                      - Issue #275 - Previous stellar type not set when stellar type is switched mid-timestep - now fixed
// 02.11.05      IM - Jun 26, 2020 - Defect repair:
//  				                    - Issue #280 - Stars undergoing RLOF at ZAMS after masses are equalised were removed from run even if AllowRLOFatZAMS set
// 02.12.00      IM - Jun 29, 2020 - Defect repair:
//                                      - Issue 277 - move UpdateAttributesAndAgeOneTimestepPreamble() to after ResolveSupernova() to avoid inconsistency
// 02.12.01      IM - Jul 18, 2020 - Enhancement:
//                                      - Starting to clean up mass transfer functionality
// 02.12.02      IM - Jul 23, 2020 - Enhancement:
//                                      - Change to thermal timescale MT for both donor and accretor to determine MT stability
// 02.12.03      IM - Jul 23, 2020 - Enhancement:
//                                      - Introduced a new ENVELOPE_STATE_PRESCRIPTION to deal with different prescriptions for convective vs. radiative envelopes (no actual behaviour changes yet for ENVELOPE_STATE_PRESCRIPTION::LEGACY);
//                                      - Removed unused COMMON_ENVELOPE_PRESCRIPTION
// 02.12.04      IM - Jul 24, 2020 - Enhancement:
//                                      - Changed temperatures to be written in Kelvin (see issue #278)
// 02.12.05      IM - Jul 25, 2020 - Enhancement:
//                                      - Added definition of FIXED_TEMPERATURE prescription to DetermineEnvelopeType()
//                                      - Removed unnecessary (and inaccurate) numerical zeta Roche lobe calculation
// 02.12.06      IM - Jul 26, 2020 - Enhancement:
//                                      - Extended use of zetaRadiativeEnvelopeGiant (formerley zetaHertzsprungGap) for all radiative envelope giant-like stars
// 02.12.07      IM - Jul 26, 2020 - Defect repair:
//                                      - Issue 295: do not engage in mass transfer if the binary is unbound
// 02.12.08   	AVG - Jul 26, 2020 - Defect repair:
//                                      - Issue #269: legacy bug in eccentric RLOF leading to a CEE
// 02.12.09      IM - Jul 30, 2020 - Enhancement:
//                                      - Cleaning of BaseBinaryStar::CalculateMassTransferOrbit(); dispensed with mass-transfer-prescription option
// 02.13.00      IM - Aug 2, 2020  - Enhancements and defect repairs:
//                                      - Simplified timescale calculations in BaseBinaryStar
//                                      - Replaced Fast Phase Case A MT and regular RLOF MT from non-envelope stars with a single function based on a root solver rather than random guesses (significantly improves accuracy)
//                                      - Removed all references to fast phase case A MT
//                                      - Corrected failure to update stars in InitialiseMassTransfer if orbit circularised on mass transfer
//                                      - Corrected incorrect timestep calculation for HeHG stars
// 02.13.01     AVG - Aug 6, 2020  - Defect repair:
//  									- Issue #267: Use radius of the star instead of Roche-lobe radius throughout ResolveCommonEnvelopeEvent()
// 02.13.02      IM - Aug 8, 2020  - Enhancements and defect repairs:
//                                      - Simplified random draw from Maxwellian distribution to use gsl libraries
//                                      - Fixed mass transfer with fixed accretion rate
//                                      - Cleaned up code and removed unused code
//                                      - Updated documentation
// 02.13.03       IM - Aug 9, 2020  - Enhancements and defect repairs:
//                                      - Use total core mass rather than He core mass in calls to CalculateZAdiabtic (see Issue #300)
//                                      - Set He core mass to equal the CO core mass when the He shell is stripped (see issue #277)
//                                      - Ultra-stripped SNe are set at core collapse (do not confusingly refer to stripped stars as previously, see issue #189)
// 02.13.04       IM - Aug 14, 2020 - Enhancements and defect repairs:
//                                      - Catch exception in boost root finder for mass transfer (resolve issue #317)
//                                      - Update core masses during Initialisation of HG and HeHG stars to be consistent with Hurley models
//                                      - Avoid division by zero in mass transfer rates of WDs
//                                      - Remove POSTITNOTE remnant mass prescription
// 02.13.05       IM - Aug 16, 2020 - Enhancements and defect repairs:
//                                      - General code cleaning
//                                      - Removed some redundant variables (e.g., m_EnvMass, which can be computed from m_Mass and m_CoreMass)
//                                      - Removed calculations of ZetaThermal and ZetaNuclear (these were previously incorrect because they relied on the evolution of a stellar copy which reverted to BaseStar and therefore didn't have the correct behaviour)
//                                      - Fixed CalculateZadiabatic to use ZetaAdiabaticArbitrary rather than ZetaThermalArbitrary; removed the latter
//                                      - Capped He core mass gain during shell H burning for CHeB and TPAGB stars, whose on-phase evolution now ends promptly when this limit is reached; this change also resolves issue #315 (higher mass SN remnants than total stellar mass)
// 02.13.06     AVG - Aug 20, 2020  - Defect repair:
//  									- Issue #229: Corrected fitting parameters in Muller 16 SN kick function
// 02.13.07      IM - Aug 20, 2020  - Enhancements:
//                                      - ONeWDs can now undergo ECSN if their mass rises above MECS=1.38 solar masses (previously, they could only undergo CCSN on rising above 1.38 solar masses).  ONeWD::CalculateInitialSupernovaMass now returns MCBUR1 rather than 5.0 to ensure this happens
//                                      - BaseStar::CalculateMaximumCoreMassSN() has been removed - it is superfluous since  GiantBranch::CalculateCoreMassAtSupernova_Static does the same thing
//                                      - Some misleading comments in TPAGB dealing with SNe have been clarified
//                                      - Option to set MCBUR1 [minimum core mass at base of the AGB to avoid fully degenerate CO core formation] to a value different from the Hurley default of 1.6 solar masses added, Issue #65 resolved
//                                      - Removed unused Options::SetToFiducialValues()
//                                      - Documentation updated
// 02.13.08       JR - Aug 20, 2020 - Code cleanup:
//                                      - moved BaseStar::SolveKeplersEquation() to utils
//                                      - changed call to (now) utils::SolveKeplersEquation() in BaseStar::CalculateSNAnomalies() to accept tuple with error and show error/warning as necessary
//                                      - removed call to std::cerr from utils::SolveQuadratic() - now returns error if equation has no real roots
//                                      - changed call to utils::SolveQuadratic() in GiantBranch::CalculateGravitationalRemnantMass() to accept tuple with error and show warning as necessary
//                                      - changed RadiusEqualsRocheLobeFunctor() in BinaryBaseStar.h to not use the SHOW_WARN macro (can't uset ObjectId() function inside a templated function - no object)
//                                      - changed COMMANDLINE_STATUS to PROGRAM_STATUS (better description)
//                                      - moved ERROR:NONE to top of enum in constants.h (so ERROR = 0 = NONE - makes more sense...)
//                                      - added new program option '--enable-warnings' to enable warning messages (via SHOW_WARN macros).  Default is false.  SHOW_WARN macros were previously #undefined
// 02.13.09     RTW - Aug 21, 2020  - Code cleanup:
// 									    - Created changelog.txt and moved content over from constants.h
// 									    - Changed OrbitalVelocity to OrbitalAngularVelocity where that parameter was misnamed
// 									    - Changed Pre/PostSNeOrbitalVelocity to OrbitalVelocityPre/PostSN for consistency
// 									    - Added and updated physical conversion constants for clarity (e.g MSOL to MSOL_TO_KG)
// 									    - Removed ID from output files, it is confusing and superseded by SEED
// 									    - Removed 'Total' from TotalOrbital(Energy/AngularMomentum)
// 									    - Typos
// 02.13.10     IM - Aug 21, 2020   - Enhancement:
//                                      - Added caseBBStabilityPrescription in lieu of forceCaseBBBCStabilityFlag and alwaysStableCaseBBBCFlag to give more options for case BB/BC MT stability (issue #32)
// 02.13.11     IM - Aug 22, 2020   - Enhancement:
//                                      - Removed several stored options (e.g., m_OrbitalAngularVelocity, m_StarToRocheLobeRadiusRatio, etc.) to recompute them on an as-needed basis
//                                      - Removed some inf values in detailed outputs
//                                      - Slight speed-ups where feasible
//                                      - Shift various calculations to only be performed when needed, at printing, and give consistent values there (e.g., OmegaBreak, which was never updated previously)
//                                      - Remove a number of internal variables
//                                      - Declare functions constant where feasible
//                                      - Remove options to calculate Zetas and Lambdas at every timestep; variables that only appear in detailed outputs should not be computed at every timestep in a standard run
//                                      - Update documentation
//                                      - Remove postCEE binding energy (meaningless and wasn't re-computed, anyway)
// 02.13.12     IM - Aug 23, 2020   - Enhancement:
//                                      - More cleaning, removed some of the unnecessary prime quantities like m_SemiMajorAxisPrime, m_EccentricityPrime, etc.
//                                      - Thermal timescales are now correctly computed after the CE phase
//                                      - Detailed output passes a set of self-consistency checks (issue #288)
// 02.13.13     JR - Aug 23, 2020   - Defect repairs:
//                                      - Fixed debugging and logging macros in LogMacros.h
// 02.13.14     IM - Aug 29, 2020   - Defect repairs:
//                                      - Address issue #306 by removing detailed printing of merged binaries
//                                      - Address issue #70 by stopping evolution if the binary is touching
//                                      - Check for merged binaries rather than just touching binaries in Evaluate
//                                      - Minor cleaning (e.g., removed unnecessary CheckMassTransfer, which just repeated the work of CalculateMassTransfer but with a confusing name)
// 02.13.15     IM - Aug 30, 2020   - Defect repairs:
//                                      - Fixed issue #347: CalculateMassTransferOrbit was not correctly accounting for the MT_THERMALLY_LIMITED_VARIATION::RADIUS_TO_ROCHELOBE option
//                                      - Assorted very minor cleaning, including comments
// 02.14.00     IM - Aug 30, 2020   - Enhancement:
//                                      - Recreate RLOF printing (resolve issue #212)
// 02.14.01     ML - Sep 05, 2020   - Code cleanup:
//                                      - Issue #354 - Combine HYDROGEN_RICH and HYDROGEN_POOR supernova output variables into a single boolean variable IS_HYDROGEN_POOR 
// 02.15.00     JR - Sep 09, 2020   - Enhancements and related code cleanup:
//                                      - implemented "DETAILED_OUTPUT" folder inside "COMPAS_Output" container for SSE output
//                                      - SSE Parameters files moved to "DETAILED_OUTPUT" folder (they are analogous to BSE_Detailed_Output files)
//                                      - implemented SSE Switch Log and BSE Switch Log files (record written at the time of stellar type switch - see documentation)
//                                      - implemented SSE Supernova log file - see documentation (issue #253)
//                                      - added TIMESCALE_MS as a valid property in BaseStar::StellarPropertyValue().  The TIMESCALE_MS value in the SSE_Parameters file was being printed as "ERROR!" and nobody noticed :-)  It now prints correctly.
// 02.15.01     RS - Sep 10, 2020   - Enhancement
//                                       - added profiling option to keep track of repeated pow() calls
// 02.15.02     IM - Sep 11, 2020   - Defect repair
//                                       - changed ultra-stripped HeHG and HeGB stars to immediately check for supernovae before collapsing into WDs; this resolves issue #367
// 02.15.03     RTW - Sep 11, 2020   - Code cleanup:
//                                      - Set all references to kick "velocity" to magnitude. This is more correct, and will help distinguish from system and component vector velocities later
// 02.15.04     JR - Sep 11, 2020   - Enhancement
//                                       - refactored profiling code
//                                          - profiling code can now be #defined away for production build
//                                          - added options (via #defines) to profiling code: counts only (no CPU spinning), and print calling function name
//                                       - removed profiling program option
// 02.15.05     JR - Sep 12, 2020   - Code cleanup
//                                       - removed superfluous (and broken) #define guard around profiling.cpp
//                                       - minor change to profiling output (moved header and trailer to better place)
// 02.15.06     IM - Sep 12, 2020   - Defect repair
//                                       - Changed BaseBinaryStar::ResolveSupernova to account only for mass lost by the exploding binary during the SN when correcting the orbit
//                                       - Delayed supernova of ultra-stripped stars so that the orbit is adjusted in response to mass transfer first, before the SN happens
// 02.15.07     RTW - Sep 13, 2020   - Enhancement:
//                                      - Issue #12 - Move enhancement STROOPWAFEL from Legacy COMPAS to new COMPAS
//                                      - Issue #18 - double check STROOPWAFEL works in newCOMPAS
//                                      - Issue #154 - Test compatibility of CompasHPC and BSE_Grid.txt
//                                      - Added in combined functionality of Stroopwafel and pythonSubmit, with support for HPC runs
// 02.15.08     IM - Sep 14, 2020   - Defect repair:
//                                      - Issue #375 Error in Hurley remnant mass calculation
// 02.15.09     RTW - Oct 1, 2020   - Code cleanup:
//                                      - Rewrote ResolveSupernova to match Pfahl, Rappaport, Podsiadlowski 2002, and to allow for vector addition of system and component velocities
//                                      - Changed meaning of Supernova_State (see Docs)
//                                      - PostSN parameters have been removed
//                                      - SN phi has been redefined
// 02.15.10     IM - Oct 3, 2020    - Code cleanup:
//                                      - Removed some unnecessary internal variables and functions (m_TotalMass, m_TotalMassPrev, m_ReducedMass, m_ReducedMassPrev, m_TotalAngularMomentumPrev, CalculateAngularMomentumPrev(), EvaluateBinaryPreamble(),...
//                                      - Cleaned up some unclear comments
//                                      - ResolveCoreCollapseSN() no longer takes the Fryer engine as an argument (Fryer is just one of many possible prescriptions)
// 02.15.11     IM - Oct 3, 2020    - Defect repair and code cleanup:
//                                      - Fixed a number of defects in single stellar evolution (Github issues #381, 382, 383, 384, 385)
//                                      - The Fryer SN engine (delayed vs rapid) is no longer passed around, but read in directly in CalculateRemnantMassByFryer2012()
// 02.15.12     IM - Oct 5, 2020    - Enhancement
//                                      - Added timestep-multiplier option to adjust SSE and BSE timesteps relative to default
//                                      - Added eccentricity printing to RLOF logging
//                                      - Adjusted pythonSubmitDefault.py to include PESSIMISTIC CHE
//                                      - Updated documentation
// 02.15.13     JR - Oct 8, 2020    - Defect repair:
//                                      - Added checks for maximum time and timesteps to SSE code- issue #394
// 02.15.14     IM - Oct 8, 2020    - Defect repair:
//                                      - Added checks for dividing by zero when calculating fractional change in radius
// 02.15.15     IM - Oct 8, 2020    - Defect repair:
//                                      - Added safeguards for R<R_core in radius perturbation for small-envelope stars, complete addressing issue #394
// 02.15.16     RTW - Oct 14, 2020  - Code cleanup
//                                      - Changed separation to semiMajorAxis in RLOF and BeBinary properties
// 02.15.17     IM - Oct 16, 2020   - Defect repair and code cleanup:
//                                      - Issue 236 fixed: SN printing correctly enabled for all SNe
//                                      - Minor code cleaning: Cleaned up EvaluateSupernovae(), removed unnecessary m_Merged variable
// 02.15.18     RTW - Oct 22, 2020  - Code cleanup
//                                      - Removed redundant 'default' extension from files in the "defaults/" folder, and fixed references in the documentation.
//                                      - Added in '0' buffers to the Wall Times output to match the HH:MM:SS format
// 02.15.19     IM - Oct 23, 2020   - Enhancements
//                                      - Continue evolving DCOs until merger if EvolvePulsars is on (Issue #167)
//                                      - Removed m_SecondaryTooSmallForDCO (Issue #337)
// 02.15.20     RTW - Nov 03, 2020  - Code cleanup
//                                      - Removed unnecessary supernova phi rotation - it was added to agree with Simon's original definition, and to allow for seeds to reproduce the same SN final orbit. 
//                                      -   Removing it means seeds won't reproduce the same systems before and after, but populations are unaffected.
// 02.16.00     JR - Nov 03, 2020   - Enhancements
//                                      - Implemented new grid file functionality (see discussion in issue #412); updated docs - see docs (doc v2.3 has new documentation)
//
//                                      - Added all options to printing functionality: all options can now be selected for printing, 
//                                        either in the default log record specifications, or at runtime via the logfile-definitions option
//
//                                      - 'CHE_Option' header string changed to 'CHE_Mode'.  A few typos fixed in header strings.
//
//                                      - Added options
//                                          - initial-mass                          initial mass for single star (SSE)
//                                          - initial-mass-1                        initial mass for primary (BSE)
//                                          - initial-mass-2                        initial mass for secondary (BSE)
//                                          - semi-major-axis, a                    initial semi-major axis (BSE)
//                                          - orbital-period                        initial orbital period – only used if ‘semi-major-axis’ not specified
//                                          - eccentricity, e                       initial eccentricity (BSE)
//                                          - mode                                  mode of evolution: SSE or BSE (default is BSE)
//                                          - number-of-systems                     number of systems (single stars/binary stars) to evolve
//                                          - kick-magnitude-random                 kick magnitude random number for the star (SSE): used to draw the kick magnitude
//                                          - kick-magnitude                        the (drawn) kick magnitude for the star (SSE)
//                                          - kick-magnitude-random-1               kick magnitude random number for the primary star (BSE): used to draw the kick magnitude
//                                          - kick-magnitude-1                      the (drawn) kick magnitude for the primary star (BSE)
//                                          - kick-theta-1                          the angle between the orbital plane and the ’z’ axis of the supernova vector for the primary star (BSE)
//                                          - kick-phi-1                            the angle between ’x’ and ’y’, both in the orbital plane of the supernova vector, for the primary star (BSE)
//                                          - kick-mean-anomaly-1                   the mean anomaly at the instant of the supernova for the primary star (BSE)
//                                          - kick-magnitude-random-2               kick magnitude random number for the secondary star (BSE): used to draw the kick magnitude
//                                          - kick-magnitude-2                      the (drawn) kick magnitude for the secondary star (BSE)
//                                          - kick-theta-2                          the angle between the orbital plane and the ’z’ axis of the supernova vector for the secondary star (BSE)
//                                          - kick-phi-2                            the angle between ’x’ and ’y’, both in the orbital plane of the supernova vector, for the secondary star (BSE)
//                                          - kick-mean-anomaly-2                   the mean anomaly at the instant of the supernova for the secondary star (BSE)
//                                          - muller-mandel-kick-multiplier-BH      scaling prefactor for BH kicks when using 'MULLERMANDEL'
//                                          - muller-mandel-kick-multiplier-NS      scaling prefactor for NS kicks when using 'MULLERMANDEL'
//                                          - switchlog                             replaces ‘BSEswitchLog’ and ‘SSEswitchLog’
//                                          - logfile-rlof-parameters               replaces ‘logfile-BSE-rlof-parameters’
//                                          - logfile-common-envelopes              replaces ‘logfile-BSE-common-envelopes’
//                                          - logfile-detailed-output               replaces ‘logfile-BSE-detailed-output’, and now also used for SSE
//                                          - logfile-double-compact-objects		replaces ‘logfile-BSE-double-compact-objects’
//                                          - logfile-pulsar-evolution              replaces ‘logfile-BSE-pulsar-evolution’
//                                          - logfile-supernovae                    replaces ‘logfile-BSE-supernovae’ and ‘logfile-SSE-supernova’
//                                          - logfile-switch-log                    replaces ‘logfile-BSE-switch-log’ and ‘logfile-SSE-switch-log’
//                                          - logfile-system-parameters             replaces ‘logfile-BSE-system-parameters’
//
//                                      - Removed options
//                                          - number-of-binaries                    replaced by ‘number-of-systems’ for both SSE and BSE
//                                          - single-star-min                       replaced by ‘initial-mass’ and ‘number-of-stars’
//                                          - single-star-max                       replaced by ‘initial-mass’ and ‘number-of-stars’
//                                          - single-star-mass-steps                replaced by ‘initial-mass’ and ‘number-of-stars’
//                                          - BSEswitchLog                          replaced by ‘switchlog’
//                                          - SSEswitchLog                          replaced by ‘switchlog’
//                                          - logfile-BSE-rlof-parameters           replaced by ‘logfile-rlof-parameters’
//                                          - logfile-BSE-common-envelopes          replaced by ‘logfile-common-envelopes’
//                                          - logfile-BSE-detailed-output           replaced by ‘logfile-detailed-output’
//                                          - logfile-BSE-double-compact-objects    replaced by ‘logfile-double-compact-objects’
//                                          - logfile-BSE-pulsar-evolution          replaced by ‘logfile-pulsar-evolution’
//                                          - logfile-BSE-supernovae                replaced by ‘logfile-supernovae’
//                                          - logfile-SSE-supernova                 replaced by ‘logfile-supernovae’
//                                          - logfile-BSE-switch-log                replaced by ‘logfile-switch-log’
//                                          - logfile-SSE-switch-log                replaced by ‘logfile-switch-log’
//                                          - logfile-BSE-system-parameters         replaced by ‘logfile-system-parameters’
//
//                                      - Overloaded Options – these options are context-aware and are used for both SSE and BSE:
//                                          - number-of-systems                     specifies the number of systems (single stars/binary stars) to evolve
//                                          - detailed-output                       switches detailed output on/off for SSE or BSE
//                                          - switchlog                             enables the switch log for SSE or BSE
//                                          - logfile-detailed-ouput                defines filename for SSE or BSE detailed output file
//                                          - logfile-supernovae                    defines filename for SSE or BSE supernovae file
//                                          - logfile-switch-log                    defines filename for SSE or BSE switch log file
// 02.16.01     JR - Nov 04, 2020   - Enhancement
//                                      - changed switchlog implementation so that a single switchlog file is created per run
//                                        (see Issue #387 - note: single '--switch-log' option (shared SSE/BSE) implemented in v02.16.00)
// 02.16.02     IM - Nov 05, 2020   - Enhancements, Defect repairs
//                                      - Updated MT stability criteria for HeMS stars (Issue #425) to use MS zeta value
//                                      - Corrected baryon number for HeWD to match Hurley prescription (Issue #416)
//                                      - Corrected calculation of core mass after 2nd dredge-up (Issue #419)
//                                      - Corrected calculation of minimum radius on CHeB (Issue #420)
// 02.16.03     JR - Nov 08, 2020   - Defect repairs, Enhancements
//                                      - Issue #308
//                                          - added constant for minimum initial mass, maximum initial mass, minim metallicity and maximum metallicity to constants.h
//                                          - added checks to options code (specifically Options::OptionValues::CheckAndSetOptions()) to check option values for
//                                            initial mass and metallicity against constraints in constants.h
//                                      - Issue #342
//                                          - replaced header string suffixes '_1', '_2', '_SN', and '_CP' with '(1)', '(2)', '(SN)', and '(CP)' respectively
//                                          - now header strings ending in '(1)' indicate the value is for Star_1, '(2) for Star_2, '(SN)' for the supernova, and '(CP)' the companion
//                                      - Issue #351
//                                          - moved flags RECYCLED_NS and RLOF_ONTO_NS from SN_EVENT enum - now flags in BinaryConstiuentStar class
//                                          - removed RUNAWAY flag from SN_EVENT enum - removed entirely from code (not required)
//                                      - Issue #362
//                                          - changed header strings for RZAMS (radius at ZAMS) to 'Radius@ZAMS' - now consistent with MZAMS (mass at ZAMS - 'Mass@ZAMS')
//                                      - Issue #363
//                                          - made header strings for Lambdas uniform (all now start with 'Lambda_')
//                                      - Issue #409
//                                          - removed SN_THETA and SN_PHI from default SSE_SUPERNOVAE_REC (don't apply to SSE)
//                                      - Fixed defect that caused semi-major axis to be drawn from distribution rather than calculated from supplied orbital period
//                                        (moved check and calculation from options.cpp to BaseBinaryStar.cpp)
// 02.17.00     JR - Nov 10, 2020   - Enhancement, defect repairs, code cleanup
//                                      - Added SSE System Parameters file
//                                          - records initial parameters and result (final stellar type) 
//                                          - useful when detailed output is not required
//                                      - Fix for Issue #439
//                                      - Fixed typo in LogfileSwitchLog() in Options.h - only affected situation where user specified switchlog filename (overriding default filename)
//                                      - Removed m_LBVfactor variable from BaseBinaryStar - never used in BSE code
//                                      - Removed m_LBVfactor variable from BaseStar - use OPTIONS->LuminousBlueVariableFactor()
//                                      - Removed m_WolfRayetFactor variable from BaseBinaryStar - never used in BSE code
//                                      - Removed m_LBVfactor variable from BaseStar - use OPTIONS->WolfRayetFactor()
// 02.17.01     RTW - Nov 10, 2020  - Enhancement:
//                                      - Added in Schneider 2020 remnant mass prescriptions (standard and alternative)
//                                      - Added parameter MassTransferDonorHistory, as required for above prescription, which tracks the MT donor type (from which the MT Case can be established)
// 02.17.02     RTW - Nov 13, 2020  - Enhancement:
//                                      - Cleaned up the demo plotting routine so that the plot produced is the plot we use in the methods paper
// 02.17.03     JR - Nov 13, 2020   - Enhancements, code cleanup
//                                      - Added metallicity-distribution option: available distributions are ZSOLAR and LOGUNIFORM (see documentation)
//                                          - Added metallicity-min and metallicity-max options (for metallicity-distribution option)
//                                          - Metallicity is sampled if not explicitly specified via the --metallicity option - this was existing functionality, but
//                                            no distribution was implemented: sampling always returned ZSOLAR.  This change adds the LOGUNIFORM distribution, and 'formalises' the ZSOLAR 'distribution'.
//                                      - Added MASS to default SSE_SYSTEM_PARAMETERS_REC
//                                      - Removed AIS code
//                                      - Removed variable 'alpha' from BinaryCEDetails struct - use OPTIONS->CommonEnvelopeAlpha()
//                                          - Removed BINARY_PROPERTY::COMMON_ENVELOPE_ALPHA - use PROGRAM_OPTION::COMMON_ENVELOPE_ALPHA
//                                      - Issue #443: removed eccentricity distribution options FIXED, IMPORTANCE & THERMALISE (THERMALISE = THERMAL, which remains) 
// 02.17.04     JR - Nov 14, 2020   - Defect repairs
//                                      - Added CalculateRadiusOnPhase() and CalculateLuminosityOnPhase() to class BH (increases DNS yield)
//                                      - Added metallicity to sampling conditions in BaseBinaryStar constructor (should have been done when LOGUNIFORM metallicity distribution added)
// 02.17.05     TW - Nov 16, 2020   - Defect repairs
//                                      - Issue #444
//                                          - Fixed typo in synchronisation timescale
// 02.17.06     RTW - Nov 17, 2020  - Bug fix:
//                                      - Fixed Schneider remnant mass inversion from logRemnantMass^10 to 10^logRemnantMass, added some comments in the same section
// 02.17.07     TW - Nov 17, 2020   - Enhancements, code cleanup
//                                      - Issue #431
//                                          - Added option to change LBV wind prescription: choices are NONE, HURLEY_ADD, HURLEY and BELCYZNSKI
//                                      - Replaced numbers with constants for luminosity and temperature limits in mass loss
//                                      - Consolidated checks of luminosity for NJ winds within function
//                                      - NOTE: the above makes sure luminosity is checked before applying NJ winds for MS stars, this was not previously the case but I think it should be
// 02.17.08     JR - Nov 19, 2020   - Enhancements, code cleanup
//                                      - Added orbital-period-distribution option (see note in Options.cpp re orbital period option)
//                                      - Added mass-ratio option
//                                      - Updated default pythonSubmit to reflect new options, plus some previous omissions (by me...)
//                                      - Minor typo/formatting changes throughout
//                                      - Updated docs for new options, plus some typos/fixes/previous omissions
// 02.17.09     RTW - Nov 20, 2020  - Bug fix:
//                                      - Removed corner case for MT_hist=8 stars in the Schneider prescription (these should be considered Ultra-stripped)
// 02.17.10     RTW - Nov 25, 2020  - Enhancement:
//                                      - Cleaned up Schneider remnant mass function (now uses PPOW), and set the HeCore mass as an upper limit to the remnant mass
// 02.17.11     LVS - Nov 27, 2020  - Enhancements:
//                                      - Added option to vary all winds with OverallWindMassLossMultiplier
// 02.17.12     TW - Dec 9, 2020    - Enhancement, code cleanup, bug fix
//                                      - Issue #463
//                                          - Changed variable names from dml, dms etc. to rate_XX where XX is the mass loss recipe
//                                          - No longer overwrite variables with next mass loss recipe for clarity
//                                      - Added a new option to check the photon tiring limit during mass loss (default false for now)
//                                      - Added a new class variable to track the dominant mass loss rate at each timestep
// 02.17.13     JR - Dec 11, 2020   - Defect repair
//                                      - uncomment initialisations of mass transfer critical mass ratios in Options.cpp (erroneously commented in v02.16.00)
// 02.17.14     TW - Dec 16, 2020   - Bug fix
//                                      - fix behaviour at fLBV=0 (had been including other winds but should just ignore them)
// 02.17.15     JR - Dec 17, 2020   - Code and architecture cleanup
//                                      - Architecture changes:
//                                          - Added Remnants class    - inherits from HeGB class
//                                          - Added WhiteDwarfs class - inherits from Remnants class; most of the WD code moved from HeWD, COWD and ONeWD to WhiteDwarfs class
//                                          - Changed HeWD class      - inherits from WhiteDwarfs class (COWD still inherits from HeWD; ONeWD from COWD)
//                                          - Change NS class         - inherits from Remnants class; code added/moved as necessary
//                                          - Change BH class         - inherits from Remnants class; code added/moved as necessary
//                                          - Change MR class         - inherits from Remnants class; code added/moved as necessary
//                                      - Code cleanup:
//                                          - added "const" to many functions (mostly SSE code) that dont modify class variables ("this") (still much to do, but this is a start)
//                                          - added "virtual" to GiantBranch::CalculateCoreMassAtBAGB() and BaseStar::CalculateTemperatureAtPhaseEnd()
//                                              - will have no impact given where they are called, but the keyword should be there (in case of future changes)
//                                          - changed hard-coded header suffixes from _1 -> (1), _2 -> (2)
//                                      - Added call to main() to seed random number generator with seed = 0 before options are processed (and user specified seed is know).  Ensures repeatability.
//                                      - Changed "timestep below minimum" warnings in Star.cpp to be displayed only if --enable-warnings is specified
// 02.17.16     JR - Dec 17, 2020   - Code cleanup
//                                      - Removed "virtual" from GiantBranch::CalculateCoreMassAtBAGB() (incorrectly added in v02.17.15 - I was right the first time)
//                                      - Removed "const" from Remnants::ResolveMassLoss() (inadvertently added in v02.17.15)
//                                      - Removed declarations of variables m_ReducedMass, m_ReducedMassPrev, m_TotalMass, and m_TotalMassPrevfrom BaseBinaryStar.h (cleanup begun in v02.15.10 - these declarations were missed)
// 02.17.17     RTW - Dec 17, 2020  - Code cleanup
//                                      - Removed MassTransferCase related variables in favor of MassTransferDonorHist
// 02.17.18     JR - Dec 18, 2020   - Defect repair
//                                      - Typo in options code for option --switch-log: "switchlog" was incorrectly used instead of "switch-log"
// 02.17.19     LVS - Dec 19, 2020  - Enhancements:
//                                      - Added option to vary winds of cool stars (with T < VINK_MASS_LOSS_MINIMUM_TEMP) via a CoolWindMassLossMultiplier
// 02.18.00     JR - Jan 08, 2021   - Enhancement:
//                                      - Added support for HDF5 logfiles (see notes at top of log.h)
//                                      - Added 'logfile-type' option; allowed values are HDF5, CSV, TSV, TXT; default is HDF5
//                                      - Added 'hdf5-chunk-size' option - specifies the HDF5 chunk size (number of dataset entries)
//                                      - Added 'hdf5-buffer-size' option - specifies the HDF5 IO buffer size (number of chunks)
//                                      - Removed 'logfile-delimiter' option - delimiter now set by logfile type (--logfile-type option described above)
//                                      - Changed header strings containing '/' character: '/' replaced by '|' (header strings become dataset names in HDF5 files, and '/' is a path delimiter...)
// 02.18.01     SS - Jan 11, 2021   - Defect repair
//                                      - Added check if binary is bound when evolving unbound binaries
// 02.18.02     JR - Jan 12, 2021   - Defect repair:
//                                      - Changed "hdf5_chunk_size = 5000" to "hdf5_chunk_size = 100000" in default pythonSubmit (inadvertently left at 5000 after some tests...)
// 02.18.03     SS - Jan 19, 2021   - Enhancement:
// 									    - Added check for neutron star mass against maximum neutron star mass. 
//									      If a neutron star exceeds this mass it should collapse to a black hole. 
//                                        This can be relevant for neutron stars accreting, e.g. during common envelope evolution
// 02.18.04     IM - Jan 28, 2021   - Enhancement:
//                                      - NS to BH collapse preserves mass (see discussion in #514)
//                                      - Fixed comment typo
// 02.18.05     JR - Jan 29, 2021   - Defect repair:
//                                      - Honour '--evolve-unbound-systems' option when specified in a grid file (see issue #519)
//                                      - Honour '--evolve-pulsars' option when specified in a grid file (same as issue #519)
//                                      - Added "maximum-evolution-time", "maximum-number-timestep-iterations", and "timestep-multiplier" to m_GridLineExcluded vector in Options.h (previous oversight)
// 02.18.06     SS - Feb 1, 2021    - Defect repair:
//                                      - Make COMPAS use --neutrino-mass-loss-BH-formation options (resolves issue #453)
// 02.18.07     JR - Feb 18, 2021   - Enhancement:
//                                      - Added 'rotational-frequency' option so users can specify initial rotational frequency of SSE star
//                                      - Added 'rotational-frequency-1' and 'rotational-frequency-2' options so users can specify initial rotational frequency of both BSE stars
//                                      - Changed units of rotational frequencies written to logfiles (omega, omega_break, omega_ZAMS) from rotations per year to Hz
//                                      - Changed program option header strings containing '_1' and '_2' to '(1)' and '(2)' for consistency
// 02.18.08     JR - Feb 26, 2021   - Defect repairs:
//                                      - Remove stray diagnostic print from BaseStar constructor in BaseStar.cpp
//                                      - Fix for issue #530 - some commandline options ignored when a grid file is used
//                                          - the issue here was case-sensitive vs case-insensitive matches (asking BOOST to do case-insensitive matches for option names doesn't propagate to all matches BOOST does...)
//                                          - the options affected were all options that have mixed-case names:
//
//                                              - case-BB-stability-prescription
//                                              - kick-magnitude-sigma-CCSN-BH
//                                              - kick-magnitude-sigma-CCSN-NS
//                                              - kick-magnitude-sigma-ECSN
//                                              - kick-magnitude-sigma-USSN
//                                              - mass-transfer-thermal-limit-C
//                                              - muller-mandel-kick-multiplier-BH
//                                              - muller-mandel-kick-multiplier-NS
//                                              - neutrino-mass-loss-BH-formation
//                                              - neutrino-mass-loss-BH-formation-value
//                                              - PISN-lower-limit
//                                              - PISN-upper-limit
//                                              - PPI-lower-limit
//                                              - PPI-upper-limit
// 02.18.09     ML - Mar 22, 2021   - Defect repair:
//                                      - Correct polynomial evaluation of Nanjing lambda's for EAGB and TPAGB stellar types.
// 02.18.10     LVS - Apr 06, 2021   - Enhancement:
//                                      - Added PPISN prescription option - Farmer 2019
// 02.19.00     JR - Apr 20, 2021   - Enhancements and Defect Repairs:
//                                      - Enhancements:
//                                          - Added option to enable users to add program options values to BSE/SSE system parameters files
//                                              - option is '--add-options-to-sysparms', allowed values are {ALWAYS, GRID, NEVER}.  See docs for details.
//                                          - Included "Run_Details" file in HDF5 output file if logfile type = HDF5.  The text Run_Details file still exists
//                                            so users can still easily look at the contents of the Run_Details file - this enhancements adds a copy of the
//                                            Run_Details file to the HDF5 output file.
//
//                                      - Defect Repairs:
//                                          - fixed a few previously unnoticed typos in PROGRAM_OPTION map in constamts.h, and in Options::OptionValue() function.
//                                            Fairly benign since they had't been noticed, but needed to be fixed.
//
//                                      Modified h5copy.py (in postProcessing/Folders/H5/PythonScripts) so that groups (COMPAS files) will not be copied
//                                      if the group exists in the destination file but has a different number of datasets (columns) from the group in
//                                      the source file.
//
//                                      Also provided h5view.py - an HDF5 file viewer for COMPAS HDF5 files (in postProcessing/Folders/H5/PythonScripts).  See
//                                      documentation as top of source file for details.
// 02.19.01     JR - Apr 30, 2021   - Enhancements and Defect Repairs:
//                                      - Enhancements:
//                                          - changed chunk size for HDF5 files to HDF5_MINIMUM_CHUNK_SIZE for Run_Details group in COMPAS_Output and for detailed output files.
//                                              - Run_Details is a small file, and detailed output files are generally a few thousand records rather than hundreds of thousands, 
//                                                so a smaller chunk size wastes less space and doesn't impact performance significantly
//
//                                      - Defect Repairs:
//                                          - fixed issue #548 - HDF5 detailed output files not created when random-seed specified in a grid file
//                                          - fixed defect where records in HDF5 output files would be duplicated if the number of systems exceeded the HDF5 chunk size
//                                            being used (the default chunk size is 100000 - that might explain why this problem hasn't been reported)
//
//                                      Modified h5view.py (in postProcessing/Folders/H5/PythonScripts) to handle detailed output files
// 02.19.02     LVS - May 04, 2021   - Defect Repairs:
//                                      - Avoid possibility of exceeding total mass in Farmer PPISN prescription
// 02.19.03     TW - May 18, 2021    - Enhancement:
//                                      - Change default LBV wind prescription to HURLEY_ADD
// 02.19.04     JR - May 24, 2021    - Defect Repair:
//                                      - Fixed incrementing of random seed and binary id when grid file contains sets/ranges
//
//                                      Modified h5view.py (in postProcessing/Folders/H5/PythonScripts) to print number of unique seeds (where relevant) in summary output
// 02.20.00     IM - June 14, 2021  - Enhancement:
//                                      - Port defaults from preProcessing/pythonSubmit.py to options.cpp
//                                      - Minor fixes (e.g., documentation)
// 02.20.01     JR - June 21, 2021  - Defect repair:
//                                      - Fix for issue #585: add formatted value and delimiter to logrecord string in Log.h (defect introduced in v02.18.00; only affected SSE_Supernovae logfile)
// 02.20.02     JR - July 26, 2021  - Defect repair:
//                                      - Add HDF5 support to logging code for SSE/BSE switch log files.  Support for HDF5 switch files was inadvertently not added when HDF5 file support as added in v02.18.00 for all standard log files.  Switch log files are 'special' (they have extra columns, not part of the 'standard' log file functionality), and that was missed.
//                                      - Also removed '-lsz' from Makefile and Makefile.docker - library not required
// 02.21.00     JR - July 28, 2021  - Enhancement and Defect Repairs:
//                                      - Added code to copy any grid file and/or logfile-definitions file specified to output container.
//                                      - Copying a large grid file could take time, and take up much space, so added new program option '--store-input-files' which is TRUE by default.  If FALSE, neither the grid file (if specified) nor the logfile-definitions file (if specified) will be copied to the output container (if TRUE, both will be copied (if specified)).
//                                      - Fixed issue #600: changed pythonSubmit.py to treat fully-qualified grid filenames and fully-qualified logfile-definitions filenames correctly (i.e. don't add CWD if the filename is already fully-qualified).
//                                      - Fixed issue #601: changed pythonSubmit.py to put all boolean parameters on the commandline, with "True" or "False" value.
// 02.21.01     RTW - Aug 21, 2021  - Defect Repair:
//                                      - PrintRLOFProperties now gets called immediately before and after the call to EvaluateBinary so that the changes reflect only BSE changes.
//                                      - The function call has also been tidied up to take an argument specifying whether the call was made before or after the MT took place.
// 02.22.00     JR - Aug 26, 2021   - Enhancement:
//                                      - Added functionality to allow users to select a range of lines from the grid file (if specified) to process.  Added program options --grid-start-line and --grid-lines-to-process - see documentation for details.
// 02.22.01     JR - Sep 11, 2021   - Defect repair:
//                                      - Fix for issue #615: defaults for calculated/drawn program options now calculated after random seed is set for the system being evolved.
// 02.22.02     IM - Oct 4, 2021    - Defecr repair:
//                                      - Removed unnecessary IsPrimary() / BecomePrimary() functionality, fixed incorrect MassTransferTrackerHistory (see issue #605)
// 02.22.03     IM - Oct 4, 2022    - Defect repair:
//                                      - Corrected Eddington mass accretion limits, issue #612 (very minor change for WDs and NSs, factor of a few increase for BHs)
// 02.23.00 FSB/JR - Oct 11, 2021   - Enhancement:
//                                      - updated kelvin-helmholtz (thermal) timescale calculation with more accurate pre-factor and updated documentation.
//                                      - rationalised parameters of, and calls to, CalculateThermalTimescale()
// 02.23.01     JR - Oct 11, 2021   - Code cleanup:
//                                      - Typo fixed in version for changes made on October 11, 2021
//                                      - Changed KROUPA_POWER to SALPETER_POWER in utils:SampleInitialMass(); Removed KROUPA_POWER from constants.h
//                                      - Removed p_Id parameter from SSE/BSE switchlog functions - leftover from debugging
//                                      - Added CHEMICALLY_HOMOGENEOUS_MAIN_SEQUENCE property to SSE_SYSTEM_PARAMETERS_REC and BSE_SYSTEM_PARAMETERS_REC (both stars)
//                                      - Tidied up some parameters etc. to better comply with COMPAS coding guidelines
//                                      - Typo fixed in preProcessing/COMPAS_Output_Definitions.txt
// 02.24.00     JR - Oct 12, 2021   - Minor enhancements/optimisations:
//                                      - Added BaseStar::CalculateThermalMassAcceptanceRate() as a first-pass to address issue #595 - can be changed/expanded as required
//                                      - Changed BaseBinaryStar::CalculateTimeToCoalescence() to use Mandel 2021 https://iopscience.iop.org/article/10.3847/2515-5172/ac2d35, eq 5 to address issue #538
// 02.24.01     RTW - Oct 13, 2021  - Enhancements:
//                                      - Added units uniformly to the --help input descriptions
//                                      - Removed the BeBinary- and RLOF-specific random seeds (which were attributes of the events and were printed with e.g <MT) and replaced with system random seed
//                                      - In CE output, changed MASS_2_FINAL (which was sort of a wrapper for core mass) for MASS_2_POST_COMMON_ENVELOPE
//                                      - Removed SN kick angles from SystemParameters output (they are duplicated in SN output) and changed true_anomaly to mean_anomaly in BSE SN output
//                                      - Cosmetic typo fixes and added consistency, in the Event_Counter parameters and some function definitions
//                                      - Added *.eps, *.png to gitignore
// 02.24.02     JR - Oct 13, 2021   - Minor fixes:
//                                      - Fixed a few typos in header strings
//                                      - Changed true_anomaly to mean_anomaly in SSE SN output
// 02.25.00     JR - Oct 30, 2021   - Enhancements and minor fixes:
//                                      - Added ability for users to annotate log files via new program options '--notes-hdrs' and '--notes'.  See docs for details. 
//                                      - Added a shorthand notation for vector program options (e.g. annotations, log-classes, debug-classes).  See docs for details.
//                                      - Added '--notes-hdrs' and '--notes' to pythonSubmit.py (default = None for both)
//                                      - Added HDF5 support to Log::GetLogStandardRecord() (return value) and Log::LogStandardRecord() (input parameter).  This only matters
//                                        to SSE Supernovae file - for delayed writes.  The original implementation may have resulted in minor discrepanicies in SSE Supernovae
//                                        log records, (because of when the values were sampled (i.e. mid-timestep, or end of timestep)), which would only have been evident if
//                                        HDF5 files were compared to e.g. CSV files for the same binary - CSV, TSV, and TXT files had values sampled mid-timestep, HDF5 files 
//                                        at end of timestep).
//                                      - Added Log::Write() and Log::Put() for HDF5 files (better implementation - worked around in original implementation)
//                                      - Added additional checks for bad string -> number conversions throughout (for stoi(), stod(), etc.)
//                                      - Performance enhancement to BaseBinaryStar::CalculateTimeToCoalescence() (return early if e = 0.0)
//                                      - Fixed a few typos in comments
// 02.25.01     IM - Nov 1, 2021    -  Enhancements:
//                                      - Introduced common-envelope-allow-radiative-envelope-survive and common-envelope-allow-immediate-rlof-post-ce-survive options
//                                      - Addresses issue # 637
// 02.25.02     JR - Nov 1 , 2021    - Minor fixes:
//                                      - reinstated "_n" suffix for BSE detailed filenames (inadvertently removed in v02.25.00)
//                                      - updated pythonSubmit files:
//                                          preProcessing/pythonSubmit.py
//                                          examples/methods_paper_plots/detailed_evolution/pythonSubmitDemo.py
//                                          examples/methods_paper_plots/chirpmass_distribution/pythonSubmit.py
//                                          examples/methods_paper_plots/fig_5_HR_diagram/pythonSubmit.py
//                                          examples/methods_paper_plots/fig_6_max_R/pythonSubmit.py
//                                          examples/methods_paper_plots/fig_8_initial_core_final_mass_relations/pythonSubmitDefaults.py
//                                          examples/methods_paper_plots/fig_8_initial_core_final_mass_relations/pythonSubmitFryerRapid.py
//                                          examples/methods_paper_plots/fig_8_initial_core_final_mass_relations/pythonSubmitMandelMueller.py
// 02.25.03     JR - Nov 1 , 2021    - Minor fixes:
//                                      - fixed typo in Options.cpp for option --common-envelope-allow-immediate-RLOF-post-CE-survive (was typed common-envelope-allow-immediate-RLOF-post-CE_survive)
//                                      - fixed typo in Options.cpp for option --common-envelope-allow-radiative-envelope-survive (was typed common-envelope-allow-radiative-envelope-surive)
//                                        (neither of these caused problems because Boost matches only as many characters as necessary to determine the option name - would have if the names were not unique up to the typos)
// 02.25.04     IM - Nov 4, 2021     - Minor fixes
//                                      - More surive->survive typo fixes in python files to address issue #660
//                                      - Documentation edits to reflect new options common-envelope-allow-radiative-envelope-survive and common-envelope-allow-immediate-rlof-post-ce-survive options
// 02.25.05     IM - Nov 4, 2021     - Defect repair:
//                                      - Changed GiantBranch::CalculateRemnantMassByMullerMandel() to ensure that the remnant mass is no greater than the He core mass
// 02.25.06     IM - Nov 7, 2021     - Enhancements:
//                                      - Clarified program option documentation
//                                      - Removed unused CUSTOM semi-major axis initial distribution
//                                      - Removed unused STARTRACK zeta prescription
// 02.25.07     IM - Nov 12, 2021    - Defect repair:
//                                      - Changed EAGB::CalculateLuminosityOnPhase() and EAGB::CalculateLuminosityAtPhaseEnd() to use the helium core mass rather than the CO core mass (see Eq. in second paragraph of section 5.4 of Hurley+, 2000); this fixes a downward step in luminosity and radius on transition to EAGB
// 02.25.08     JR - Nov 15, 2021    - Defect repair:
//                                      - Fixed error introduced in v02.25.00: Added HDF5 support to GetLogStandardRecord().
//                                        Defect introduced was omission of code for HDF5 file support if a specified property is supplied to GetLogStandardRecord(), causing a boost::bad_get error.
//                                        The defect only affected HDF5 SSE_Supernovae files.  This fix adds the omitted code.
//                                      - Changed Options::PrintOptionHelp() to print help (-h/--h) to stdout instead of stderr.
// 02.25.09     IM - Nov 16, 2021    - Defect repair:
//                                      -Revert EAGB treatment to 02.25.06 until a proper fix is introduced
// 02.25.10     JR - Nov 19, 2021    - Defect repairs:
//                                      - clamp timestep returned in BaseStar::CalculateTimestep() to NUCLEAR_MINIMUM_TIMESTEP
//                                      - change NUCLEAR_MINIMUM_TIMESTEP to 1 year (from 100 years) in constants.h
// 02.26.00     IM - Nov 30, 2021    - Defect repairs:
//                                      - only decrease effective initial mass for HG and HeHG stars on mass loss when this decrease would not drive an unphysical decrease in the core mass
//                                      - change mass comparisons (e.g., mass vs. He flash mass threshold) to compare effective initial mass rather than current mass
//                                      - minor code and comment cleanup
// 02.26.01     IM - Dec 5, 2021     - Defect repair, Code cleanup:
//                                      - Removed redundant function ResolveRemnantAfterEnvelopeLoss (ResolveEnvelopeLoss is sufficient)
//                                      - Cleaned / updated ResolveEnvelopeLoss
//                                      - Fixed issue with masses and types of remnants formed from stripped HG stars
// 02.26.02     RTW - Dec 17, 2021   - Defect repair, Code cleanup:
//                                      - Changed all occurrences of PPOW(base, 1.0/3.0) with std::cbrt, as the former could not handle negative bases
//                                      - Changed all occurrences of sqrt with std::sqrt for consistency with the above change
// 02.26.03     IM - Jan 10, 2022    - Defect repair, code cleanup:
//                                      - Cleaned up treatment of HG donors having CONVECTIVE envelopes in LEGACY; fixed an issues with CEs from HG donors introduced in 02.25.01 
// 02.27.00     ML - Jan 12, 2022    - Enhancements:
//                                      - Add enhanced Nanjing lambda option that continuously extrapolates beyond radial range
//                                      - Add Nanjing lambda option to switch between calculation using rejuvenated mass and true birth mass
//                                      - Add Nanjing lambda mass and metallicity interpolation options
//                                      - No change in default behaviour
// 02.27.01     IM - Feb 3, 2022     - Defect repair:
//                                      - Fixed condition for envelope type when using ENVELOPE_STATE_PRESCRIPTION::FIXED_TEMPERATURE (previously, almost all envelopes were incorrecctly declared radiative)
// 02.27.02     IM - Feb 3, 2022     - Defect repair:
//                                      - Fixed mass change on forced envelope loss in response to issue # 743
// 02.27.03     JR - Feb 8, 2022     - Defect repair:
//                                      - Fix for issue # 745 - logfile definition records not updated correctly when using logfile-definitions file (see issue for details)
// 02.27.04     RTW - Feb 15, 2022   - Defect repair:
//                                      - Fix for issue # 761 - USSNe not occurring. See issue for details.
// 02.27.05     IRS - Feb 17, 2022   - Enhancements:
//                                      - Add function HasOnlyOneOf, which returns true if a binary has only one component in the list of stellar types passed, and false if neither or both are in the list
//                                      - Add function IsHMXRBinary, which returns true if HasOnlyOneOf(Black hole, Neutron star) and the companion radius is > 80% of the Roche Lobe radius
//                                      - Add flag --hmxr-binaries, which tells COMPAS to store binaries in BSE_RLOF output file if IsHMXRBinary
//                                      - Add columns for pre- and post-timestep ratio of stars to Roche Lobe radius to BSE_RLOF output file (addressing issue #746)
//                                      - Changed variables named rocheLobeTracker, roche_lobe_tracker etc. to starToRocheLobeRadiusRatio, star_to_roche_lobe_radius_ratio, etc. for clarity
// 02.27.06     SS - Apr 5, 2022     -  Defect repair:
//                                      - Fixed StarTrack PPISN prescription, previously it was doing the same thing as the COMPAS PPISN prescription.
// 02.27.07     RTW - Apr 5, 2022    - Defect repair:
//                                      - Fix for issue # 773 - ONeWD not forming due to incorrect mass comparison in TPAGB. 
// 02.27.08     RTW - Apr 12, 2022   - Defect repair:
//                                      - Fix for issue # 783 - Some mergers involving a massive star were not logged properly in BSE_RLOF, whenever a jump in radius due to changing stellar type within ResolveMassChanges was much greater than the separation.
// 02.27.09     VK - Apr 25, 2022    - Minor Enhancement:
//                                      - Converted constant: MULLERMANDEL_SIGMAKICK into an option: --muller-mandel-sigma-kick
// 02.28.00     Lvs - May 11, 2022   - Enhancements:
//                                      - Introduced new remnant mass prescription: Fryer+ 2022, adding new options --fryer-22-fmix and --fryer-22-mcrit
// 02.29.00     RTW - May 5, 2022    - Enhancement:
//                                      - Fix for issue # 596 - New option to allow for H rich ECSN (defaults to false). This removes non-interacting ECSN progenitors from contributing to the single pulsar population.
// 02.30.00     RTW - May 8, 2022    - Enhancement
//                                      - Added MACLEOD_LINEAR specific angular momentum gamma loss prescription for stable mass transfer
// 02.31.00     IM - May 14, 2022    - Enhancement
//                                      - Added option retain-core-mass-during-caseA-mass-transfer to preserve a larger donor core mass following case A MT, set equal to the expected core mass of a newly formed HG star with mass equal to that of the donor, scaled by the fraction of its MS lifetime
//                                      - Code and comment cleaning
// 02.31.01     RTW - May 16, 2022   - Defect repair:
//                                      - Fixed help string for H rich ECSN option implemented in v2.29.99
// 02.31.02     JR - May 18, 2022    - Defect repairs:
//                                      - Fixed STAR_PROPERTY_LABEL entries in contsants.h for INITIAL_STELLAR_TYPE and INITIAL_STELLAR_TYPE_NAME - both missing the prefix "INITIAL_".
//                                        Only caused a problem if a user wanted to add either of those to the logfile-definitions file - but since they are in the system parameters files (SSE and BSE)
//                                        by default encountering the problem would probably be unlikely.
//                                      - Fixed error identifier in Log::UpdateAllLogfileRecordSpecs() - was (incorrectly) ERROR::UNKNOWN_BINARY_PROPERTY, now (correctly) ERROR::UNKNOWN_STELLAR_PROPERTY 
// 02.31.03     RTW - May 20, 2022   - Defect repair:
//                                      - Fixed MS+MS unstable MT not getting flagged as a CEE
// 02.31.04     RTW - June 10, 2022  - Enhancements
//                                      - Fixed MT_TRACKER values to be clearer and complementary to each other
//                                      - Updated the relevant section in the detailed plotter that uses MT_TRACKER values
//                                      - Removed end states from detailed plotter (Merger, DCO, Unbound) so that they don't over compress the rest
// 02.31.05     RTW - July 25, 2022  - Defect repair:
//                                      - Renamed option '--allow-H-rich-ECSN' to 'allow-non-stripped-ECSN'
//                                      - Fixed check for non-interacting ECSN progenitors to consider MT history instead of H-richness
// 02.31.06     RTW - Aug 2, 2022    - Enhancement:
//                                      - Added stellar merger to default BSE_RLOF output
// 02.31.07     IM - August 1, 2022  - Defect repair:
//                                      - Print to DetailedOutput after merger, addresses https://github.com/TeamCOMPAS/COMPAS/issues/825
//                                      - Ensures no ONeWDs are formed with masses above Chandrasekhar mass
//                                      - Minor comment tweaks and a bit of defensive programming
// 02.31.08     RTW - Aug 3, 2022    - Enhancement:
//                                      - Added Accretion Induced Collapse (AIC) of ONeWD as another type of SN
// 02.31.09     RTW - Aug 9, 2022    - Enhancement:
//                                      - Max evolution time and max number of timesteps now read in from gridline as well as commandline
// 02.31.10     RTW - Aug 12, 2022   - Enhancement:
//                                      - Added option to set the Temperature boundary between convective/radiative giant envelopes
// 02.32.00     JR - Aug 27, 2022    - Enhancement & minor cleanup:
//                                      - Add 'record type' functionality to all standard log files
//                                      - Add/rationalise calls to PrintDetailedOutput() for binary systems
//                                          - remove m_PrintExtraDetailedOutput variable (and associated code) from BaseBinaryStar class
//                                      - Add new option for each standard log file to allow specification of which record types to print
//                                          - see e.g. '--logfile-detailed-output-record-types'
//                                      - Online documentation updated for record types and new options
//                                      - Detailed ploter changed to work with record type column (thanks RTW)
//                                      - Added new section to online documentation: 'What's new'
//                                          - documented record types changes in this new section
//                                      - Minor cleanup:
//                                          - minor formatting and typo fixes (src + docs)
//                                          - removed IncrementOmega() function from the BaseStar and Star classes (anti-patterm and no longer used - if it ever was)
//                                          - tidied up description of MainSequence::UpdateMinimumCoreMass()
// 02.33.00     RTW - Aug 13, 2022   - Enhancement:
//                                      - Added critical mass ratios from Claeys+ 2014 for determining if MT is unstable
//                                      - Cleaned up stability check functions in BaseBinaryStar.cpp for clarity, and to allow for critical mass ratios to be checked correctly
// 02.33.01     RTW - Sep 26, 2022   - Defect repair:
//                                      - Fixed interpolation of MACLEOD_LINEAR gamma for specific angular momentum. Previously interpolated on the gamma value, now interpolates in orbital separation
// 02.33.02      IM - Nov 27, 2022   - Defect repair:
//                                      - Fixed ignored value of input radius when computing the thermal timescale, relevant if using Roche lobe radius instead (issue #853)
//                                      - Cleaned code and comments around the use of MT_THERMALLY_LIMITED_VARIATION::RADIUS_TO_ROCHELOBE vs. C_FACTOR (issue #850)
// 02.34.00      IM - Nov 28, 2022   - Enhancement:
//                                      - Adding framework for Hirai & Mandel 2-stage common envelope formalism
//                                          (placeholders for now -- will have identical results to default version)
//                                      - Placed Dewi CE prescription on parity with others
// 02.34.01     RTW - Nov 30, 2022   - Defect repair:
//                                      - Fixed Time<MT and Time>MT calls in BSE_RLOF. Previously, they were identical. Now, Time<MT correctly reflects the previous time.
// 02.34.02     JR - Nov 30, 2022    - Defect repair:
//                                      - Fixed problem with no content in switchlog files (issue #870 - introduced in v2.32.00).
//                                      - Changed conditional statement in HG::ResolveEnvelopeLoss() and FGB::ResolveEnvelopeLoss() to be consistent with other stellar types ('>' -> '>=').
// 02.34.03     NRS - Jan 9, 2023    - Defect repair:
//                                      - Fixed units for post-CEE semi-major axis in CEE logs (issue #876).
// 02.34.04     RTW - Jan 31, 2023   - Enhancement:
//                                      - Added SN orbit inclination angle to BSE_SUPERNOVAE output
// 02.34.05     JR - Jan 29, 2023    - Code cleanup:
//                                      - Addressed issue #888 - replaced class variables m_LogMetallicityXi, m_LogMetallicitySigma, and m_LogMetallicityRho in BaseStar with getter functions.
// 02.34.06     IM - Feb 1, 2023     - Bug fixes:
//                                      - Re-enabled ResolveMassLoss() for Remnants so that Mdot is correctly reset
//                                      - Set Mdot to 0 in BaseBinaryStar::CalculateWindsMassLoss() when winds are turned off while the binary is in mass trensfer
//                                      - Removed Dutch winds for Remnants
//                                      - Fixed typo in NS::CalculateLuminosityOnPhase_Static()
//                                      - Minor code cleaning
// 02.35.00     RTW - Dec 8, 2022    - Enhancement:
//                                      - Added critical mass ratios from Ge+ 2020 for determining if MT is unstable
// 02.35.01     RTW - Feb 12, 2022   - Enhancement:
//                                      - Added post-SN orbital inclination vector to the output-able BINARY_PROPERTIES (not included in output, by default). 
// 02.35.02     JR - Feb 19, 2023    - Minor change and defect repair:
//                                      - Changed units of ROCHE_LOBE_RADIUS_1 and ROCHE_LOBE_RADIUS_2 from orbital separation to RSOL
//                                      - Changed header string for ROCHE_LOBE_RADIUS_1 from "RocheLobe(1)|a" to "RocheLobe(1)" - ditto for ROCHE_LOBE_RADIUS_2
//                                      - removed STAR_TO_ROCHE_LOBE_RADIUS_RATIO_1 ("Radius(1)|RL")and STAR_TO_ROCHE_LOBE_RADIUS_RATIO_2 ("Radius(2)|RL") from
//                                        the default output for BSE_DETAILED_OUTPUT_REC (can be calculated from other values in the default output)
//                                      - changed plot_detailed_evolution.py to accommodate the removal of STAR_TO_ROCHE_LOBE_RADIUS_RATIO_1 and 
//                                        STAR_TO_ROCHE_LOBE_RADIUS_RATIO_2 from the default output
//                                      - changed online documentation to reflect:
//                                           (a) removal of STAR_TO_ROCHE_LOBE_RADIUS_RATIO_1 and STAR_TO_ROCHE_LOBE_RADIUS_RATIO_2 from the default output
//                                           (b) change of header strings for ROCHE_LOBE_RADIUS_1 and ROCHE_LOBE_RADIUS_2 (units already (accidentally...) correct)
//                                      - fixed minor defect in call to m_Accretor->CalculateMassAcceptanceRate() in BaseBinaryStar::CalculateMassTransfer()
//                                        (only affected runs with mass-transfer-thermal-limit-accretor = RADIUS_TO_ROCHELOBE)
// 02.35.03     LvS - Feb 27, 2023   - Enhancement:
//                                      - Added mass accretion prescription during CE following model 2 from van Son + 2020
// 02.36.00     JR - Mar 15, 2023    - Enhancement, minor defect repairs:
//                                      - Addressed issue #797 - implemented functionality to create YAML file.  Two new options (--create-YAML-file and --YAML-template).  See documentation for details.
//                                      - Modified runSubmit.py to work with new yaml file format (i.e. all options could be commented...)
//                                      - Minor defect repairs in options code
//                                      - Minor fixes to online documentation; also clarified make arguments
// 02.36.01     JR - Mar 20, 2023    - Documentation:
//                                      - Updated documentation for YAML files.
//                                      - Modified YAML template to include notice regarding commented lines in default YAML file.
// 02.37.00     NR,RTW - Mar 26, 2023 - Enhancement:
//                                      - Added functionality for WDs to accrete in different regimes. 
//                                          - This applies to each WD subtype individually, though there is some overlap between COWDs and ONeWDs.
//                                          - Also involves tracking the WD shell mass, to account for shell burning that later increases the WD mass.
//                                          - Includes possible instability, and merger if the donor is a giant, as well as new SN types, 
//                                          - AIC (accretion induced collapse), SNIA (Type Ia), and HeSD (Helium shell detonation). 
//                                      - Tangential but related changes:
//                                          - Cleaned up the call to EddingtonCriticalRate, puttting it in BaseStar along with the optional prefactor.
//                                          - Moved NS radius and luminosity calls into NS.h from elsewhere in the code.
// 02.37.01     JR - Mar 27, 2023    - Defect repair:
//                                      - Updated changelog.h and whats-new.rst to correctly reflect changes to the code and version numbers after a bad fix for merge conflicts
//                                      - Changed "DD" to "HeSD" as appropriate
//                                      - A couple of code-cleanups
// 02.37.02     JR - Mar 27, 2023    - Defect repair:
//                                      - Changed yaml.h to include <algorithm> and <chrono> - not including them causes docker build to fail.
// 02.37.03     IM - Apr 8, 2023     - Defect repair:
//                                      - Resolved issue #855 by using Mass0 rather than Mass to determine ages and timescales
// 02.38.01     IM - Apr 16, 2023    - Enhancement:
//                                      - Added option to eject the convective envelope by pulsations (ExpelConvectiveEnvelopeAboveLuminosityThreshold)
//                                          if log10(m_Luminosity/m_Mass) exceeds LuminosityToMassThreshold
// 02.38.02     NR - Apr 20, 2023    - Defect repair:
//                                      - Added missing const in WD files which was generating warnings when compiling.
//                                   - Enhancement:
//                                      - Added QCRIT_PRESCRIPTION::HURLEY_HJELLMING_WEBBINK based on Hurley+ 2002 and its corresponding documentation.
// 02.38.03     IM - Apr 20, 2023    - Enhancement:
//                                      - Updated defaults following #957
// 02.38.04     IM - Apr 20, 2023    - Enhancement:
//                                      - Included Picker et al. (2023, in prep.) fits for the convective envelope mass in the TWO_STAGE common envelope treatment
// 02.38.05     YS - May 10, 2023    - Updates and changes to NS.cpp:
//                                      - Added NS::ChooseTimeStep(). Detailed time step description and reasoning can be found in NS.cpp
//                                      - Added output options (not default): PULSAR_BIRTH_PERIOD and PULSAR_BIRTH_SPIN_DOWN_RATE, which output the birth spin period and period derivative of a pulsar
//                                      - Updated codes on pulsar evolution, solving the problem of pulsars not evolving properly. This is written in cgs. 
//                                      - Added NS::SpinDownIsolatedPulsar(), describes single pulsar spinning down with magnetic braking. 
//                                          This is later used in NS::UpdateMagneticFieldAndSpin()
//                                      - m_PulsarDetails.spinDownRate was described as Pdot (s s^-1), when it is in fact f-dot(rad s^-2). This is now corrected. 
//                                      - In BSE_Pulsar_Evolution file, the pulsar parameters at birth were not recorded. 
//                                          Pulsar was also evolved an additional time step here with unspecified size.
//                                          Fix to this problem is done by setting the PULSAR_RECORD_TYPE:
//                                           (a) if record_type = 1 (DEFAULT), these are the initial values of the pulsar set at birth
//                                           (b) if record_type = 3 (POST_BINARY_TIMESTEP), these describe normal pulsar evolution
//                                      - Another caveat:
//                                         pulsar recycling mechanisms are not yet fully implemented, so COMPAS cannot produce MSPs for the time being; more updates to come.
// 02.38.06     JR - Jun 04, 2023    - Defect repair:
//                                      - Fixed "hides overloaded virtual function" warnings.
//                                      - Added "-Woverloaded-virtual" to compiler flags to enable warnings for g++ on linux systems.
// 02.38.07     JR - Jun 04, 2023    - Defect repair:
//                                      - Fix for issue #958 - evolving unbound systems that contain two compact objects.  Also added BINARY_PROPERTY::UNBOUND 
//                                        to BSE Detailed Output file default record.
//                                      - Changed makefile to be POSIX compliant for .o suffix rule.  No need to change docker Makefile - it is already POSIX compliant.
//                                         - since GNU Make 4.3 a warning is issued for suffix rules that include prerequisites - in our case the .o rule on line 125:
//                                           "Makefile:125: warning: ignoring prerequisites on suffix rule definition" - and in future releases it will become an error.
// 02.38.08     NRS - Jun 22, 2023   - Defect repair:
//                                      - Changed documentation to  match default value of m_EvolveUnboundSystems (TRUE).
//                                   - Enhancement:
//                                      - Added --evolve-double-white-dwarfs option to allow evolution of DWD systems (FALSE by default).
// 02.39.00     JR - Jul 04, 2023    - Enhancement, a little code cleanup:
//                                      - Record and expose m_EvolutionStatus for both BaseStar and BaseBinaryStar as a variable available for selection
//                                        for printing.  m_EvolutionStatus records the final evolution status - the reason evolution was stopped.  This was
//                                        already printed to the console for each star or binary, and is now available to be recorded in the log files.
//                                      - Add 'Evolution_Status' column to both SSE and BSE default system parameters records, and record m_EvolutionStatus there. 
//                                      - Fixed a few typos, a little code cleanup.
// 02.39.01     LC - Sep 01, 2023    - Defect repair:
//                                      - Fix for issue #945 - made HeSD SN types a sub-class of SNIA types.
// 02.40.00     JDM - Sep 29, 2023   - Enhancement:
//                                      - Added 'FLEXIBLE2023' option to --mass-loss-prescription. Recover previous defaults via 'BELCZYNSKI2010' option. this applies the following prescriptions:
//                                          - Added --OB-mass-loss program option.
//                                          - Added --RSG-mass-loss.
//                                          - Added --VMS-mass-loss.
//                                          - Added --WR-mass-loss.
// 02.41.00     JR - Nov 02, 2023    - Enhancement, a little cleanup:
//                                      - Added naive tides implementation.  Functionality enabled with new option `--enable-tides`.  Default is no tides.
//                                      - Fixed CalculateOrbitalAngularMomentum() (now uses eccentricity)
//                                      - Added links to online documentation to splash string
//                                      - Constants 'G1' and 'G_SN' renamed to 'G_AU_Msol_yr' and 'G_km_Msol_s' respectively
// 02.41.01     JR - Dec 11, 2023    - Defect repair, a little code cleanup:
//                                      - Fix for issue #1022 - incorrect index used for last array entry.
//                                      - A little code cleanup
// 02.41.02     JR - Dec 15, 2023    - Defect repair:
//                                      - 2.41.00 backed-out the changes made in 2.40.00 - this puts them back
//                                      - Calling it a defect repair so we get a new version number - just in case we need it...
// 02.41.03     JR - Dec 28, 2023    - Defect repair:
//                                      - Fix for issue #1034
//                                      - This fix changes the functions
//                                           . BaseBinaryStar::CalculateAngularMomentum(), 
//                                           . BaseBinaryStar::CalculateTotalEnergy(), and
//                                           . BaseStar::AngularMomentum()
//                                        to use moment of inertia rather than gyration radius.
//                                        This fix changes CalculateMomentOfInertia to properly implement Hurley et al., 2000 eq 109  
//                                        This fix also removes CalculateGyrationRadius() from all classes, and changes code that called CalculateGyrationRadius().
//                                        These changes have wider implications than just issue #1034 and may change DCO yields slightly.
//                                      - Removed some unused functions.
//                                      - Change to functionality (noted above) noted in 'What's New' online documentation page
// 02.41.04     JR - Dec 30, 2023    - Defect repair:
//                                      - Fix for issue #1048
// 02.41.05     YS - Jan 31, 2024    - Bug fix:
//                                      - Fix for issue #1058: fixing calculation of pulsar spin period
// 02.41.06     JR - Feb 10, 2024    - Defect repair:
//                                      - Fix for issue #1057:
//                                            HeMS::CalculateMomentOfInertia() falls back to MainSequence::CalculateMomentOfInertia()
//                                            HeHG::CalculateMomentOfInertia() falls back to GiantBranch::CalculateMomentOfInertia()
//                                      - Added sanity checks for mass and luminosity where necessary in variants of CalculateRadiusOnPhase_Static()
// 02.42.00     JR - Feb 20, 2024    - Enhancements, defect repair, a little cleanup
//                                      - added `timesteps-filename` option to allow users to provide preset timesteps for both SSE and BSE
//                                      - updated documentation for new option; updated `What's New`
//                                      - SSE vs BSE consistency: modified SSE to evolve a single star exactly as the primary in a wide binary with small companion
//                                      - quantised timesteps to an integral multiple of 1E-12Myr - new constant `TIMESTEP_QUANTUM` in constants.h
//                                      - little bit of code cleanup
//                                      - added warning for stellar type switch not taken - just a diagnostic for now
// 02.42.01     JR - Feb 25, 2024    - Defect repair
//                                      - fix for issue 1066 - see issue/PR for explanation
//                                      - cleaned up root solvers OmegaAfterSynchronisation(), MassLossToFitInsideRocheLobe(), and Mass0ToMatchDesiredCoreMass(), and their respective functors
//                                      - MassLossToFitInsideRocheLobe(), and Mass0ToMatchDesiredCoreMass() now return -1.0 if no acceptable root found
//                                      - calling code for MassLossToFitInsideRocheLobe() and Mass0ToMatchDesiredCoreMass() now handles -ve return:
//                                           - if MassLossToFitInsideRocheLobe() returns -ve value (i.e. no root found), the binary immediately enters a CE phase
//                                           - if Mass0ToMatchDesiredCoreMass() returns -ve value (i.e. no root found), an arbitrary value is used for core mass (see code for value)
// 02.42.02    RTW - Mar 21, 2024    - Minor edits:
//                                      - Defect repair : Added explicit definition `bool isUnstable = false` to avoid confusion in BaseBinaryStar.cpp
//                                      - Defect repair : Fixed erroneous core mass values in ResolveSNIa in WhiteDwarfs.cpp. Was previously 0 for all core masses. 
//                                      - Enhancement: Added output parameter TZAMS for internal variable m_TZAMS
// 02.43.00    RTW - Mar 29, 2024    - Enhancement:
//                                      - Added Hirai pulsar rocket kick, and related options
// 02.43.01    SS - Apr 8, 2024      - Defect repair
//                                      - Fix CalculateMassLossRateBjorklundEddingtonFactor to use LSOLW (in SI) rather than LSOL (in cgs)        
// 02.43.02    JR - Apr 15, 2024     - Defect repair
//                                      - Fix for issue #1074 - SSE Supernova records duplicated
// 02.43.03    IM - Apr 15, 2024     - Enhancement
//                                      - Updated fits for the mass and binding energy of the outer convective envelope based on Picker, Hirai, Mandel (2024)
//                                      - Added functionality for CalculateConvectiveEnvelopeMass(), CalculateConvectiveCoreMass(), CalculateConvectiveCoreRadius()
//                                   - Defect repair
//                                      - Fixes to CalculateRadialExtentConvectiveEnvelope(), comments
// 02.43.04    JR - Apr 20, 2024     - Defect repair, some code cleanup:
//                                      - Defect repair: Issue #1084 - modified code to record desired persistence of objects so that cloned stars don't participate in logging etc.
//                                      - Removed some unused code (as a result of the defect repair)
//                                      - Some Code cleanup
// 02.43.05    JR - Apr 21, 2024     - Defect repair, some code cleanup:
//                                      - Last piece of no logging for clones - this prevents ephemeral clones from writing to or clearing the SSE SN stash.
// 02.44.00    VK - Apr 04, 2024     - Enhancement:
//                                      - Added realistic tides to binary evolution, based on the formalism described in Kapil et al. (2024). Functionality enabled by setting the new option `--tides-prescription` to the value `KAPIL2024` (default is `NONE`)
//                                      - Removed old option `--enable-tides`, which can now be enabled by setting `--tides-prescription PERFECT`.
//                                      - Dynamcial tides implementation follows Zahn, 1977, Kushnir et al., 2017, and Ahuir et al., 2021.
//                                      - Equilibrium tides implementation follows Barker, 2020.
//                                      - Secular evolution under the effect of tides follows Zahn, 1977, Eqs. (3.6) to (3.8)
// 02.44.01    JR - May 02, 2024     - Defect repairs, some code cleanup:
//                                      - defect repairs to address issues #978 and #1075 (discontinuous radius evolution/fluctuating radii)
//                                           - the repairs made here are an attempt to ensure that COMPAS stellar evolution matches Hurley sse stellar evolution
//                                           - see issue #978 for details of changes made and the reasons for the changes, as well as results of tests of the changes
//                                      - a little code cleanup
// 02.44.02    JR - May 03, 2024     - Defect repair:
//                                      - change to the core mass calculations at phase end for the CHeB phase - uses method from Hurley sse code rather Hurley et al. 2000
//                                        prior to this change the CHeB core mass at phase end was > mass (which in turn caused a spike in luminosity and Teff).
// 02.44.03    IM - May 06, 2024     - Defect repair, enhancement, minor cleanup:
//                                      - updated Picker et al. (2024) coefficients for the 2-stage CE prescription
//                                      - optimisticCE is now recorded only if the binary avoided merger (see issue #1014)
// 02.44.04    IM - May 06, 2024     - Defect repair:
//                                      - removed (incorrect) calculation of nuclear timescale (see issue #430)
//                                      - replaced ApplyBlackHoleKicks() with ReweightBlackHoleKicksByMass() and now applying it only to BHs (see issue #1027)
//                                      - set PISN massless remnant mass to zero (see issue #1051)
// 02.44.05    JR - May 07, 2024     - Defect repair:
//                                      - fix for HG-CHeB transition for low metallicities
// 02.45.00    JR - May 09, 2024     - Enhancements:
//                                      - changed compiler standard from c++11 to c++17 in Makefile - see issue #984
//                                        (Tested ok with Ubuntu v20.04, g++ v11.04, and boost v1.74; and macOS v14.1.1, clang v15.0.0, and boost v1.85.)
//                                      - added check for boost version to allow for deprecated filesystem option
//                                      - added `requirements.in` file to online docs to specify requirements for latest dependencies
// 02.46.00    IM - May 13, 2024     - Enhancements, defect repair:
//                                      - added options --radial-change-fraction and --mass-change-fraction, as approximate desired fractional changes in stellar radius and mass on phase when setting SSE and BSE timesteps
//                                      - the recommended values for both parameters are 0.005, but the default remains 0, which reproduces previous timestep choices
//                                      - mass transfer from main sequence donors (including HeMS) can now proceed on nuclear timescales -- approximated as the radial expansion timescales -- if equilibrium zetas are greater than Roche lobe zetas
//                                      - removed the fixed constant MULLERMANDEL_MAXNS; instead, OPTIONS->MaximumNeutronStarMass() is used for consistency (see issue #1114)
//                                      - corrected return units of CalculateRadialExpansionTimescale() to Myr
//                                      - added option --natal-kick-for-PPISN; if set to true, PPISN remnants receive the same natal kick as other CCSN, otherwise (default) they receive no natal kick
//                                      - updated documentation
// 02.46.01    IM - May 15, 2024     - Defect repair
//                                      - Corrected CalculateConvectiveCoreRadius()
//                                      - Minor documentation and comment fixes
// 02.46.02    VK - May 15, 2024     - Defect repair
//                                      - Corrected CalculateImKlmEquilibrium()
//                                      - Minor grammatical correction in tides documentation
// 02.46.03    IM - May 15, 2024     - Enhancements
//                                      - Create a new function, CalculateNuclearMassLossRate(), to compute the nuclear mass loss rate rather than CalculateRadialExpansionTimescale(), which can be unreliable during mass transfer
//                                      - Update BaseBinaryStar::CalculateMassTransfer() to use this function and to correctly evaluate m_AccretionFraction and the corresponding zetaRocheLobe
// 02.46.04    IM - May 16, 2024     - Defect repair
//                                      - Repaired a bug in GiantBranch::CalculateRemnantMassByMullerMandel() that could cause an infinite loop (see issue #1127)
// 02.46.05    JR - May 16, 2024     - Defect repair, minor cleanup:
//                                      - fix for issue #744 - GB parameters `p` and `q` calculated differently for naked helium stars (see issue for details)
//                                      - changed name of `ResolveEnvelopeLoss()` parameter `p_NoCheck` to `p_Force` (it is required, and now we understand why... see issue #873)
//                                      - some code cleanup
// 02.47.00    IM - May 18, 2024     - Defect repair and enhancement
//                                      - Equilibrium zeta and radial response of MS stars to mass loss are now calculated using CalculateRadiusOnPhase() rather than by cloning
//                                      - MassLossToFitInsideRocheLobe() and associated functor updated, work more efficiently, no longer artificially fail, and also use CalculateRadiusOnPhase()
//                                      - Nuclear timescale mass transfer limited to accrete only the smaller of the desired total MT and rate*dt on a timestep of size dt
//                                      - ROOT_ABS_TOLERANCE increased to avoid artificial failures on round-off errors
//                                      - code cleanup and bug repairs elsewhere
// 02.47.01    IM - May 20, 2024     - Defect repair
//                                      - Renamed the version of CalculateRadiusOnPhase() that takes in mass and tau as arguments into CalculateRadiusOnPhaseTau() to avoid clash with the version that takes in mass and luminosity as arguments
// 02.48.00    RTW - May 22, 2024    - Enhancements
//                                      - Added separate options for MacLeod Linear AM loss for degenerate vs non-degenerate accretors
//                                         - options added: `--mass-transfer-jloss-macleod-linear-fraction-degen` and `--mass-transfer-jloss-macleod-linear-fraction-non-degen`
// 02.48.01    JR - May 24, 2024     - Defect repairs
//                                      - Changed functionality of `output-path` option to create missing directories in the path (see issue #998 - technically not a defect, but close enough)
//                                      - Fixed incorrect default values for options `--mass-transfer-jloss-macleod-linear-fraction-degen` and `--mass-transfer-jloss-macleod-linear-fraction-non-degen`
//                                      - Changed BaseStar::UpdateAttributesAndAgeOneTimestepPreamble() so timescales are not recalculated when we know dT = 0
//                                      - Added documentation for log file record type
//                                      - Added "Quick Links" to documentation
//                                      - Updated "What's New"
// 02.49.00    RTW - May 24, 2024    - Enhancement:
//                                      - Updated the Ge et al. 2020 table for critical mass ratios, to include new values calculated for fully non-conservative MT. 
//                                      - Modified the critical mass ratio calculator to interpolate between the fully conservative and fully non-conservative values,
//                                      - albeit with fixed AM loss (isotropic re-emission).
// 02.49.01    IM - May 25, 2024     - Defect repair:
//                                      - AIC now happens only when the mass of an ONeWD exceeds MCS, the Chandrasekhar mass, which requires accretion onto the WD (see Issue # #1138)
// 02.49.02    VK - June 11, 2024     - Defect repairs:
//                                      - Fixed the sign of IW dissipation in dynamical tides to follow (2,2) mode synchronization.
//                                      - Changed the definitions of beta and gamma in dynamical tides to be consistent with tri-layered stellar structures as well as bi-layered.
//                                      - Fixed the definition of epsilon in IW dynamical tides to follow Ogilvie (2013) Eq. (42)
// 02.49.03    VK - June 13, 2024     - Code cleanup:
//                                      - Removed confusing definition of `one_minus_beta` in Dynamical tides code.
// 02.49.04    IM - June 19, 2024     - Defect repair, enhancement:
//                                      - Corrected check for nuclear timescale (slow case A) mass transfer
//                                      - Reduced MAXIMUM_MASS_TRANSFER_FRACTION_PER_STEP to 0.0001 to improve accuracy of orbital separation updates following mass transfer
//                                      - Corrected temperature units in Picker formula for Tonset used in the calculation of the convective envelope mass
//                                      - Code cleanup
// 02.49.05    IM - June 22, 2024     - Enhancement:
//                                      - Replaced fixed-step, first-order integrator for orbital change after mass transfer with an adaptive-step, higher-order ODE integrator for improved speed and accuracy
<<<<<<< HEAD
// 02.50.00    YS - Jun 27, 2024      - Update to neutron star accretion treatments:
//                                      - Fixes to MSP formation/NS in mass transfer treatments:
//                                       1). Created a new function NS::PulsarAccretion() to calculate the pulsar evolution in stable mass transfer.
//                                       2). In UpdateMagneticFieldAndSpin(), splitting stable mass transfer into smaller steps so that no negative spin period is present. 
//                                       3). Adding a new programming option "NS-ACCRETION-IN-CE" for different treatment of how neutron star would behave when in CE. 


const std::string VERSION_STRING = "02.50.00";

=======
// 02.49.06    JDM - July 01, 2024    - Defect repairs:
//                                      - Changed the VERY_MASSIVE_MINIMUM_MASS threshold to use m_Mass (current), rather than m_ZAMS.                                      
//                                      - Lowered VINK_MASS_LOSS_MINIMUM_TEMP from 12.5 to 8kK, to eliminate the short interval during CHeB when WR winds were active between the RSG and OB temperature ranges, at low Z.
// 02.50.00    IM - July 03, 2024     - Enhancement:
//                                      - Change TPAGB::IsSupernova() so that stars with base of AGB core masses below MCBUR1 remain on the TPAGB until they make WDs; remove ResolveTypeIIaSN() functionality.
//                                      - Add --evolve-main-sequence-mergers option which allows for main sequence merger products to continue evolution
//                                      - Update HG::CalculateRadialExtentConvectiveEnvelope() to use a combination of Hurley & Picker to avoid excessively high convective envelope densities

const std::string VERSION_STRING = "02.50.00";
>>>>>>> aa77a2a2


# endif // __changelog_h__<|MERGE_RESOLUTION|>--- conflicted
+++ resolved
@@ -1218,17 +1218,6 @@
 //                                      - Code cleanup
 // 02.49.05    IM - June 22, 2024     - Enhancement:
 //                                      - Replaced fixed-step, first-order integrator for orbital change after mass transfer with an adaptive-step, higher-order ODE integrator for improved speed and accuracy
-<<<<<<< HEAD
-// 02.50.00    YS - Jun 27, 2024      - Update to neutron star accretion treatments:
-//                                      - Fixes to MSP formation/NS in mass transfer treatments:
-//                                       1). Created a new function NS::PulsarAccretion() to calculate the pulsar evolution in stable mass transfer.
-//                                       2). In UpdateMagneticFieldAndSpin(), splitting stable mass transfer into smaller steps so that no negative spin period is present. 
-//                                       3). Adding a new programming option "NS-ACCRETION-IN-CE" for different treatment of how neutron star would behave when in CE. 
-
-
-const std::string VERSION_STRING = "02.50.00";
-
-=======
 // 02.49.06    JDM - July 01, 2024    - Defect repairs:
 //                                      - Changed the VERY_MASSIVE_MINIMUM_MASS threshold to use m_Mass (current), rather than m_ZAMS.                                      
 //                                      - Lowered VINK_MASS_LOSS_MINIMUM_TEMP from 12.5 to 8kK, to eliminate the short interval during CHeB when WR winds were active between the RSG and OB temperature ranges, at low Z.
@@ -1236,9 +1225,16 @@
 //                                      - Change TPAGB::IsSupernova() so that stars with base of AGB core masses below MCBUR1 remain on the TPAGB until they make WDs; remove ResolveTypeIIaSN() functionality.
 //                                      - Add --evolve-main-sequence-mergers option which allows for main sequence merger products to continue evolution
 //                                      - Update HG::CalculateRadialExtentConvectiveEnvelope() to use a combination of Hurley & Picker to avoid excessively high convective envelope densities
+// 02.51.00    YS - Jul 03, 2024      - Update to neutron star accretion treatments:
+//                                      - Fixes to MSP formation/NS in mass transfer treatments:
+//                                       1). Created a new function NS::PulsarAccretion() to calculate the pulsar evolution in stable mass transfer.
+//                                       2). In UpdateMagneticFieldAndSpin(), splitting stable mass transfer into smaller steps so that no negative spin period is present. 
+//                                       3). Adding a new programming option "NS-ACCRETION-IN-CE" for different treatment of how neutron star would behave when in CE. 
 
-const std::string VERSION_STRING = "02.50.00";
->>>>>>> aa77a2a2
+
+const std::string VERSION_STRING = "02.51.00";
+
+
 
 
 # endif // __changelog_h__