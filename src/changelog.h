--- conflicted
+++ resolved
@@ -471,11 +471,8 @@
 //                                      - Issue 236 fixed: SN printing correctly enabled for all SNe
 //                                      - Minor code cleaning: Cleaned up EvaluateSupernovae(), removed unnecessary m_Merged variable
 // 02.15.18     RTW - Oct 22, 2020  - Code cleanup
-<<<<<<< HEAD
 //                                      - Removed redundant 'default' extension from files in the "defaults/" folder, and fixed references in the documentation.
-=======
 //                                      - Added in '0' buffers to the Wall Times output to match the HH:MM:SS format
->>>>>>> 4fe1cc98
 
 const std::string VERSION_STRING = "02.15.18";
 
