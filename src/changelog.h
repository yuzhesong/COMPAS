--- conflicted
+++ resolved
@@ -1375,14 +1375,6 @@
 //                                      - Addressed documentation issues in issues #1272 and #1273.
 // 03.07.05   IM - Nov 07, 2024     - Defect repairs:
 //                                      - Fix for issue #1270: root finder functions now check if either of the bracket edges provides a sufficiently good solution, which sometimes happens when the initial guess is very close to the truth
-<<<<<<< HEAD
-// 03.08.00  RTW - Nov 18, 2024     - Enhancement:
-//                                      - Added new critical mass ratio tables for He stars from Ge et al. team
-//                                      - Cleaned up the stability calculation for H-rich stars as well, specifically implementing nearest neighbor for extrapolation
-//                                      - Now all of their results from Papers I-V are included (including those requested in private comm.)
-
-const std::string VERSION_STRING = "03.08.00";
-=======
 // 03.08.00   IM - Nov 17, 2024     - Enhancements, code cleanup:
 //                                      - Switch to using angular momentum rather than omega as the basic tracker of stellar rotation
 //                                      - Stars that evolve without mass loss do not change angular momentum, but may change omega as the moment of inertia changes
@@ -1395,8 +1387,11 @@
 //                                      - Associated code clean-up
 // 03.08.01   IM - Nov 19, 2024     - Defect repairs
 //                                      - Multiple rotation-related fixes to 03.08.01 (units, initialisation, min->max typo, retain omega on envelope loss)
+// 03.08.02  RTW - Nov 18, 2024     - Enhancement:
+//                                      - Added new critical mass ratio tables for He stars from Ge et al. team
+//                                      - Cleaned up the stability calculation for H-rich stars as well, specifically implementing nearest neighbor for extrapolation
+//                                      - Now all of their results from Papers I-V are included (including those requested in private comm.)
 
-const std::string VERSION_STRING = "03.08.01";
->>>>>>> 876723fe
+const std::string VERSION_STRING = "03.08.02";
 
 # endif // __changelog_h__