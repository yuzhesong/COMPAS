# ifndef __changelog_h__
# define __changelog_h__

// =====================================================================
// 
// COMPAS Changelog
// 
// =====================================================================
// 
// 02.00.00      JR - Sep 17, 2019 - Initial commit of new version
// 02.00.01      JR - Sep 20, 2019 - Fix compiler warnings. Powwow fixes
// 02.00.02      JR - Sep 21, 2019 - Make code clang-compliant
// 02.00.03      IM - Sep 23, 2019 - Added fstream include
// 02.01.00      JR - Oct 01, 2019 - Support for Chemically Homogeneous Evolution
// 02.02.00      JR - Oct 01, 2019 - Support for Grids - both SSE and BSE
// 02.02.01      JR - Oct 01, 2019 - Changed BaseBinaryStar code to assume tidal locking only if CHE is enabled
// 02.02.02      JR - Oct 07, 2019 - Defect repairs:
//                                       SSE iteration (increment index - Grids worked, range of values wasn't incrementing)
//                                       Errors service (FIRST_IN_FUNCTION errors sometimes printed every time)
//                                       Added code for both SSE and BSE so that specified metallicities be clamped to [0.0, 1.0].  What are reasonable limits?
//                                   Errors service performance enhancement (clean deleted stellar objects from catalog)
//                                   Changed way binary constituent stars masses equilibrated (they now retain their ZAMS mass, but (initial) mass and mass0 changes)
//                                   Add initial stellar type variable - and to some record definitions
//                                   Added change history and version number to constants.h
// 02.02.03      JR - Oct 09, 2019 - Defect repairs:
//                                       Initialised all BaseStar.m_Supernova elements (some had not been initialised)
//                                       Fixed regression in BaseStar.cpp (INITIAL_STELLAR_TYPE & INITIAL_STELLAR_TYPE_NAME in StellarPropertyValue())
//                                   Added max iteration check to Newton-Raphson method in SolveKeplersEquation (see constant MAX_KEPLER_ITERATIONS)
// 02.02.04      JR - Oct 09, 2019 - Defect repairs:
//                                       SN kick direction calculation corrected
//                                       Boolean value output corrected
//                                       Typos fixed
// 02.02.05      JR - Oct 10, 2019 - Defect repairs:
//                                       Determination of Chemically Homogeneous star fixed (threshold calculation)
//                                       Removed checks for RLOF to/from CH stars
//                                       Typos fixed
// 02.02.06      JR - Oct 11, 2019 - Renamed class "CHE" - now class "CH"
//                                   Updated CHE documentation
//                                   Added m_MassesEquilibrated variable to BaseBinaryStar
// 02.02.07      JR - Oct 20, 2019 - Defect repairs:
//                                       CEE printing systems post-stripping - github issue - reworked CE details/pre/post CE - partial fix (BindingEnergy remaining)
//                                       Added RANDOM_SEED to Options::OptionValue() (omitted erroneously)
//                                   Added m_SecondaryTooSmallForDCO variable to BaseBinaryStar - and to some record definitions
//                                   Added m_StellarMergerAtBirth variable to BaseBinaryStar - and to some record definitions
//                                   Added allow-rlof-at-birth program option
//                                       If CHE enabled, or allow-rlof-at-birth option is true, binaries that have one or both stars
//                                       in RLOF at birth will have masses equilibrated, radii recalculated, orbit circularised, and
//                                       semi-major axis recalculated, while conserving angular momentum - then allowed to evolve
//                                   Added allow-touching-at-birth program option
//                                       Binaries that have stars touching at birth (check is done after any equilibration and
//                                       recalculation of radius and separation is done) are allowed to evolve.  Evolve() function
//                                       immediately checks for merger at birth, flags status as such and stops evolution.
//                                   Documentation updated (see updated doc for detailed explanation of new program options)
// 02.03.00      JR - Oct 25, 2019 - Defect repairs:
//                                       removed extraneous delimiter at end of log file records
//                                   Added '--version' option
//                                   Changed minor version number - should have been done at last release - we'll grant the '--version' option minor release status...
// 02.03.01      JR - Nov 04, 2019 - Defect repair:
//                                       removed erroneous initialisation of m_CEDetails.alpha from BaseBinaryStar::SetRemainingCommonValues()
//                                       (CE Alpha was alwas being initialised to 0.0 regardless of program options)
// 02.03.02      JR - Nov 25, 2019 - Defect repairs:
//                                       added check for active log file before closing in Log::Stop()
//                                       added CH stars to MAIN_SEQUENCE and ALL_MAIN_SEQUENCE initializer_lists defined in constants.h
//                                       moved InitialiseMassTransfer() outside 'if' - now called even if not using mass transfer - sets some flags we might need
//                                       added code to recalculate rlof if CH stars are equilibrated in BaseBinaryStar constructor
//                                   Enhancements:
//                                       moved KROUPA constants from AIS class to constants.h
//                                       moved CalculateCDFKroupa() function from AIS class to BaseBinaryStar class
//                                       added m_CHE variable to BaseStar class - also selectable for printing
//                                       added explicit check to ResolveCommonEnvelope() to merge binary if the donor is a main sequence star
//                                   Chemically Homogeneous Evolution changes:
//                                       added check to CheckMassTransfer() in BaseBinaryStar.cpp to merge if CH+CH and touching - avoid CEE
//                                       added code to InitialiseMassTransfer() in BaseBinaryStar.cpp to equilibrate and possibly merge if both CH stars in RLOF
// (Unchanged)   IM - Nov 29, 2019 - Defect repairs:
//                                       changed Disbound -> Unbounded in header strings in constants.h
//                                       left one line in default/example grid file (Grid.txt)
//                                       fix default PPISN mass limit in python submit: 65 Msol -> 60 Msol
// 02.03.03      JR - Dec 04, 2019 - Defect repairs:
//                                       added code to UpdateAttributesAndAgeOneTimestep() in Star.cpp to recalculate stellar attributes after switching to new stellar type
//                                       (addresses discontinuous transitions e.g. CH -> HeMS)
//                                       changed IsPulsationalPairInstabilitySN() in GiantBranch.cpp to call IsPairInstabilitySN() instead of set MASSLESS_REMNANT if remnant mass <= 0.0
//                                       changed CalculateSNKickVelocity() in BaseStar.cpp to set m_SupernovaDetails.kickVelocity correctly after adjusting for fallback
// 02.03.04      FSB - Dec 04, 2019 - Defect repairs:
//                                       fixed bug in Fryer+2012 CalculateGravitationalRemnantMassadded() function to compare baryon mass of star remnant with
//  									                   baryon mass of MaximumNeutronStarMass instead of just MaximumNeutronStarMass. 
//                                       added m_BaryonicMassOfMaximumNeutronStarMass to BaseStar.h and BaseStar.cpp
// 02.03.05      JR - Dec 05, 2019 - Defect repairs:
//                                       fixed EvolveSingleStars() in main.cpp to print correct initial mass
//                                       fixed TPAGB::CalculateCOCoreMassAtPhaseEnd() - added conditional
// 02.04.00      JR - Dec 18, 2019 - New functionality:
//                                       added columns to BSE grid functionality: Kick_Velocity_1(&2), Kick_Theta_1(&2), Kick_Phi_1(&2), Kick_Mean_Anomaly_1(&2).  Updated documentation.
//                                   Changed functionality:
//                                       removed compiler version checks from Makefile - they seemed to only work for native Ubuntu and were more of a nuisance than anything...  (old version exists as Makefile-checks)
//                                   Defect repairs:
//                                       added recalculation of gbParams Mx & Lx in HeHG calculateGbParams()
//                                       created HeHG::CalculateGBParams_Static() and GiantBranch::CalculateGBParams_Static(), called from EAGB::ResolveEnvelopeLoss() to facilitate calculation of attributes for new stellar type before actually switching.  Needed to rewrite some other functions as static.  Note: this needs to be revisited and a more elegant solution implemented.
//                                       added CalculateRadiusAndStellarTypeOnPhase() for HeHG and HeGBstars, and changed call to calculateRadiusOnPhase() to CalculateRadiusAndStellarTypeOnPhase() in BaseStar::EvolveOnPhase().  This allows for HeHG and HeGB stars to change stellar type based on radius (previously missed).
//                                       set M = McBAGB for EAGB & TPAGB only (was being set for all types >= TPAGB)
//                                       added extra print detailed in BaseBinaryStar:Evolve() - sometimes missing a switch type in detailed output if only 1 timestep
//                                       swapped heading strings for ANY_STAR_PROPERTY::IS_ECSN and ANY_STAR_PROPERTY::IS_USSN (now correct)
//                                       removed condition in BaseBinaryStar::EvaluateSupernovae().  ResolveSupernova() is now called for all stellar types (not sure what I was thinking orginally. I'm sure I had a good reason - or maybe I was just tired...)
//                                       changed name of GiantBranch::CalculateProtoCoreMass() to GiantBranch::CalculateProtoCoreMassDelayed() and changed calls to the function
//                                       swapped order of calculations of ePrime (CalculateOrbitalEccentricityPostSupernova()) and m_SemiMajorAxisPrime (CalculateSemiMajorAxisPostSupernova()) in BaseBinaryStar::ResolveSupernova().  Improper order was causing wrong value of m_SeminMajorAxisPrime to be used in calculation of ePrime
//                                       set m_Disbound = true appropriately in BaseBinaryStar::Evolve() (note: m_Disbound will change name to m_Unbound soon...)
//                                       changed return value of CHeB::DetermineEnvelopeType() to CONVECTIVE.  Left CHeB DetermineEnvelopeTypeHurley2002() as RADIATIVE (used in BinaryConstituentStar::CalculateSynchronisationTimescale())
//                                       changed BINARY_PROPERTY::ORBITAL_VELOCITY to BINARY_PROPERTY::ORBITAL_VELOCITY_PRE_2ND_SUPERNOVA in BSE_SUPERNOVAE_REC (6th value printed)
//                                       added p_Erase parameter to Log::CloseStandardFile(); changed Log::CloseAllStandardFiles() to call Log::CloseStandardFile() with p_Erase=false and erase entire map after all files closed (prevent coredump when closing all files)
//                                       added ResolveSupernova() to ONeWD.h - ONeWD stars were previously not checking for SN
//                                       fixed BaseBinaryStar::InitialiseMassTransfer() - star1 was being updated instead of star2 for CH + CH stars when CHE enabled
// 02.04.01      JR - Dec 23, 2019 - Defect repairs:
//                                       Removed SN_EVENT::SN - all occurences of SN_EVENT::SN replaced by SN_EVENT::CCSN.
//                                           The current SN event ("Is"), and past SN event ("Experienced") are now bit maps (implemented as Enum Classes).  Each can have any of the values: CCSN, ECSN, PISN, PPSIN, USSN, RUNAWAY, RECYCLED_NS, and RLOF_ONTO_NS.  See definition of SN_EVENT Enum Class in constants.h for implementation and explanation.  
//                                       Updated variables selectable for printing:
//                                           Added ANY_STAR_PROPERTY::SN_TYPE (STAR_PROPERTY, SUPERNOVA_PROPERTY, COMPANION_PROPERTY (should always be SN_EVENT::NONE for companion star))
//                                           Added ANY_STAR_PROPERTY::EXPERIENCED_SN_TYPE (STAR_PROPERTY, SUPERNOVA_PROPERTY, COMPANION_PROPERTY)
//                                           All of ANY_STAR_PROPERTY::{CCSN, ECSN, PISN, PPISN, USSN} now selectable
//                                           Removed ANY_STAR_PROPERTY::SN - no longer selectable for printing (replaced by CCSN)
//                                           Updated documentation
//                                       Changed default record specifications for logfiles BSE_DOUBLE_COMPACT_OBJECTS_REC and BSE_SUPERNOVAE_REC
//                                           Removed the individual SN_EVENT columns for both "Is" and "Experienced" conditions (e.g. CCSN, ECSN etc)
//                                           "Is*" and "Experienced*" columns replaced with SN_TYPE & Experienced_SN_TYPE columns that record the SN event type (e.g. CCSN, ECSN, PPSN, PPSIN, USSN).  
//                                           RUNAWAY, RECYCLED_NS, and RLOF_ONTO_NS are still reported in separate, individual columns.
//                                       Added workaround for non-existent CHeB blue loop.  See description in CHeB::CalculateTimescales()
//                                       Removed binary star "survived" flag - it is always the NOT of the "unbound" flag
//                                       Changed initialisation function for HeGB stars (HeGB::Initialise() in HeGB.h) to NOT recalculate m_Age if evolving from HeHG -> HeGB 
//                                       Removed initialisation of m_Age (to 0.0) from COWD::Initialise() in COWD.h
//                                   Changed behaviour:  
//                                       Changed binary star "disbound" flag to "unbound" flag.  Changed all occurences of "disbound" to "unbound".  Changed "unbound" header flag to "Unbound"
// 02.04.02      JR - Jan 06, 2020 - Defect repairs:
//                                       Added IsPISN() & IsPPISN() to IsSNEvent()
//                                       Fixed check for SN event at top of BaseBinaryStar::ResolveSupenova()
//                                       Changed BaseBinaryStar::EvaluateSupernovae() to more closely match legacy code behaviour (see notes in function description):
//                                          Added p_Calculate2ndSN parameter to determine if 2nd supernova needs to be resolved
//                                          Clear star2 current SN event if necessary
//                                          Check m_SemiMajorAxisPrime value prior to SN events (viz. new aPrime variable)
//                                       Fixed timestep initialisation in BaseStar::CalculateConvergedTimestepZetaNuclear()  (was negative)
//                                       Fixed m_Age calculation in FGB::ResolveEnvelopeLoss()
//                                       Added CalculateInitialSupernovaMass() to NS.h - was setting M = 5.0 for >= ONeWD, should be ONeWD only (introduced in fix in v04.02.00)
//                                       Changed NS functions to return Radius in Rsol instead of km:
//                                          Added function NS:CalculateRadiusOnPhaseInKM_Static() (returns radius in km)
//                                          Changed NS:CalculateRadiusOnPhase_Static() to return Rsol
//                                          Added CalculateRadiusOnPhase() for NS (ns.h) - returns Rsol 
//                                   Changed behaviour:  
//                                       Print detailed output record whenever stellartype changes (after star 2 if both change)
// (Unchanged)   LK - Jan 10, 2020 - Defect repairs:
//                                       Added missing includes to Star.cpp, utils.h and utils.cpp (required for some compiler versions)
// 02.05.00      JR - Jan 23, 2020 - New functionality:
//                                       Grid files:
//                                          Added kick velocity magnitude random number to BSE grid file - see docs re Grids
//                                          Added range check for Kick_Mean_Anomaly_1 and Kick_Mean_Anomaly_2 ([0.0, 2pi)) in BSE grid file
//                                          Cleaned up SSE & BSE grid file code
//                                       Added m_LBVphaseFlag variable to BaseStar class; also added ANY_STAR_PROPERTY::LBV_PHASE_FLAG print variable.
//                                   Deleted functionality:  
//                                       Removed IndividualSystem option and related options - this can now be achieved via a grid file
//                                          Update pythonSubmitDefault.py to remove individual system related parameters
//                                   Changed behaviour:
//                                       Removed check for Options->Quiet() around simulation ended and cpu/wall time displays at end of EvolveSingleStars() and EvolveBinaryStars() in main.cpp
//                                   Defect repairs:
//                                       Removed erroneous check for CH stars in BaseBinaryStar::EvaluateBinary()
//                                       Fix for issue #46 (lower the minimum value of McSN in star.cpp from Mch to 1.38)
//                                          Changed 'MCH' to 'MECS' in 
//                                             BaseStar::CalculateMaximumCoreMassSN()
//                                             GiantBranch::CalculateCoreMassAtSupernova_Static
// 02.05.01      FSB - Jan 27, 2020 -Enhancement:
//                                       Cleaned up default printed headers and parameters constants.h:
//                                           - removed double parameters that were printed in multiple output files 
//                                           - changed some of the header names to more clear / consistent names
//                                           - added some comments in the default printing below for headers that we might want to remove in the near future
// 02.05.02      JR - Feb 21, 2020 - Defect repairs:
//                                       - fixed issue #31: zRocheLobe function does not use angular momentum loss
//                                       - fixed default logfile path (defaulted to '/' instead of './')
//                                       - changed default CE_ZETA_PRESCRIPTION to SOBERMAN (was STARTRACK which is no longer supported)
// 02.05.03      JR - Feb 21, 2020 - Defect repairs:
//                                       - removed extraneous debug print statement from Log.cpp
// 02.05.04      JR - Feb 23, 2020 - Defect repairs:
//                                       - fixed regression introduced in v02.05.00 that incread DNS rate ten-fold
//                                           - changed parameter from m_SupernovaDetails.initialKickParameters.velocityRandom to m_SupernovaDetails.kickVelocityRandom in call to DrawSNKickVelocity() in BaseStar::CalculateSNKickVelocity()
//                                       - reinstated STAR_1_PROPERTY::STELLAR_TYPE and STAR_2_PROPERTY::STELLAR_TYPE in BSE_SYSTEM_PARAMETERS_REC
// 02.05.05      JR - Feb 27, 2020 - Defect repair:
//                                       - fixed age resetting to 0.0 for MS_GT_07 stars after CH star spins down and switches to MS_GT_07
//                                           - ensure m_Age = 0.0 in constructor for BaseStar
//                                           - remove m_Age = 0.0 from Initialise() in MS_gt.07.h 
// 02.05.06      JR - Mar 02, 2020 - Defect repair:
//                                       - fixed m_MassesEquilibrated and associated functions - was erroneously typed as DOUBLE - now BOOL
//                                   Added/changed functionality:
//                                       - added m_MassesEquilibratedAtBirth variable to class BaseBinaryStar and associated property BINARY_PROPERTY::MASSES_EQUILIBRATED_AT_BIRTH
//                                       - tidied up pythonSubmitDefault.py a little:
//                                             - set grid_filename = None (was '' which worked, but None is correct)
//                                             - set logfile_definitions = None (was '' which worked, but None is correct)
//                                             - added logfile names - set to None (COMPAS commandline arguments already exist for these - introduced in v02.00.00)
// 02.05.07      JR - Mar 08, 2020 - Defect repair:
//                                       - fixed circularisation equation in BaseBinaryStar::InitialiseMassTransfer() - now takes new mass values into account
// 02.06.00      JR - Mar 10, 2020 - Changed functionality:
//                                       - removed RLOF printing code & associated pythonSubmitDefault.py options
// 02.06.01      JR - Mar 11, 2020 - Defect repair:
//                                       - removed extraneous debug print statement from Log.cpp (was previously removed in v02.05.03 but we backed-out the change...)
// 02.06.02      JR - Mar 15, 2020 - Defect repairs:
//                                       - removed commented RLOF printing lines in constant.h (somehow that was lost in some out of sync git merges...)
//                                       - removed commented options no longer used from Options.h and Options.cpp
//                                       - fixed units headers in constants.h - there are now no blank units headers, so SPACE delimited files now parse ok (multiple spaces should be treated as a single space)
//                                       - changed file extention for TAB delimited files to 'tsv'
//                                       - removed "useImportanceSampling" option - not used in code
//                                       - fixed typo in zeta-calculation-every-timestep option in Options.cpp
//                                       - removed redundant OPTIONS->MassTransferCriticalMassRatioHeliumGiant() from qcritflag if statement in BaseBinaryStar::CalculateMassTransfer()
//                                       - fixed OPTIONS->FixedMetallicity() - always returned true, now returns actual value
//                                       - fixed OPTIONS->OutputPathString() - was always returning raw option instead of fully qualified path
//                                       - changed the following in BaseBinaryStar::SetRemainingCommonValues() - erroneously not ported from legacy code:
//                                           (a) m_JLoss = OPTIONS->MassTransferJloss();
//                                           (b) m_FractionAccreted = OPTIONS->MassTransferFractionAccreted();
//                                           (both were being set to default value of 0.0)
//                                       - added OPTIONS->ZetaAdiabaticArbitrary() - option existed, but Options code had no function to retrieve value
//                                       - added OPTIONS->MassTransferFractionAccreted() to options - erroneously not ported from legacy code
//                                   Changed functionality:
//                                       - all options now have default values, and those values will be displayed in the help text (rather than string constants which may be incorrect)
//                                       - boolean options can now be provided with an argument (e.g. --massTransfer false)
//                                       - added ProgramOptionDetails() to Options.cpp and OPTIONS->OptionsDetails() in preparation for change in output functionality
// 02.07.00      JR - Mar 16, 2020 - New/changed functionality:
//                                       - COMPAS Logfiles are created in a (newly created) directory - this way they are all kept together
//                                       - new command line option 'output-container' implemented (also in pythonSubmitDefault.py) - this option allows the user to specify the name of the log files container directory (default is 'COMPAS_Output')
//                                       - if detailed log files are created they will be created in a directory named 'Detailed_Output' within the container directory
//                                       - a run details file named 'Run_details' is created in the container directory.  The file records the run details:
//                                             - COMPAS version
//                                             - date & time of run
//                                             - timing details (wall time, CPU seconds)
//                                             - the command line options and parameters used:
//                                                   - the value of options and an indication of whether the option was supplied by the user or the default value was used
//                                                   - other parameters - calculated/determined - are recorded
//                                   Defect repair:
//                                       - changed "--outut" option name to "--outpuPath" in stringCommands in pythonSubmitDefault.py
// 02.08.00		  AVG - Mar 17, 2020 - Changed functionality:
//  									                   - removed post-newtonian spin evolution	code & associated pythonSubmitDefault.py options
//  									                   - removed only_double_compact_objects code & associated pythonSubmitDefault.py options
//  									                   - removed tides code & associated pythonSubmitDefault.py options
//  									                   - removed deprecated options from pythonSubmitDefault.py options
//  									                   - renamed options: mass transfer, iterations -> timestep-iterations
//  									                   - commented AIS Options until fully implemented
// 02.08.01      JR - Mar 18, 2020 - Defect repairs:
//                                      - restored initialisation of AIS options in Options.cpp (AIS now defaults off instead of on)
//                                      - fixed retrieval of values for:
//                                            - ANY_STAR_PROPERTY::LAMBDA_KRUCKOW_BOTTOM, 
//                                            - ANY_STAR_PROPERTY::LAMBDA_KRUCKOW_MIDDLE, and 
//                                            - ANY_STAR_PROPERTY::LAMBDA_KRUCKOW_TOP 
//                                         in BaseStar::StellarPropertyValue().  Were all previously retrieving same value as ANY_STAR_PROPERTY::LAMBDA_KRUCKOW
//                                      - fixed some comments in BAseBinaryStar.cpp (lines 2222 and 2468, "de Mink" -> "HURLEY")
//                                      - fixed description (in comments) of BinaryConstituentStar::SetPostCEEValues() (erroneously had "pre" instead of "post" - in comments only, not code)
//                                      - fixed description of BaseStar::DrawKickDirection()
// 02.08.02      JR - Mar 27, 2020 - Defect repairs:
//                                      - fixed issue #158 RocheLobe_1<CE == RocheLobe_2<CE always
//                                      - fixed issue #160 Circularisation timescale incorrectly calculated
//                                      - fixed issue #161 Splashscreen printed twice - now only prints once
//                                      - fixed issue #162 OPTIONS->UseFixedUK() always returns FALSE.  Now returns TRUE if user supplies a fixed kick velocity via --fix-dimensionless-kick-velocity command line option
// 02.08.03      JR - Mar 28, 2020 - Defect repairs:
//                                      - fixed typo in BaseBinaryStar::ResolveCommonEnvelopeEvent() when calculating circularisation timescale in the case where star2 is the donor: star1Copy was errorneously used instead of star2Copy; changed to star2Copy
//                                      - changed circularisation timescale of binary to be minimum of constituent stars circularisation timescales, clamped to (0.0, infinity)
// 02.09.00      JR - Mar 30, 2020 - Minor enhancements:
//                                      - tightened the conditions under which we allow over-contact binaries - enabling CHE is no longer a sufficient condition after this change: the allow-rlof-at-birth option must also be specified (ussue #164)
//                                      - added printing of number of stars (for SSE) or binaries (for BSE) created to both stdout and Run_Details (issue #165)
//                                      - enhanced grid processing code in main.cpp to better handle TAB characters
// 02.09.01      JR - Mar 30, 2020 - Defect repair:
//                                      - OPTIONS->UseFixedUK() returns TRUE when user supplies -ve value via --fix-dimensionless-kick-velocity.  Now return TRUE iff the user supplies a value >=0 via --fix-dimensionless-kick-velocity
// 02.09.02      DC - Mar 30, 2020 - Defect repairs:
//                                      - Pulsar code fixed by correcting unit of NS radius in NS.cpp (added KM_TO_M constant in constants.h as a part of this),
//                                      correcting initialisation of pulsar birth parameters from GiantBranch.cpp to NS.cpp, adding an extra condition for isolated evolution when the companion loses mass but the NS does not accrete 
//                                      - option MACLEOD was printing wrongly as MACLEOD+2014 for user options, hence corrected it to MACLEOD in Options.cpp
// 02.09.03      JR - Apr 01, 2020 - Defect repairs:
//                                      - reinstated assignment of "prev" values in BaseBinaryStar::EvaluateBinary() (where call to ResolveTides() was removed).  Fixes low DNS count introduced in v02.08.00 caused by removal of ResolveTides() function (and call)
//                                      - commented option --logfile-BSE-be-binaries to match Be-Binary options commented by AVG in v02.08.00
// 02.09.04      JR - Apr 03, 2020 - Defect repair:
//                                      - removed IsUSSN() from IsSNEvent() definition in BinaryConstituentStar.cpp (USSN flag indicates just US, not USSN. Needs to be tidied-up properly)
// 02.09.05	     IM - Apr 03, 2020 - Defect repair:
//  		                            - fixed timescale calculation issue for newly created HeHG stars (from stripped EAGB stars); fixes drop in CO core mass
// 02.09.06      JR - Apr 07, 2020 - Defect repair:
//                                      - corrected calculation in return statement for Rand::Random(const double p_Lower, const double p_Upper) (issue #201)
//                                      - corrected calculation in return statement for Rand::RandomInt(const double p_Lower, const double p_Upper) (issue #201)
// 02.09.07      SS - Apr 07, 2020 - Change eccentricity, semi major axis and orbital velocity pre-2nd supernove to just pre-supernova everywhere in the code
// 02.09.08      SS - Apr 07, 2020 - Update zetaMainSequence=2.0 and zetaHertzsprungGap=6.5 in Options::SetToFiducialValues
// 02.09.09      JR - Apr 11, 2020 - Defect repair:
//                                      - restored property names in COMPASUnorderedMap<STAR_PROPERTY, std::string> STAR_PROPERTY_LABEL in constants.h (issue #218) (was causing logfile definitions files to be parsed incorrectly)
// 02.09.10	     IM - Apr 12, 2020 - Minor enhancement: added Mueller & Mandel 2020 remnant mass and kick prescription, MULLERMANDEL
//  			                     Defect repair: corrected spelling of output help string for MULLER2016 and MULLER2016MAXWELLIAN
// 02.10.01	     IM - Apr 14, 2020 - Minor enhancement: 
//  				                            - moved code so that SSE will also sample SN kicks, following same code branch as BSE 
// 02.10.02      SS - Apr 16, 2020 - Bug Fix for issue #105 ; core and envelope masses for HeHG and TPAGB stars
// 02.10.03      JR - Apr 17, 2020 - Defect repair:
//                                      - added LBV and WR winds to SSE (issue #223)
// 02.10.04	     IM - Apr 25, 2020 - Minor enhancement: moved Mueller & Mandel prescription constants to constants.h, other cleaning of this option
// 02.10.05      JR - Apr 26, 2020 - Enhancements:
//                                      - Issue #239 - added actual random seed to Run_Details
//                                      - Issue #246 - changed Options.cpp to ignore --single-star-mass-max if --single-star-mass-steps = 1.  Already does in main.cpp.
// 02.10.06      JR - Apr 26, 2020 - Defect repair:
//                                      - Issue #233 - corrected cicularisation formalae used in both BaseBinartStar constructors
// 02.11.00      JR - Apr 27, 2020 - Enhancement:
//                                      - Issue #238 - add supernova kick functionality to SSE grid file (+ updated docs)
//                                   Defect repairs:
//                                      - fixed typo in Options.h: changed '#include "rand.h" to '#include "Rand.h"
//                                      - fixed printing of actual random seed in Run_Details file (moved to Log.cpp from Options.cpp: initial random seed is set after options are set)
// 02.11.01	     IM - May 20, 2020 - Defect repair: 
//                                      - changed max NS mass for MULLERMANDEL prescription to a self-consistent value
// 02.11.02      IM - Jun 15, 2020 - Defect repair:
//                                      - added constants CBUR1 and CBUR2 to avoid hardcoded limits for He core masses leading to partially degenerate CO cores
// 02.11.03     RTW - Jun 20, 2020 - Enhancement:
//                                      - Issue #264 - fixed mass transfer printing bug 
// 02.11.04      JR - Jun 25, 2020 - Defect repairs:
//                                      - Issue #260 - Corrected recalculation of ZAMS values after eqilibration and cicularisation at birth when using grid files
//                                      - Issue #266 - Corrected calculation in BaseBinaryStar::SampleInitialMassDistribution() for KROUPA IMF distribution
//                                      - Issue #275 - Previous stellar type not set when stellar type is switched mid-timestep - now fixed
// 02.11.05      IM - Jun 26, 2020 - Defect repair:
//  				                    - Issue #280 - Stars undergoing RLOF at ZAMS after masses are equalised were removed from run even if AllowRLOFatZAMS set
// 02.12.00      IM - Jun 29, 2020 - Defect repair:
//                                      - Issue 277 - move UpdateAttributesAndAgeOneTimestepPreamble() to after ResolveSupernova() to avoid inconsistency
// 02.12.01      IM - Jul 18, 2020 - Enhancement:
//                                      - Starting to clean up mass transfer functionality
// 02.12.02      IM - Jul 23, 2020 - Enhancement:
//                                      - Change to thermal timescale MT for both donor and accretor to determine MT stability
// 02.12.03      IM - Jul 23, 2020 - Enhancement:
//                                      - Introduced a new ENVELOPE_STATE_PRESCRIPTION to deal with different prescriptions for convective vs. radiative envelopes (no actual behaviour changes yet for ENVELOPE_STATE_PRESCRIPTION::LEGACY);
//                                      - Removed unused COMMON_ENVELOPE_PRESCRIPTION
// 02.12.04      IM - Jul 24, 2020 - Enhancement:
//                                      - Changed temperatures to be written in Kelvin (see issue #278)
// 02.12.05      IM - Jul 25, 2020 - Enhancement:
//                                      - Added definition of FIXED_TEMPERATURE prescription to DetermineEnvelopeType()
//                                      - Removed unnecessary (and inaccurate) numerical zeta Roche lobe calculation
// 02.12.06      IM - Jul 26, 2020 - Enhancement:
//                                      - Extended use of zetaRadiativeEnvelopeGiant (formerley zetaHertzsprungGap) for all radiative envelope giant-like stars
// 02.12.07      IM - Jul 26, 2020 - Defect repair:
//                                      - Issue 295: do not engage in mass transfer if the binary is unbound
// 02.12.08   	AVG - Jul 26, 2020 - Defect repair:
//                                      - Issue #269: legacy bug in eccentric RLOF leading to a CEE
// 02.12.09      IM - Jul 30, 2020 - Enhancement:
//                                      - Cleaning of BaseBinaryStar::CalculateMassTransferOrbit(); dispensed with mass-transfer-prescription option
// 02.13.00      IM - Aug 2, 2020  - Enhancements and defect repairs:
//                                      - Simplified timescale calculations in BaseBinaryStar
//                                      - Replaced Fast Phase Case A MT and regular RLOF MT from non-envelope stars with a single function based on a root solver rather than random guesses (significantly improves accuracy)
//                                      - Removed all references to fast phase case A MT
//                                      - Corrected failure to update stars in InitialiseMassTransfer if orbit circularised on mass transfer
//                                      - Corrected incorrect timestep calculation for HeHG stars
// 02.13.01     AVG - Aug 6, 2020  - Defect repair:
//  									- Issue #267: Use radius of the star instead of Roche-lobe radius throughout ResolveCommonEnvelopeEvent()
// 02.13.02      IM - Aug 8, 2020  - Enhancements and defect repairs:
//                                      - Simplified random draw from Maxwellian distribution to use gsl libraries
//                                      - Fixed mass transfer with fixed accretion rate
//                                      - Cleaned up code and removed unused code
//                                      - Updated documentation
// 02.13.03       IM - Aug 9, 2020  - Enhancements and defect repairs:
//                                      - Use total core mass rather than He core mass in calls to CalculateZAdiabtic (see Issue #300)
//                                      - Set He core mass to equal the CO core mass when the He shell is stripped (see issue #277)
//                                      - Ultra-stripped SNe are set at core collapse (do not confusingly refer to stripped stars as previously, see issue #189)
// 02.13.04       IM - Aug 14, 2020 - Enhancements and defect repairs:
//                                      - Catch exception in boost root finder for mass transfer (resolve issue #317)
//                                      - Update core masses during Initialisation of HG and HeHG stars to be consistent with Hurley models
//                                      - Avoid division by zero in mass transfer rates of WDs
//                                      - Remove POSTITNOTE remnant mass prescription
// 02.13.05       IM - Aug 16, 2020 - Enhancements and defect repairs:
//                                      - General code cleaning
//                                      - Removed some redundant variables (e.g., m_EnvMass, which can be computed from m_Mass and m_CoreMass)
//                                      - Removed calculations of ZetaThermal and ZetaNuclear (these were previously incorrect because they relied on the evolution of a stellar copy which reverted to BaseStar and therefore didn't have the correct behaviour)
//                                      - Fixed CalculateZadiabatic to use ZetaAdiabaticArbitrary rather than ZetaThermalArbitrary; removed the latter
//                                      - Capped He core mass gain during shell H burning for CHeB and TPAGB stars, whose on-phase evolution now ends promptly when this limit is reached; this change also resolves issue #315 (higher mass SN remnants than total stellar mass)
// 02.13.06     AVG - Aug 20, 2020  - Defect repair:
//  									- Issue #229: Corrected fitting parameters in Muller 16 SN kick function
// 02.13.07      IM - Aug 20, 2020  - Enhancements:
//                                      - ONeWDs can now undergo ECSN if their mass rises above MECS=1.38 solar masses (previously, they could only undergo CCSN on rising above 1.38 solar masses).  ONeWD::CalculateInitialSupernovaMass now returns MCBUR1 rather than 5.0 to ensure this happens
//                                      - BaseStar::CalculateMaximumCoreMassSN() has been removed - it is superfluous since  GiantBranch::CalculateCoreMassAtSupernova_Static does the same thing
//                                      - Some misleading comments in TPAGB dealing with SNe have been clarified
//                                      - Option to set MCBUR1 [minimum core mass at base of the AGB to avoid fully degenerate CO core formation] to a value different from the Hurley default of 1.6 solar masses added, Issue #65 resolved
//                                      - Removed unused Options::SetToFiducialValues()
//                                      - Documentation updated
// 02.13.08       JR - Aug 20, 2020 - Code cleanup:
//                                      - moved BaseStar::SolveKeplersEquation() to utils
//                                      - changed call to (now) utils::SolveKeplersEquation() in BaseStar::CalculateSNAnomalies() to accept tuple with error and show error/warning as necessary
//                                      - removed call to std::cerr from utils::SolveQuadratic() - now returns error if equation has no real roots
//                                      - changed call to utils::SolveQuadratic() in GiantBranch::CalculateGravitationalRemnantMass() to accept tuple with error and show warning as necessary
//                                      - changed RadiusEqualsRocheLobeFunctor() in BinaryBaseStar.h to not use the SHOW_WARN macro (can't uset ObjectId() function inside a templated function - no object)
//                                      - changed COMMANDLINE_STATUS to PROGRAM_STATUS (better description)
//                                      - moved ERROR:NONE to top of enum in constants.h (so ERROR = 0 = NONE - makes more sense...)
//                                      - added new program option '--enable-warnings' to enable warning messages (via SHOW_WARN macros).  Default is false.  SHOW_WARN macros were previously #undefined
// 02.13.09     RTW - Aug 21, 2020  - Code cleanup:
// 									    - Created changelog.txt and moved content over from constants.h
// 									    - Changed OrbitalVelocity to OrbitalAngularVelocity where that parameter was misnamed
// 									    - Changed Pre/PostSNeOrbitalVelocity to OrbitalVelocityPre/PostSN for consistency
// 									    - Added and updated physical conversion constants for clarity (e.g MSOL to MSOL_TO_KG)
// 									    - Removed ID from output files, it is confusing and superceeded by SEED
// 									    - Removed 'Total' from TotalOrbital(Energy/AngularMomentum)
// 									    - Typos
// 02.13.10     IM - Aug 21, 2020   - Enhancement:
//                                      - Added caseBBStabilityPrescription in lieu of forceCaseBBBCStabilityFlag and alwaysStableCaseBBBCFlag to give more options for case BB/BC MT stability (issue #32)
// 02.13.11     IM - Aug 22, 2020   - Enhancement:
//                                      - Removed several stored options (e.g., m_OrbitalAngularVelocity, m_RocheLobeTracker, etc.) to recompute them on an as-needed basis
//                                      - Removed some inf values in detailed outputs
//                                      - Slight speed-ups where feasible
//                                      - Shift various calculations to only be performed when needed, at printing, and give consistent values there (e.g., OmegaBreak, which was never updated previously)
//                                      - Remove a number of internal variables
//                                      - Declare functions constant where feasible
//                                      - Remove options to calculate Zetas and Lambdas at every timestep; variables that only appear in detailed outputs should not be computed at every timestep in a standard run
//                                      - Update documentation
//                                      - Remove postCEE binding energy (meaningless and wasn't re-computed, anyway)
// 02.13.12     IM - Aug 23, 2020   - Enhancement:
//                                      - More cleaning, removed some of the unnecessary prime quantities like m_SemiMajorAxisPrime, m_EccentricityPrime, etc.
//                                      - Thermal timescales are now correctly computed after the CE phase
//                                      - Detailed output passes a set of self-consistency checks (issue #288)
// 02.13.13     JR - Aug 23, 2020   - Defect repairs:
//                                      - Fixed debugging and logging macros in LogMacros.h
// 02.13.14     IM - Aug 29, 2020   - Defect repairs:
//                                      - Address issue #306 by removing detailed printing of merged binaries
//                                      - Address issue #70 by stopping evolution if the binary is touching
//                                      - Check for merged binaries rather than just touching binaries in Evaluate
//                                      - Minor cleaning (e.g., removed unnecessary CheckMassTransfer, which just repeated the work of CalculateMassTransfer but with a confusing name)
// 02.13.15     IM - Aug 30, 2020   - Defect repairs:
//                                      - Fixed issue #347: CalculateMassTransferOrbit was not correctly accounting for the MT_THERMALLY_LIMITED_VARIATION::RADIUS_TO_ROCHELOBE option
//                                      - Assorted very minor cleaning, including comments
// 02.14.00     IM - Aug 30, 2020   - Enhancement:
//                                      - Recreate RLOF printing (resolve issue #212)
// 02.14.01     ML - Sep 05, 2020   - Code cleanup:
//                                      - Issue #354 - Combine HYDROGEN_RICH and HYDROGEN_POOR supernova output variables into a single boolean variable IS_HYDROGEN_POOR 
// 02.15.00     JR - Sep 09, 2020   - Enhancements and related code cleanup:
//                                      - implemented "DETAILED_OUTPUT" folder inside "COMPAS_Output" container for SSE output
//                                      - SSE Parameters files moved to "DETAILED_OUTPUT" folder (they are analogous to BSE_Detailed_Output files)
//                                      - implemented SSE Switch Log and BSE Switch Log files (record written at the time of stellar type switch - see documentation)
//                                      - implemented SSE Supernova log file - see documentation (issue #253)
//                                      - added TIMESCALE_MS as a valid property in BaseStar::StellarPropertyValue().  The TIMESCALE_MS value in the SSE_Parameters file was being printed as "ERROR!" and nobody noticed :-)  It now prints correctly.
// 02.15.01     RS - Sep 10, 2020   - Enhancement
//                                       - added profiling option to keep track of repeated pow() calls
// 02.15.02     IM - Sep 11, 2020   - Defect repair
//                                       - changed ultra-stripped HeHG and HeGB stars to immediately check for supernovae before collapsing into WDs; this resolves issue #367
// 02.15.03     RTW - Sep 11, 2020   - Code cleanup:
//                                      - Set all references to kick "velocity" to magnitude. This is more correct, and will help distinguish from system and component vector velocities later
// 02.15.04     JR - Sep 11, 2020   - Enhancement
//                                       - refactored profiling code
//                                          - profiling code can now be #defined away for production build
//                                          - added options (via #defines) to profiling code: counts only (no CPU spinning), and print calling function name
//                                       - removed profiling program option
// 02.15.05     JR - Sep 12, 2020   - Code cleanup
//                                       - removed superfluous (and broken) #define guard around profiling.cpp
//                                       - minor change to profiling output (moved header and trailer to better place)
// 02.15.06     IM - Sep 12, 2020   - Defect repair
//                                       - Changed BaseBinaryStar::ResolveSupernova to account only for mass lost by the exploding binary during the SN when correcting the orbit
//                                       - Delayed supernova of ultra-stripped stars so that the orbit is adjusted in response to mass transfer first, before the SN happens
// 02.15.07     RTW - Sep 13, 2020   - Enhancement:
//                                      - Issue #12 - Move enhancement STROOPWAFEL from Legacy COMPAS to new COMPAS
//                                      - Issue #18 - double check STROOPWAFEL works in newCOMPAS
//                                      - Issue #154 - Test compatibility of CompasHPC and BSE_Grid.txt
//                                      - Added in combined functionaltiy of Stroopwafel and pythonSubmit, with support for HPC runs
// 02.15.08     IM - Sep 14, 2020   - Defect repair:
//                                      - Issue #375 Error in Hurley remnant mass calculation
// 02.15.09     RTW - Oct 1, 2020   - Code cleanup:
//                                      - Rewrote ResolveSupernova to match Pfahl, Rappaport, Podsiadlowski 2002, and to allow for vector addition of system and component velocities
//                                      - Changed meaning of Supernova_State (see Docs)
//                                      - PostSN parameters have been removed
//                                      - SN phi has been redefined
// 02.15.10     IM - Oct 3, 2020    - Code cleanup:
//                                      - Removed some unnecessary internal variables and functions (m_TotalMass, m_TotalMassPrev, m_ReducedMass, m_ReducedMassPrev, m_TotalAngularMomentumPrev, CalculateAngularMomentumPrev(), EvaluateBinaryPreamble(),...
//                                      - Cleaned up some unclear comments
//                                      - ResolveCoreCollapseSN() no longer takes the Fryer engine as an argument (Fryer is just one of many possible prescriptions)
// 02.15.11     IM - Oct 3, 2020    - Defect repair and code cleanup:
//                                      - Fixed a number of defects in single stellar evolution (Github issues #381, 382, 383, 384, 385)
//                                      - The Fryer SN engine (delayed vs rapid) is no longer passed around, but read in directly in CalculateRemnantMassByFryer2012()
// 02.15.12     IM - Oct 5, 2020    - Enhancement
//                                      - Added timestep-multiplier option to adjust SSE and BSE timesteps relative to default
//                                      - Added eccentricity printing to RLOF logging
//                                      - Adjusted pythonSubmitDefault.py to include PESSIMISTIC CHE
//                                      - Updated documentation
// 02.15.13     JR - Oct 8, 2020    - Defect repair:
//                                      - Added checks for maximum time and timesteps to SSE code- issue #394
// 02.15.14     IM - Oct 8, 2020    - Defect repair:
//                                      - Added checks for dividing by zero when calculating fractional change in radius
// 02.15.15     IM - Oct 8, 2020    - Defect repair:
//                                      - Added safeguards for R<R_core in radius perturbation for small-envelope stars, complete addressing issue #394
// 02.15.16     RTW - Oct 14, 2020  - Code cleanup
//                                      - Changed separation to semiMajorAxis in RLOF and BeBinary properties
// 02.15.17     IM - Oct 16, 2020   - Defect repair and code cleanup:
//                                      - Issue 236 fixed: SN printing correctly enabled for all SNe
//                                      - Minor code cleaning: Cleaned up EvaluateSupernovae(), removed unnecessary m_Merged variable
// 02.15.18     RTW - Oct 22, 2020  - Code cleanup
//                                      - Removed redundant 'default' extension from files in the "defaults/" folder, and fixed references in the documentation.
//                                      - Added in '0' buffers to the Wall Times output to match the HH:MM:SS format
// 02.15.19     IM - Oct 23, 2020   - Enhancements
//                                      - Continue evolving DCOs until merger if EvolvePulsars is on (Issue #167)
//                                      - Removed m_SecondaryTooSmallForDCO (Issue #337)
// 02.15.20     RTW - Nov 03, 2020  - Code cleanup
//                                      - Removed unnecessary supernova phi rotation - it was added to agree with Simon's original definition, and to allow for seeds to reproduce the same SN final orbit. 
//                                      -   Removing it means seeds won't reproduce the same systems before and after, but populations are unaffected.
// 02.16.00     JR - Nov 03, 2020   - Enhancements
//                                      - Implemented new grid file functionality (see discussion in issue #412); updated docs - see docs (doc v2.3 has new documentation)
//
//                                      - Added all options to printing functionality: all options can now be selected for printing, 
//                                        either in the default log record specifications, or at runtime via the logfile-definitions option
//
//                                      - 'CHE_Option' header string changed to 'CHE_Mode'.  A few typos fixed in header strings.
//
//                                      - Added options
//                                          - initial-mass                          initial mass for single star (SSE)
//                                          - initial-mass-1                        initial mass for primary (BSE)
//                                          - initial-mass-2                        initial mass for secondary (BSE)
//                                          - semi-major-axis, a                    initial semi-major axis (BSE)
//                                          - orbital-period                        initial orbital period – only used if ‘semi-major-axis’ not specified
//                                          - eccentricity, e                       initial eccentricity (BSE)
//                                          - mode                                  mode of evolution: SSE or BSE (default is BSE)
//                                          - number-of-systems                     number of systems (single stars/binary stars) to evolve
//                                          - kick-magnitude-random                 kick magnitude random number for the star (SSE): used to draw the kick magnitude
//                                          - kick-magnitude                        the (drawn) kick magnitude for the star (SSE)
//                                          - kick-magnitude-random-1               kick magnitude random number for the primary star (BSE): used to draw the kick magnitude
//                                          - kick-magnitude-1                      the (drawn) kick magnitude for the primary star (BSE)
//                                          - kick-theta-1                          the angle between the orbital plane and the ’z’ axis of the supernova vector for the primary star (BSE)
//                                          - kick-phi-1                            the angle between ’x’ and ’y’, both in the orbital plane of the supernova vector, for the primary star (BSE)
//                                          - kick-mean-anomaly-1                   the mean anomaly at the instant of the supernova for the primary star (BSE)
//                                          - kick-magnitude-random-2               kick magnitude random number for the secondary star (BSE): used to draw the kick magnitude
//                                          - kick-magnitude-2                      the (drawn) kick magnitude for the secondary star (BSE)
//                                          - kick-theta-2                          the angle between the orbital plane and the ’z’ axis of the supernova vector for the secondary star (BSE)
//                                          - kick-phi-2                            the angle between ’x’ and ’y’, both in the orbital plane of the supernova vector, for the secondary star (BSE)
//                                          - kick-mean-anomaly-2                   the mean anomaly at the instant of the supernova for the secondary star (BSE)
//                                          - muller-mandel-kick-multiplier-BH      scaling prefactor for BH kicks when using 'MULLERMANDEL'
//                                          - muller-mandel-kick-multiplier-NS      scaling prefactor for NS kicks when using 'MULLERMANDEL'
//                                          - switchlog                             replaces ‘BSEswitchLog’ and ‘SSEswitchLog’
//                                          - logfile-rlof-parameters               replaces ‘logfile-BSE-rlof-parameters’
//                                          - logfile-common-envelopes              replaces ‘logfile-BSE-common-envelopes’
//                                          - logfile-detailed-output               replaces ‘logfile-BSE-detailed-output’, and now also used for SSE
//                                          - logfile-double-compact-objects		replaces ‘logfile-BSE-double-compact-objects’
//                                          - logfile-pulsar-evolution              replaces ‘logfile-BSE-pulsar-evolution’
//                                          - logfile-supernovae                    replaces ‘logfile-BSE-supernovae’ and ‘logfile-SSE-supernova’
//                                          - logfile-switch-log                    replaces ‘logfile-BSE-switch-log’ and ‘logfile-SSE-switch-log’
//                                          - logfile-system-parameters             replaces ‘logfile-BSE-system-parameters’
//
//                                      - Removed options
//                                          - number-of-binaries                    replaced by ‘number-of-systems’ for both SSE and BSE
//                                          - single-star-min                       replaced by ‘initial-mass’ and ‘number-of-stars’
//                                          - single-star-max                       replaced by ‘initial-mass’ and ‘number-of-stars’
//                                          - single-star-mass-steps                replaced by ‘initial-mass’ and ‘number-of-stars’
//                                          - BSEswitchLog                          replaced by ‘switchlog’
//                                          - SSEswitchLog                          replaced by ‘switchlog’
//                                          - logfile-BSE-rlof-parameters           replaced by ‘logfile-rlof-parameters’
//                                          - logfile-BSE-common-envelopes          replaced by ‘logfile-common-envelopes’
//                                          - logfile-BSE-detailed-output           replaced by ‘logfile-detailed-output’
//                                          - logfile-BSE-double-compact-objects    replaced by ‘logfile-double-compact-objects’
//                                          - logfile-BSE-pulsar-evolution          replaced by ‘logfile-pulsar-evolution’
//                                          - logfile-BSE-supernovae                replaced by ‘logfile-supernovae’
//                                          - logfile-SSE-supernova                 replaced by ‘logfile-supernovae’
//                                          - logfile-BSE-switch-log                replaced by ‘logfile-switch-log’
//                                          - logfile-SSE-switch-log                replaced by ‘logfile-switch-log’
//                                          - logfile-BSE-system-parameters         replaced by ‘logfile-system-parameters’
//
//                                      - Overloaded Options – these options are context-aware and are used for both SSE and BSE:
//                                          - number-of-systems                     specifies the number of systems (single stars/binary stars) to evolve
//                                          - detailed-output                       switches detailed output on/off for SSE or BSE
//                                          - switchlog                             enables the switch log for SSE or BSE
//                                          - logfile-detailed-ouput                defines filename for SSE or BSE detailed output file
//                                          - logfile-supernovae                    defines filename for SSE or BSE supernovae file
//                                          - logfile-switch-log                    defines filename for SSE or BSE switch log file
// 02.16.01     JR - Nov 04, 2020   - Enhancement
//                                      - changed switchlog implementation so that a single switchlog file is created per run
//                                        (see Issue #387 - note: single '--switch-log' option (shared SSE/BSE) implemented in v02.16.00)
// 02.16.02     IM - Nov 05, 2020   - Enhancements, Defect repairs
//                                      - Updated MT stability criteria for HeMS stars (Issue #425) to use MS zeta value
//                                      - Corrected baryon number for HeWD to match Hurley prescription (Issue #416)
//                                      - Corrected calculation of core mass after 2nd dredge-up (Issue #419)
//                                      - Corrected calculation of minimum radius on CHeB (Issue #420)
// 02.16.03     JR - Nov 08, 2020   - Defect repairs, Enhancements
//                                      - Issue #308
//                                          - added constant for minimum initial mass, maximum initial mass, minim metallicity and maximum metallicity to constants.h
//                                          - added checks to options code (specifically Options::OptionValues::CheckAndSetOptions()) to check option values for
//                                            initial mass and metallicity against constraints in constants.h
//                                      - Issue #342
//                                          - replaced header string suffixes '_1', '_2', '_SN', and '_CP' with '(1)', '(2)', '(SN)', and '(CP)' respectively
//                                          - now header strings ending in '(1)' indicate the value is for Star_1, '(2) for Star_2, '(SN)' for the supernova, and '(CP)' the companion
//                                      - Issue #351
//                                          - moved flags RECYCLED_NS and RLOF_ONTO_NS fron SN_EVENT enum - now flags in BinaryConstiuentStar class
//                                          - removed RUNAWAY flag from SN_EVENT enum - removed entirely from code (not required)
//                                      - Issue #362
//                                          - changed header strings for RZAMS (radius at ZAMS) to 'Radius@ZAMS' - now consistent with MZAMS (mass at ZAMS - 'Mass@ZAMS')
//                                      - Issue #363
//                                          - made header strings for Lambdas uniform (all now start with 'Lambda_')
//                                      - Issue #409
//                                          - removed SN_THETA and SN_PHI from default SSE_SUPERNOVAE_REC (don't apply to SSE)
//                                      - Fixed defect that caused semi-major axis to be drawn from distribution rather than calculated from supplied orbital period
//                                        (moved check and calculation from options.cpp to BaseBinaryStar.cpp)
// 02.17.00     JR - Nov 10, 2020   - Enhancement, defect repairs, code cleanup
//                                      - Added SSE System Parameters file
//                                          - records initial parameters and result (final stellar type) 
//                                          - useful when detailed output is not required
//                                      - Fix for Issue #439
//                                      - Fixed typo in LogfileSwitchLog() in Options.h - only affected situation where user specified switchlog filename (overriding default filename)
//                                      - Removed m_LBVfactor variable from BaseBinaryStar - never used in BSE code
//                                      - Removed m_LBVfactor variable from BaseStar - use OPTIONS->LuminousBlueVariableFactor()
//                                      - Removed m_WolfRayetFactor variable from BaseBinaryStar - never used in BSE code
//                                      - Removed m_LBVfactor variable from BaseStar - use OPTIONS->WolfRayetFactor()
// 02.17.01     RTW - Nov 10, 2020  - Enhancement:
//                                      - Added in Schneider 2020 remnant mass prescriptions (standard and alternative)
//                                      - Added parameter MassTransferDonorHistory, as required for above prescription, which tracks the MT donor type (from which the MT Case can be established)
// 02.17.02     RTW - Nov 13, 2020  - Enhancement:
//                                      - Cleaned up the demo plotting routine so that the plot produced is the plot we use in the methods paper
// 02.17.03     JR - Nov 13, 2020   - Enhancements, code cleanup
//                                      - Added metallicity-distribution option: available distributions are ZSOLAR and LOGUNIFORM (see documentation)
//                                          - Added metallicity-min and metallicity-max options (for metallicity-distribution option)
//                                          - Metallicity is sampled if not explicitly specified via the --metallicity option - this was existing functionality, but
//                                            no distribution was implemented: sampling always returned ZSOLAR.  This change adds the LOGUNIFORM distribution, and 'formalises' the ZSOLAR 'distribution'.
//                                      - Added MASS to default SSE_SYSTEM_PARAMETERS_REC
//                                      - Removed AIS code
//                                      - Removed variable 'alpha' from BinaryCEDetails struct - use OPTIONS->CommonEnvelopeAlpha()
//                                          - Removed BINARY_PROPERTY::COMMON_ENVELOPE_ALPHA - use PROGRAM_OPTION::COMMON_ENVELOPE_ALPHA
//                                      - Issue #443: removed eccentricity distribution options FIXED, IMPORTANCE & THERMALISE (THERMALISE = THERMAL, which remains) 
// 02.17.04     JR - Nov 14, 2020   - Defect repairs
//                                      - Added CalculateRadiusOnPhase() and CalculateLuminosityOnPhase() to class BH (increases DNS yield)
//                                      - Added metallicity to sampling conditions in BaseBinaryStar constructor (should have been done when LOGUNIFORM metallicity distribution added)
// 02.17.05     TW - Nov 16, 2020   - Defect repairs
//                                      - Issue #444
//                                          - Fixed typo in synchronisation timescale
// 02.17.06     RTW - Nov 17, 2020  - Bug fix:
//                                      - Fixed Schneider remnant mass inversion from logRemnantMass^10 to 10^logRemnantMass, added some comments in the same section
// 02.17.07     TW - Nov 17, 2020   - Enhancements, code cleanup
//                                      - Issue #431
//                                          - Added option to change LBV wind prescription: choices are NONE, HURLEY_ADD, HURLEY and BELCYZNSKI
//                                      - Replaced numbers with constants for luminosity and temperature limits in mass loss
//                                      - Consolidated checks of luminosity for NJ winds within function
//                                      - NOTE: the above makes sure luminosity is checked before applying NJ winds for MS stars, this was not previously the case but I think it should be
// 02.17.08     JR - Nov 19, 2020   - Enhancements, code cleanup
//                                      - Added orbital-period-distribution option (see note in Options.cpp re orbital period option)
//                                      - Added mass-ratio option
//                                      - Updated default pythonSubmit to reflect new options, plus some previous omissions (by me...)
//                                      - Minor typo/formatting changes throughout
//                                      - Updated docs for new options, plus some typos/fixes/previous omissions
// 02.17.09     RTW - Nov 20, 2020  - Bug fix:
//                                      - Removed corner case for MT_hist=8 stars in the Schneider prescription (these should be considered Ultra-stripped)
// 02.17.10     RTW - Nov 25, 2020  - Enhancement:
//                                      - Cleaned up Schneider remnant mass function (now uses PPOW), and set the HeCore mass as an upper limit to the remnant mass
// 02.17.11     LVS - Nov 27, 2020  - Enhancements:
//                                      - Added option to vary all winds with OverallWindMassLossMultiplier
// 02.17.12     TW - Dec 9, 2020    - Enhancement, code cleanup, bug fix
//                                      - Issue #463
//                                          - Changed variable names from dml, dms etc. to rate_XX where XX is the mass loss recipe
//                                          - No longer overwrite variables with next mass loss recipe for clarity
//                                      - Added a new option to check the photon tiring limit during mass loss (default false for now)
//                                      - Added a new class variable to track the dominant mass loss rate at each timestep
// 02.17.13     JR - Dec 11, 2020   - Defect repair
//                                      - uncomment initialisations of mass transfer critical mass ratios in Options.cpp (erroneously commented in v02.16.00)
// 02.17.14     TW - Dec 16, 2020   - Bug fix
//                                      - fix behaviour at fLBV=0 (had been including other winds but should just ignore them)
// 02.17.15     JR - Dec 17, 2020   - Code and architecture cleanup
//                                      - Architecture changes:
//                                          - Added Remnants class    - inherits from HeGB class
//                                          - Added WhiteDwarfs class - inherits from Remnants class; most of the WD code moved from HeWD, COWD and ONeWD to WhiteDwarfs class
//                                          - Changed HeWD class      - inherits from WhiteDwarfs class (COWD still inherits from HeWD; ONeWD from COWD)
//                                          - Change NS class         - inherits from Remnants class; code added/moved as necessary
//                                          - Change BH class         - inherits from Remnants class; code added/moved as necessary
//                                          - Change MR class         - inherits from Remnants class; code added/moved as necessary
//                                      - Code cleanup:
//                                          - added "const" to many functions (mostly SSE code) that dont modify class variables ("this") (still much to do, but this is a start)
//                                          - added "virtual" to GiantBranch::CalculateCoreMassAtBAGB() and BaseStar::CalculateTemperatureAtPhaseEnd()
//                                              - will have no impact given where they are called, but the keyword should be there (in case of future changes)
//                                          - changed hard-coded header suffixes from _1 -> (1), _2 -> (2)
//                                      - Added call to main() to seed random number generator with seed = 0 before options are processed (and user specified seed is know).  Ensures repeatability.
//                                      - Changed "timestep below minimum" warnings in Star.cpp to be displayed only if --enable-warnings is specified
<<<<<<< HEAD
// 02.17.16     LVS - Nov 28, 2020  - Enhancements:
//                                      - Added option to vary winds of cool stars with CoolWindMassLossMultiplier
// 
// 
=======
// 02.17.16     JR - Dec 17, 2020   - Code cleanup
//                                      - Removed "virtual" from GiantBranch::CalculateCoreMassAtBAGB() (incorrectly added in v02.17.15 - I was right the first time)
//                                      - Removed "const" from Remnants::ResolveMassLoss() (inadvertently added in v02.17.15)
//                                      - Removed declarations of variables m_ReducedMass, m_ReducedMassPrev, m_TotalMass, and m_TotalMassPrevfrom BaseBinaryStar.h (cleanup begun in v02.15.10 - these declarations were missed)
// 02.17.17     RTW - Dec 17, 2020  - Code cleanup
//                                      - Removed MassTransferCase related variables in favor of MassTransferDonorHist
// 02.17.18     JR - Dec 18, 2020   - Defect repair
//                                      - Typo in options code for option --switch-log: "switchlog" was incorrectly used instead of "switch-log"
>>>>>>> 00f7422f

const std::string VERSION_STRING = "02.17.18";

# endif // __changelog_h__<|MERGE_RESOLUTION|>--- conflicted
+++ resolved
@@ -648,12 +648,6 @@
 //                                          - changed hard-coded header suffixes from _1 -> (1), _2 -> (2)
 //                                      - Added call to main() to seed random number generator with seed = 0 before options are processed (and user specified seed is know).  Ensures repeatability.
 //                                      - Changed "timestep below minimum" warnings in Star.cpp to be displayed only if --enable-warnings is specified
-<<<<<<< HEAD
-// 02.17.16     LVS - Nov 28, 2020  - Enhancements:
-//                                      - Added option to vary winds of cool stars with CoolWindMassLossMultiplier
-// 
-// 
-=======
 // 02.17.16     JR - Dec 17, 2020   - Code cleanup
 //                                      - Removed "virtual" from GiantBranch::CalculateCoreMassAtBAGB() (incorrectly added in v02.17.15 - I was right the first time)
 //                                      - Removed "const" from Remnants::ResolveMassLoss() (inadvertently added in v02.17.15)
@@ -662,7 +656,10 @@
 //                                      - Removed MassTransferCase related variables in favor of MassTransferDonorHist
 // 02.17.18     JR - Dec 18, 2020   - Defect repair
 //                                      - Typo in options code for option --switch-log: "switchlog" was incorrectly used instead of "switch-log"
->>>>>>> 00f7422f
+// 02.17.19     LVS - Dec 19, 2020  - Enhancements:
+//                                      - Added option to vary winds of cool stars with CoolWindMassLossMultiplier
+//  
+// 
 
 const std::string VERSION_STRING = "02.17.18";
 
