# ifndef __changelog_h__
# define __changelog_h__

// =====================================================================
// 
// COMPAS Changelog
// 
// =====================================================================
// 
// 02.00.00      JR - Sep 17, 2019 - Initial commit of new version
// 02.00.01      JR - Sep 20, 2019 - Fix compiler warnings. Powwow fixes
// 02.00.02      JR - Sep 21, 2019 - Make code clang-compliant
// 02.00.03      IM - Sep 23, 2019 - Added fstream include
// 02.01.00      JR - Oct 01, 2019 - Support for Chemically Homogeneous Evolution
// 02.02.00      JR - Oct 01, 2019 - Support for Grids - both SSE and BSE
// 02.02.01      JR - Oct 01, 2019 - Changed BaseBinaryStar code to assume tidal locking only if CHE is enabled
// 02.02.02      JR - Oct 07, 2019 - Defect repairs:
//                                       SSE iteration (increment index - Grids worked, range of values wasn't incrementing)
//                                       Errors service (FIRST_IN_FUNCTION errors sometimes printed every time)
//                                       Added code for both SSE and BSE so that specified metallicities be clamped to [0.0, 1.0].  What are reasonable limits?
//                                   Errors service performance enhancement (clean deleted stellar objects from catalog)
//                                   Changed way binary constituent stars masses equilibrated (they now retain their ZAMS mass, but (initial) mass and mass0 changes)
//                                   Add initial stellar type variable - and to some record definitions
//                                   Added change history and version number to constants.h
// 02.02.03      JR - Oct 09, 2019 - Defect repairs:
//                                       Initialised all BaseStar.m_Supernova elements (some had not been initialised)
//                                       Fixed regression in BaseStar.cpp (INITIAL_STELLAR_TYPE & INITIAL_STELLAR_TYPE_NAME in StellarPropertyValue())
//                                   Added max iteration check to Newton-Raphson method in SolveKeplersEquation (see constant MAX_KEPLER_ITERATIONS)
// 02.02.04      JR - Oct 09, 2019 - Defect repairs:
//                                       SN kick direction calculation corrected
//                                       Boolean value output corrected
//                                       Typos fixed
// 02.02.05      JR - Oct 10, 2019 - Defect repairs:
//                                       Determination of Chemically Homogeneous star fixed (threshold calculation)
//                                       Removed checks for RLOF to/from CH stars
//                                       Typos fixed
// 02.02.06      JR - Oct 11, 2019 - Renamed class "CHE" - now class "CH"
//                                   Updated CHE documentation
//                                   Added m_MassesEquilibrated variable to BaseBinaryStar
// 02.02.07      JR - Oct 20, 2019 - Defect repairs:
//                                       CEE printing systems post-stripping - github issue - reworked CE details/pre/post CE - partial fix (BindingEnergy remaining)
//                                       Added RANDOM_SEED to Options::OptionValue() (omitted erroneously)
//                                   Added m_SecondaryTooSmallForDCO variable to BaseBinaryStar - and to some record definitions
//                                   Added m_StellarMergerAtBirth variable to BaseBinaryStar - and to some record definitions
//                                   Added allow-rlof-at-birth program option
//                                       If CHE enabled, or allow-rlof-at-birth option is true, binaries that have one or both stars
//                                       in RLOF at birth will have masses equilibrated, radii recalculated, orbit circularised, and
//                                       semi-major axis recalculated, while conserving angular momentum - then allowed to evolve
//                                   Added allow-touching-at-birth program option
//                                       Binaries that have stars touching at birth (check is done after any equilibration and
//                                       recalculation of radius and separation is done) are allowed to evolve.  Evolve() function
//                                       immediately checks for merger at birth, flags status as such and stops evolution.
//                                   Documentation updated (see updated doc for detailed explanation of new program options)
// 02.03.00      JR - Oct 25, 2019 - Defect repairs:
//                                       removed extraneous delimiter at end of log file records
//                                   Added '--version' option
//                                   Changed minor version number - should have been done at last release - we'll grant the '--version' option minor release status...
// 02.03.01      JR - Nov 04, 2019 - Defect repair:
//                                       removed erroneous initialisation of m_CEDetails.alpha from BaseBinaryStar::SetRemainingCommonValues()
//                                       (CE Alpha was always being initialised to 0.0 regardless of program options)
// 02.03.02      JR - Nov 25, 2019 - Defect repairs:
//                                       added check for active log file before closing in Log::Stop()
//                                       added CH stars to MAIN_SEQUENCE and ALL_MAIN_SEQUENCE initializer_lists defined in constants.h
//                                       moved InitialiseMassTransfer() outside 'if' - now called even if not using mass transfer - sets some flags we might need
//                                       added code to recalculate rlof if CH stars are equilibrated in BaseBinaryStar constructor
//                                   Enhancements:
//                                       moved KROUPA constants from AIS class to constants.h
//                                       moved CalculateCDFKroupa() function from AIS class to BaseBinaryStar class
//                                       added m_CHE variable to BaseStar class - also selectable for printing
//                                       added explicit check to ResolveCommonEnvelope() to merge binary if the donor is a main sequence star
//                                   Chemically Homogeneous Evolution changes:
//                                       added check to CheckMassTransfer() in BaseBinaryStar.cpp to merge if CH+CH and touching - avoid CEE
//                                       added code to InitialiseMassTransfer() in BaseBinaryStar.cpp to equilibrate and possibly merge if both CH stars in RLOF
// (Unchanged)   IM - Nov 29, 2019 - Defect repairs:
//                                       changed Disbound -> Unbounded in header strings in constants.h
//                                       left one line in default/example grid file (Grid.txt)
//                                       fix default PPISN mass limit in python submit: 65 Msol -> 60 Msol
// 02.03.03      JR - Dec 04, 2019 - Defect repairs:
//                                       added code to UpdateAttributesAndAgeOneTimestep() in Star.cpp to recalculate stellar attributes after switching to new stellar type
//                                       (addresses discontinuous transitions e.g. CH -> HeMS)
//                                       changed IsPulsationalPairInstabilitySN() in GiantBranch.cpp to call IsPairInstabilitySN() instead of set MASSLESS_REMNANT if remnant mass <= 0.0
//                                       changed CalculateSNKickVelocity() in BaseStar.cpp to set m_SupernovaDetails.kickVelocity correctly after adjusting for fallback
// 02.03.04      FSB - Dec 04, 2019 - Defect repairs:
//                                       fixed bug in Fryer+2012 CalculateGravitationalRemnantMassadded() function to compare baryon mass of star remnant with
//  									                   baryon mass of MaximumNeutronStarMass instead of just MaximumNeutronStarMass. 
//                                       added m_BaryonicMassOfMaximumNeutronStarMass to BaseStar.h and BaseStar.cpp
// 02.03.05      JR - Dec 05, 2019 - Defect repairs:
//                                       fixed EvolveSingleStars() in main.cpp to print correct initial mass
//                                       fixed TPAGB::CalculateCOCoreMassAtPhaseEnd() - added conditional
// 02.04.00      JR - Dec 18, 2019 - New functionality:
//                                       added columns to BSE grid functionality: Kick_Velocity_1(&2), Kick_Theta_1(&2), Kick_Phi_1(&2), Kick_Mean_Anomaly_1(&2).  Updated documentation.
//                                   Changed functionality:
//                                       removed compiler version checks from Makefile - they seemed to only work for native Ubuntu and were more of a nuisance than anything...  (old version exists as Makefile-checks)
//                                   Defect repairs:
//                                       added recalculation of gbParams Mx & Lx in HeHG calculateGbParams()
//                                       created HeHG::CalculateGBParams_Static() and GiantBranch::CalculateGBParams_Static(), called from EAGB::ResolveEnvelopeLoss() to facilitate calculation of attributes for new stellar type before actually switching.  Needed to rewrite some other functions as static.  Note: this needs to be revisited and a more elegant solution implemented.
//                                       added CalculateRadiusAndStellarTypeOnPhase() for HeHG and HeGBstars, and changed call to calculateRadiusOnPhase() to CalculateRadiusAndStellarTypeOnPhase() in BaseStar::EvolveOnPhase().  This allows for HeHG and HeGB stars to change stellar type based on radius (previously missed).
//                                       set M = McBAGB for EAGB & TPAGB only (was being set for all types >= TPAGB)
//                                       added extra print detailed in BaseBinaryStar:Evolve() - sometimes missing a switch type in detailed output if only 1 timestep
//                                       swapped heading strings for ANY_STAR_PROPERTY::IS_ECSN and ANY_STAR_PROPERTY::IS_USSN (now correct)
//                                       removed condition in BaseBinaryStar::EvaluateSupernovae().  ResolveSupernova() is now called for all stellar types (not sure what I was thinking originally. I'm sure I had a good reason - or maybe I was just tired...)
//                                       changed name of GiantBranch::CalculateProtoCoreMass() to GiantBranch::CalculateProtoCoreMassDelayed() and changed calls to the function
//                                       swapped order of calculations of ePrime (CalculateOrbitalEccentricityPostSupernova()) and m_SemiMajorAxisPrime (CalculateSemiMajorAxisPostSupernova()) in BaseBinaryStar::ResolveSupernova().  Improper order was causing wrong value of m_SeminMajorAxisPrime to be used in calculation of ePrime
//                                       set m_Disbound = true appropriately in BaseBinaryStar::Evolve() (note: m_Disbound will change name to m_Unbound soon...)
//                                       changed return value of CHeB::DetermineEnvelopeType() to CONVECTIVE.  Left CHeB DetermineEnvelopeTypeHurley2002() as RADIATIVE (used in BinaryConstituentStar::CalculateSynchronisationTimescale())
//                                       changed BINARY_PROPERTY::ORBITAL_VELOCITY to BINARY_PROPERTY::ORBITAL_VELOCITY_PRE_2ND_SUPERNOVA in BSE_SUPERNOVAE_REC (6th value printed)
//                                       added p_Erase parameter to Log::CloseStandardFile(); changed Log::CloseAllStandardFiles() to call Log::CloseStandardFile() with p_Erase=false and erase entire map after all files closed (prevent coredump when closing all files)
//                                       added ResolveSupernova() to ONeWD.h - ONeWD stars were previously not checking for SN
//                                       fixed BaseBinaryStar::InitialiseMassTransfer() - star1 was being updated instead of star2 for CH + CH stars when CHE enabled
// 02.04.01      JR - Dec 23, 2019 - Defect repairs:
//                                       Removed SN_EVENT::SN - all occurrences of SN_EVENT::SN replaced by SN_EVENT::CCSN.
//                                           The current SN event ("Is"), and past SN event ("Experienced") are now bit maps (implemented as Enum Classes).  Each can have any of the values: CCSN, ECSN, PISN, PPSIN, USSN, RUNAWAY, RECYCLED_NS, and RLOF_ONTO_NS.  See definition of SN_EVENT Enum Class in constants.h for implementation and explanation.  
//                                       Updated variables selectable for printing:
//                                           Added ANY_STAR_PROPERTY::SN_TYPE (STAR_PROPERTY, SUPERNOVA_PROPERTY, COMPANION_PROPERTY (should always be SN_EVENT::NONE for companion star))
//                                           Added ANY_STAR_PROPERTY::EXPERIENCED_SN_TYPE (STAR_PROPERTY, SUPERNOVA_PROPERTY, COMPANION_PROPERTY)
//                                           All of ANY_STAR_PROPERTY::{CCSN, ECSN, PISN, PPISN, USSN} now selectable
//                                           Removed ANY_STAR_PROPERTY::SN - no longer selectable for printing (replaced by CCSN)
//                                           Updated documentation
//                                       Changed default record specifications for logfiles BSE_DOUBLE_COMPACT_OBJECTS_REC and BSE_SUPERNOVAE_REC
//                                           Removed the individual SN_EVENT columns for both "Is" and "Experienced" conditions (e.g. CCSN, ECSN etc)
//                                           "Is*" and "Experienced*" columns replaced with SN_TYPE & Experienced_SN_TYPE columns that record the SN event type (e.g. CCSN, ECSN, PPSN, PPSIN, USSN).  
//                                           RUNAWAY, RECYCLED_NS, and RLOF_ONTO_NS are still reported in separate, individual columns.
//                                       Added workaround for non-existent CHeB blue loop.  See description in CHeB::CalculateTimescales()
//                                       Removed binary star "survived" flag - it is always the NOT of the "unbound" flag
//                                       Changed initialisation function for HeGB stars (HeGB::Initialise() in HeGB.h) to NOT recalculate m_Age if evolving from HeHG -> HeGB 
//                                       Removed initialisation of m_Age (to 0.0) from COWD::Initialise() in COWD.h
//                                   Changed behaviour:  
//                                       Changed binary star "disbound" flag to "unbound" flag.  Changed all occurrences of "disbound" to "unbound".  Changed "unbound" header flag to "Unbound"
// 02.04.02      JR - Jan 06, 2020 - Defect repairs:
//                                       Added IsPISN() & IsPPISN() to IsSNEvent()
//                                       Fixed check for SN event at top of BaseBinaryStar::ResolveSupenova()
//                                       Changed BaseBinaryStar::EvaluateSupernovae() to more closely match legacy code behaviour (see notes in function description):
//                                          Added p_Calculate2ndSN parameter to determine if 2nd supernova needs to be resolved
//                                          Clear star2 current SN event if necessary
//                                          Check m_SemiMajorAxisPrime value prior to SN events (viz. new aPrime variable)
//                                       Fixed timestep initialisation in BaseStar::CalculateConvergedTimestepZetaNuclear()  (was negative)
//                                       Fixed m_Age calculation in FGB::ResolveEnvelopeLoss()
//                                       Added CalculateInitialSupernovaMass() to NS.h - was setting M = 5.0 for >= ONeWD, should be ONeWD only (introduced in fix in v04.02.00)
//                                       Changed NS functions to return Radius in Rsol instead of km:
//                                          Added function NS:CalculateRadiusOnPhaseInKM_Static() (returns radius in km)
//                                          Changed NS:CalculateRadiusOnPhase_Static() to return Rsol
//                                          Added CalculateRadiusOnPhase() for NS (ns.h) - returns Rsol 
//                                   Changed behaviour:  
//                                       Print detailed output record whenever stellartype changes (after star 2 if both change)
// (Unchanged)   LK - Jan 10, 2020 - Defect repairs:
//                                       Added missing includes to Star.cpp, utils.h and utils.cpp (required for some compiler versions)
// 02.05.00      JR - Jan 23, 2020 - New functionality:
//                                       Grid files:
//                                          Added kick velocity magnitude random number to BSE grid file - see docs re Grids
//                                          Added range check for Kick_Mean_Anomaly_1 and Kick_Mean_Anomaly_2 ([0.0, 2pi)) in BSE grid file
//                                          Cleaned up SSE & BSE grid file code
//                                       Added m_LBVphaseFlag variable to BaseStar class; also added ANY_STAR_PROPERTY::LBV_PHASE_FLAG print variable.
//                                   Deleted functionality:  
//                                       Removed IndividualSystem option and related options - this can now be achieved via a grid file
//                                          Update pythonSubmitDefault.py to remove individual system related parameters
//                                   Changed behaviour:
//                                       Removed check for Options->Quiet() around simulation ended and cpu/wall time displays at end of EvolveSingleStars() and EvolveBinaryStars() in main.cpp
//                                   Defect repairs:
//                                       Removed erroneous check for CH stars in BaseBinaryStar::EvaluateBinary()
//                                       Fix for issue #46 (lower the minimum value of McSN in star.cpp from Mch to 1.38)
//                                          Changed 'MCH' to 'MECS' in 
//                                             BaseStar::CalculateMaximumCoreMassSN()
//                                             GiantBranch::CalculateCoreMassAtSupernova_Static
// 02.05.01      FSB - Jan 27, 2020 -Enhancement:
//                                       Cleaned up default printed headers and parameters constants.h:
//                                           - removed double parameters that were printed in multiple output files 
//                                           - changed some of the header names to more clear / consistent names
//                                           - added some comments in the default printing below for headers that we might want to remove in the near future
// 02.05.02      JR - Feb 21, 2020 - Defect repairs:
//                                       - fixed issue #31: zRocheLobe function does not use angular momentum loss
//                                       - fixed default logfile path (defaulted to '/' instead of './')
//                                       - changed default CE_ZETA_PRESCRIPTION to SOBERMAN (was STARTRACK which is no longer supported)
// 02.05.03      JR - Feb 21, 2020 - Defect repairs:
//                                       - removed extraneous debug print statement from Log.cpp
// 02.05.04      JR - Feb 23, 2020 - Defect repairs:
//                                       - fixed regression introduced in v02.05.00 that incread DNS rate ten-fold
//                                           - changed parameter from m_SupernovaDetails.initialKickParameters.velocityRandom to m_SupernovaDetails.kickVelocityRandom in call to DrawSNKickVelocity() in BaseStar::CalculateSNKickVelocity()
//                                       - reinstated STAR_1_PROPERTY::STELLAR_TYPE and STAR_2_PROPERTY::STELLAR_TYPE in BSE_SYSTEM_PARAMETERS_REC
// 02.05.05      JR - Feb 27, 2020 - Defect repair:
//                                       - fixed age resetting to 0.0 for MS_GT_07 stars after CH star spins down and switches to MS_GT_07
//                                           - ensure m_Age = 0.0 in constructor for BaseStar
//                                           - remove m_Age = 0.0 from Initialise() in MS_gt.07.h 
// 02.05.06      JR - Mar 02, 2020 - Defect repair:
//                                       - fixed m_MassesEquilibrated and associated functions - was erroneously typed as DOUBLE - now BOOL
//                                   Added/changed functionality:
//                                       - added m_MassesEquilibratedAtBirth variable to class BaseBinaryStar and associated property BINARY_PROPERTY::MASSES_EQUILIBRATED_AT_BIRTH
//                                       - tidied up pythonSubmitDefault.py a little:
//                                             - set grid_filename = None (was '' which worked, but None is correct)
//                                             - set logfile_definitions = None (was '' which worked, but None is correct)
//                                             - added logfile names - set to None (COMPAS commandline arguments already exist for these - introduced in v02.00.00)
// 02.05.07      JR - Mar 08, 2020 - Defect repair:
//                                       - fixed circularisation equation in BaseBinaryStar::InitialiseMassTransfer() - now takes new mass values into account
// 02.06.00      JR - Mar 10, 2020 - Changed functionality:
//                                       - removed RLOF printing code & associated pythonSubmitDefault.py options
// 02.06.01      JR - Mar 11, 2020 - Defect repair:
//                                       - removed extraneous debug print statement from Log.cpp (was previously removed in v02.05.03 but we backed-out the change...)
// 02.06.02      JR - Mar 15, 2020 - Defect repairs:
//                                       - removed commented RLOF printing lines in constant.h (somehow that was lost in some out of sync git merges...)
//                                       - removed commented options no longer used from Options.h and Options.cpp
//                                       - fixed units headers in constants.h - there are now no blank units headers, so SPACE delimited files now parse ok (multiple spaces should be treated as a single space)
//                                       - changed file extension for TAB delimited files to 'tsv'
//                                       - removed "useImportanceSampling" option - not used in code
//                                       - fixed typo in zeta-calculation-every-timestep option in Options.cpp
//                                       - removed redundant OPTIONS->MassTransferCriticalMassRatioHeliumGiant() from qcritflag if statement in BaseBinaryStar::CalculateMassTransfer()
//                                       - fixed OPTIONS->FixedMetallicity() - always returned true, now returns actual value
//                                       - fixed OPTIONS->OutputPathString() - was always returning raw option instead of fully qualified path
//                                       - changed the following in BaseBinaryStar::SetRemainingCommonValues() - erroneously not ported from legacy code:
//                                           (a) m_JLoss = OPTIONS->MassTransferJloss();
//                                           (b) m_FractionAccreted = OPTIONS->MassTransferFractionAccreted();
//                                           (both were being set to default value of 0.0)
//                                       - added OPTIONS->ZetaAdiabaticArbitrary() - option existed, but Options code had no function to retrieve value
//                                       - added OPTIONS->MassTransferFractionAccreted() to options - erroneously not ported from legacy code
//                                   Changed functionality:
//                                       - all options now have default values, and those values will be displayed in the help text (rather than string constants which may be incorrect)
//                                       - boolean options can now be provided with an argument (e.g. --massTransfer false)
//                                       - added ProgramOptionDetails() to Options.cpp and OPTIONS->OptionsDetails() in preparation for change in output functionality
// 02.07.00      JR - Mar 16, 2020 - New/changed functionality:
//                                       - COMPAS Logfiles are created in a (newly created) directory - this way they are all kept together
//                                       - new command line option 'output-container' implemented (also in pythonSubmitDefault.py) - this option allows the user to specify the name of the log files container directory (default is 'COMPAS_Output')
//                                       - if detailed log files are created they will be created in a directory named 'Detailed_Output' within the container directory
//                                       - a run details file named 'Run_details' is created in the container directory.  The file records the run details:
//                                             - COMPAS version
//                                             - date & time of run
//                                             - timing details (wall time, CPU seconds)
//                                             - the command line options and parameters used:
//                                                   - the value of options and an indication of whether the option was supplied by the user or the default value was used
//                                                   - other parameters - calculated/determined - are recorded
//                                   Defect repair:
//                                       - changed "--outut" option name to "--outpuPath" in stringCommands in pythonSubmitDefault.py
// 02.08.00		  AVG - Mar 17, 2020 - Changed functionality:
//  									                   - removed post-newtonian spin evolution	code & associated pythonSubmitDefault.py options
//  									                   - removed only_double_compact_objects code & associated pythonSubmitDefault.py options
//  									                   - removed tides code & associated pythonSubmitDefault.py options
//  									                   - removed deprecated options from pythonSubmitDefault.py options
//  									                   - renamed options: mass transfer, iterations -> timestep-iterations
//  									                   - commented AIS Options until fully implemented
// 02.08.01      JR - Mar 18, 2020 - Defect repairs:
//                                      - restored initialisation of AIS options in Options.cpp (AIS now defaults off instead of on)
//                                      - fixed retrieval of values for:
//                                            - ANY_STAR_PROPERTY::LAMBDA_KRUCKOW_BOTTOM, 
//                                            - ANY_STAR_PROPERTY::LAMBDA_KRUCKOW_MIDDLE, and 
//                                            - ANY_STAR_PROPERTY::LAMBDA_KRUCKOW_TOP 
//                                         in BaseStar::StellarPropertyValue().  Were all previously retrieving same value as ANY_STAR_PROPERTY::LAMBDA_KRUCKOW
//                                      - fixed some comments in BAseBinaryStar.cpp (lines 2222 and 2468, "de Mink" -> "HURLEY")
//                                      - fixed description (in comments) of BinaryConstituentStar::SetPostCEEValues() (erroneously had "pre" instead of "post" - in comments only, not code)
//                                      - fixed description of BaseStar::DrawKickDirection()
// 02.08.02      JR - Mar 27, 2020 - Defect repairs:
//                                      - fixed issue #158 RocheLobe_1<CE == RocheLobe_2<CE always
//                                      - fixed issue #160 Circularisation timescale incorrectly calculated
//                                      - fixed issue #161 Splashscreen printed twice - now only prints once
//                                      - fixed issue #162 OPTIONS->UseFixedUK() always returns FALSE.  Now returns TRUE if user supplies a fixed kick velocity via --fix-dimensionless-kick-velocity command line option
// 02.08.03      JR - Mar 28, 2020 - Defect repairs:
//                                      - fixed typo in BaseBinaryStar::ResolveCommonEnvelopeEvent() when calculating circularisation timescale in the case where star2 is the donor: star1Copy was erroneously used instead of star2Copy; changed to star2Copy
//                                      - changed circularisation timescale of binary to be minimum of constituent stars circularisation timescales, clamped to (0.0, infinity)
// 02.09.00      JR - Mar 30, 2020 - Minor enhancements:
//                                      - tightened the conditions under which we allow over-contact binaries - enabling CHE is no longer a sufficient condition after this change: the allow-rlof-at-birth option must also be specified (ussue #164)
//                                      - added printing of number of stars (for SSE) or binaries (for BSE) created to both stdout and Run_Details (issue #165)
//                                      - enhanced grid processing code in main.cpp to better handle TAB characters
// 02.09.01      JR - Mar 30, 2020 - Defect repair:
//                                      - OPTIONS->UseFixedUK() returns TRUE when user supplies -ve value via --fix-dimensionless-kick-velocity.  Now return TRUE iff the user supplies a value >=0 via --fix-dimensionless-kick-velocity
// 02.09.02      DC - Mar 30, 2020 - Defect repairs:
//                                      - Pulsar code fixed by correcting unit of NS radius in NS.cpp (added KM_TO_M constant in constants.h as a part of this),
//                                      correcting initialisation of pulsar birth parameters from GiantBranch.cpp to NS.cpp, adding an extra condition for isolated evolution when the companion loses mass but the NS does not accrete 
//                                      - option MACLEOD was printing wrongly as MACLEOD+2014 for user options, hence corrected it to MACLEOD in Options.cpp
// 02.09.03      JR - Apr 01, 2020 - Defect repairs:
//                                      - reinstated assignment of "prev" values in BaseBinaryStar::EvaluateBinary() (where call to ResolveTides() was removed).  Fixes low DNS count introduced in v02.08.00 caused by removal of ResolveTides() function (and call)
//                                      - commented option --logfile-BSE-be-binaries to match Be-Binary options commented by AVG in v02.08.00
// 02.09.04      JR - Apr 03, 2020 - Defect repair:
//                                      - removed IsUSSN() from IsSNEvent() definition in BinaryConstituentStar.cpp (USSN flag indicates just US, not USSN. Needs to be tidied-up properly)
// 02.09.05	     IM - Apr 03, 2020 - Defect repair:
//  		                            - fixed timescale calculation issue for newly created HeHG stars (from stripped EAGB stars); fixes drop in CO core mass
// 02.09.06      JR - Apr 07, 2020 - Defect repair:
//                                      - corrected calculation in return statement for Rand::Random(const double p_Lower, const double p_Upper) (issue #201)
//                                      - corrected calculation in return statement for Rand::RandomInt(const double p_Lower, const double p_Upper) (issue #201)
// 02.09.07      SS - Apr 07, 2020 - Change eccentricity, semi major axis and orbital velocity pre-2nd supernove to just pre-supernova everywhere in the code
// 02.09.08      SS - Apr 07, 2020 - Update zetaMainSequence=2.0 and zetaHertzsprungGap=6.5 in Options::SetToFiducialValues
// 02.09.09      JR - Apr 11, 2020 - Defect repair:
//                                      - restored property names in COMPASUnorderedMap<STAR_PROPERTY, std::string> STAR_PROPERTY_LABEL in constants.h (issue #218) (was causing logfile definitions files to be parsed incorrectly)
// 02.09.10	     IM - Apr 12, 2020 - Minor enhancement: added Mueller & Mandel 2020 remnant mass and kick prescription, MULLERMANDEL
//  			                     Defect repair: corrected spelling of output help string for MULLER2016 and MULLER2016MAXWELLIAN
// 02.10.01	     IM - Apr 14, 2020 - Minor enhancement: 
//  				                            - moved code so that SSE will also sample SN kicks, following same code branch as BSE 
// 02.10.02      SS - Apr 16, 2020 - Bug Fix for issue #105 ; core and envelope masses for HeHG and TPAGB stars
// 02.10.03      JR - Apr 17, 2020 - Defect repair:
//                                      - added LBV and WR winds to SSE (issue #223)
// 02.10.04	     IM - Apr 25, 2020 - Minor enhancement: moved Mueller & Mandel prescription constants to constants.h, other cleaning of this option
// 02.10.05      JR - Apr 26, 2020 - Enhancements:
//                                      - Issue #239 - added actual random seed to Run_Details
//                                      - Issue #246 - changed Options.cpp to ignore --single-star-mass-max if --single-star-mass-steps = 1.  Already does in main.cpp.
// 02.10.06      JR - Apr 26, 2020 - Defect repair:
//                                      - Issue #233 - corrected cicularisation formalae used in both BaseBinartStar constructors
// 02.11.00      JR - Apr 27, 2020 - Enhancement:
//                                      - Issue #238 - add supernova kick functionality to SSE grid file (+ updated docs)
//                                   Defect repairs:
//                                      - fixed typo in Options.h: changed '#include "rand.h" to '#include "Rand.h"
//                                      - fixed printing of actual random seed in Run_Details file (moved to Log.cpp from Options.cpp: initial random seed is set after options are set)
// 02.11.01	     IM - May 20, 2020 - Defect repair: 
//                                      - changed max NS mass for MULLERMANDEL prescription to a self-consistent value
// 02.11.02      IM - Jun 15, 2020 - Defect repair:
//                                      - added constants CBUR1 and CBUR2 to avoid hardcoded limits for He core masses leading to partially degenerate CO cores
// 02.11.03     RTW - Jun 20, 2020 - Enhancement:
//                                      - Issue #264 - fixed mass transfer printing bug 
// 02.11.04      JR - Jun 25, 2020 - Defect repairs:
//                                      - Issue #260 - Corrected recalculation of ZAMS values after eqilibration and cicularisation at birth when using grid files
//                                      - Issue #266 - Corrected calculation in BaseBinaryStar::SampleInitialMassDistribution() for KROUPA IMF distribution
//                                      - Issue #275 - Previous stellar type not set when stellar type is switched mid-timestep - now fixed
// 02.11.05      IM - Jun 26, 2020 - Defect repair:
//  				                    - Issue #280 - Stars undergoing RLOF at ZAMS after masses are equalised were removed from run even if AllowRLOFatZAMS set
// 02.12.00      IM - Jun 29, 2020 - Defect repair:
//                                      - Issue 277 - move UpdateAttributesAndAgeOneTimestepPreamble() to after ResolveSupernova() to avoid inconsistency
// 02.12.01      IM - Jul 18, 2020 - Enhancement:
//                                      - Starting to clean up mass transfer functionality
// 02.12.02      IM - Jul 23, 2020 - Enhancement:
//                                      - Change to thermal timescale MT for both donor and accretor to determine MT stability
// 02.12.03      IM - Jul 23, 2020 - Enhancement:
//                                      - Introduced a new ENVELOPE_STATE_PRESCRIPTION to deal with different prescriptions for convective vs. radiative envelopes (no actual behaviour changes yet for ENVELOPE_STATE_PRESCRIPTION::LEGACY);
//                                      - Removed unused COMMON_ENVELOPE_PRESCRIPTION
// 02.12.04      IM - Jul 24, 2020 - Enhancement:
//                                      - Changed temperatures to be written in Kelvin (see issue #278)
// 02.12.05      IM - Jul 25, 2020 - Enhancement:
//                                      - Added definition of FIXED_TEMPERATURE prescription to DetermineEnvelopeType()
//                                      - Removed unnecessary (and inaccurate) numerical zeta Roche lobe calculation
// 02.12.06      IM - Jul 26, 2020 - Enhancement:
//                                      - Extended use of zetaRadiativeEnvelopeGiant (formerley zetaHertzsprungGap) for all radiative envelope giant-like stars
// 02.12.07      IM - Jul 26, 2020 - Defect repair:
//                                      - Issue 295: do not engage in mass transfer if the binary is unbound
// 02.12.08   	AVG - Jul 26, 2020 - Defect repair:
//                                      - Issue #269: legacy bug in eccentric RLOF leading to a CEE
// 02.12.09      IM - Jul 30, 2020 - Enhancement:
//                                      - Cleaning of BaseBinaryStar::CalculateMassTransferOrbit(); dispensed with mass-transfer-prescription option
// 02.13.00      IM - Aug 2, 2020  - Enhancements and defect repairs:
//                                      - Simplified timescale calculations in BaseBinaryStar
//                                      - Replaced Fast Phase Case A MT and regular RLOF MT from non-envelope stars with a single function based on a root solver rather than random guesses (significantly improves accuracy)
//                                      - Removed all references to fast phase case A MT
//                                      - Corrected failure to update stars in InitialiseMassTransfer if orbit circularised on mass transfer
//                                      - Corrected incorrect timestep calculation for HeHG stars
// 02.13.01     AVG - Aug 6, 2020  - Defect repair:
//  									- Issue #267: Use radius of the star instead of Roche-lobe radius throughout ResolveCommonEnvelopeEvent()
// 02.13.02      IM - Aug 8, 2020  - Enhancements and defect repairs:
//                                      - Simplified random draw from Maxwellian distribution to use gsl libraries
//                                      - Fixed mass transfer with fixed accretion rate
//                                      - Cleaned up code and removed unused code
//                                      - Updated documentation
// 02.13.03       IM - Aug 9, 2020  - Enhancements and defect repairs:
//                                      - Use total core mass rather than He core mass in calls to CalculateZAdiabtic (see Issue #300)
//                                      - Set He core mass to equal the CO core mass when the He shell is stripped (see issue #277)
//                                      - Ultra-stripped SNe are set at core collapse (do not confusingly refer to stripped stars as previously, see issue #189)
// 02.13.04       IM - Aug 14, 2020 - Enhancements and defect repairs:
//                                      - Catch exception in boost root finder for mass transfer (resolve issue #317)
//                                      - Update core masses during Initialisation of HG and HeHG stars to be consistent with Hurley models
//                                      - Avoid division by zero in mass transfer rates of WDs
//                                      - Remove POSTITNOTE remnant mass prescription
// 02.13.05       IM - Aug 16, 2020 - Enhancements and defect repairs:
//                                      - General code cleaning
//                                      - Removed some redundant variables (e.g., m_EnvMass, which can be computed from m_Mass and m_CoreMass)
//                                      - Removed calculations of ZetaThermal and ZetaNuclear (these were previously incorrect because they relied on the evolution of a stellar copy which reverted to BaseStar and therefore didn't have the correct behaviour)
//                                      - Fixed CalculateZadiabatic to use ZetaAdiabaticArbitrary rather than ZetaThermalArbitrary; removed the latter
//                                      - Capped He core mass gain during shell H burning for CHeB and TPAGB stars, whose on-phase evolution now ends promptly when this limit is reached; this change also resolves issue #315 (higher mass SN remnants than total stellar mass)
// 02.13.06     AVG - Aug 20, 2020  - Defect repair:
//  									- Issue #229: Corrected fitting parameters in Muller 16 SN kick function
// 02.13.07      IM - Aug 20, 2020  - Enhancements:
//                                      - ONeWDs can now undergo ECSN if their mass rises above MECS=1.38 solar masses (previously, they could only undergo CCSN on rising above 1.38 solar masses).  ONeWD::CalculateInitialSupernovaMass now returns MCBUR1 rather than 5.0 to ensure this happens
//                                      - BaseStar::CalculateMaximumCoreMassSN() has been removed - it is superfluous since  GiantBranch::CalculateCoreMassAtSupernova_Static does the same thing
//                                      - Some misleading comments in TPAGB dealing with SNe have been clarified
//                                      - Option to set MCBUR1 [minimum core mass at base of the AGB to avoid fully degenerate CO core formation] to a value different from the Hurley default of 1.6 solar masses added, Issue #65 resolved
//                                      - Removed unused Options::SetToFiducialValues()
//                                      - Documentation updated
// 02.13.08       JR - Aug 20, 2020 - Code cleanup:
//                                      - moved BaseStar::SolveKeplersEquation() to utils
//                                      - changed call to (now) utils::SolveKeplersEquation() in BaseStar::CalculateSNAnomalies() to accept tuple with error and show error/warning as necessary
//                                      - removed call to std::cerr from utils::SolveQuadratic() - now returns error if equation has no real roots
//                                      - changed call to utils::SolveQuadratic() in GiantBranch::CalculateGravitationalRemnantMass() to accept tuple with error and show warning as necessary
//                                      - changed RadiusEqualsRocheLobeFunctor() in BinaryBaseStar.h to not use the SHOW_WARN macro (can't uset ObjectId() function inside a templated function - no object)
//                                      - changed COMMANDLINE_STATUS to PROGRAM_STATUS (better description)
//                                      - moved ERROR:NONE to top of enum in constants.h (so ERROR = 0 = NONE - makes more sense...)
//                                      - added new program option '--enable-warnings' to enable warning messages (via SHOW_WARN macros).  Default is false.  SHOW_WARN macros were previously #undefined
// 02.13.09     RTW - Aug 21, 2020  - Code cleanup:
// 									    - Created changelog.txt and moved content over from constants.h
// 									    - Changed OrbitalVelocity to OrbitalAngularVelocity where that parameter was misnamed
// 									    - Changed Pre/PostSNeOrbitalVelocity to OrbitalVelocityPre/PostSN for consistency
// 									    - Added and updated physical conversion constants for clarity (e.g MSOL to MSOL_TO_KG)
// 									    - Removed ID from output files, it is confusing and superseded by SEED
// 									    - Removed 'Total' from TotalOrbital(Energy/AngularMomentum)
// 									    - Typos
// 02.13.10     IM - Aug 21, 2020   - Enhancement:
//                                      - Added caseBBStabilityPrescription in lieu of forceCaseBBBCStabilityFlag and alwaysStableCaseBBBCFlag to give more options for case BB/BC MT stability (issue #32)
// 02.13.11     IM - Aug 22, 2020   - Enhancement:
//                                      - Removed several stored options (e.g., m_OrbitalAngularVelocity, m_StarToRocheLobeRadiusRatio, etc.) to recompute them on an as-needed basis
//                                      - Removed some inf values in detailed outputs
//                                      - Slight speed-ups where feasible
//                                      - Shift various calculations to only be performed when needed, at printing, and give consistent values there (e.g., OmegaBreak, which was never updated previously)
//                                      - Remove a number of internal variables
//                                      - Declare functions constant where feasible
//                                      - Remove options to calculate Zetas and Lambdas at every timestep; variables that only appear in detailed outputs should not be computed at every timestep in a standard run
//                                      - Update documentation
//                                      - Remove postCEE binding energy (meaningless and wasn't re-computed, anyway)
// 02.13.12     IM - Aug 23, 2020   - Enhancement:
//                                      - More cleaning, removed some of the unnecessary prime quantities like m_SemiMajorAxisPrime, m_EccentricityPrime, etc.
//                                      - Thermal timescales are now correctly computed after the CE phase
//                                      - Detailed output passes a set of self-consistency checks (issue #288)
// 02.13.13     JR - Aug 23, 2020   - Defect repairs:
//                                      - Fixed debugging and logging macros in LogMacros.h
// 02.13.14     IM - Aug 29, 2020   - Defect repairs:
//                                      - Address issue #306 by removing detailed printing of merged binaries
//                                      - Address issue #70 by stopping evolution if the binary is touching
//                                      - Check for merged binaries rather than just touching binaries in Evaluate
//                                      - Minor cleaning (e.g., removed unnecessary CheckMassTransfer, which just repeated the work of CalculateMassTransfer but with a confusing name)
// 02.13.15     IM - Aug 30, 2020   - Defect repairs:
//                                      - Fixed issue #347: CalculateMassTransferOrbit was not correctly accounting for the MT_THERMALLY_LIMITED_VARIATION::RADIUS_TO_ROCHELOBE option
//                                      - Assorted very minor cleaning, including comments
// 02.14.00     IM - Aug 30, 2020   - Enhancement:
//                                      - Recreate RLOF printing (resolve issue #212)
// 02.14.01     ML - Sep 05, 2020   - Code cleanup:
//                                      - Issue #354 - Combine HYDROGEN_RICH and HYDROGEN_POOR supernova output variables into a single boolean variable IS_HYDROGEN_POOR 
// 02.15.00     JR - Sep 09, 2020   - Enhancements and related code cleanup:
//                                      - implemented "DETAILED_OUTPUT" folder inside "COMPAS_Output" container for SSE output
//                                      - SSE Parameters files moved to "DETAILED_OUTPUT" folder (they are analogous to BSE_Detailed_Output files)
//                                      - implemented SSE Switch Log and BSE Switch Log files (record written at the time of stellar type switch - see documentation)
//                                      - implemented SSE Supernova log file - see documentation (issue #253)
//                                      - added TIMESCALE_MS as a valid property in BaseStar::StellarPropertyValue().  The TIMESCALE_MS value in the SSE_Parameters file was being printed as "ERROR!" and nobody noticed :-)  It now prints correctly.
// 02.15.01     RS - Sep 10, 2020   - Enhancement
//                                       - added profiling option to keep track of repeated pow() calls
// 02.15.02     IM - Sep 11, 2020   - Defect repair
//                                       - changed ultra-stripped HeHG and HeGB stars to immediately check for supernovae before collapsing into WDs; this resolves issue #367
// 02.15.03     RTW - Sep 11, 2020   - Code cleanup:
//                                      - Set all references to kick "velocity" to magnitude. This is more correct, and will help distinguish from system and component vector velocities later
// 02.15.04     JR - Sep 11, 2020   - Enhancement
//                                       - refactored profiling code
//                                          - profiling code can now be #defined away for production build
//                                          - added options (via #defines) to profiling code: counts only (no CPU spinning), and print calling function name
//                                       - removed profiling program option
// 02.15.05     JR - Sep 12, 2020   - Code cleanup
//                                       - removed superfluous (and broken) #define guard around profiling.cpp
//                                       - minor change to profiling output (moved header and trailer to better place)
// 02.15.06     IM - Sep 12, 2020   - Defect repair
//                                       - Changed BaseBinaryStar::ResolveSupernova to account only for mass lost by the exploding binary during the SN when correcting the orbit
//                                       - Delayed supernova of ultra-stripped stars so that the orbit is adjusted in response to mass transfer first, before the SN happens
// 02.15.07     RTW - Sep 13, 2020   - Enhancement:
//                                      - Issue #12 - Move enhancement STROOPWAFEL from Legacy COMPAS to new COMPAS
//                                      - Issue #18 - double check STROOPWAFEL works in newCOMPAS
//                                      - Issue #154 - Test compatibility of CompasHPC and BSE_Grid.txt
//                                      - Added in combined functionality of Stroopwafel and pythonSubmit, with support for HPC runs
// 02.15.08     IM - Sep 14, 2020   - Defect repair:
//                                      - Issue #375 Error in Hurley remnant mass calculation
// 02.15.09     RTW - Oct 1, 2020   - Code cleanup:
//                                      - Rewrote ResolveSupernova to match Pfahl, Rappaport, Podsiadlowski 2002, and to allow for vector addition of system and component velocities
//                                      - Changed meaning of Supernova_State (see Docs)
//                                      - PostSN parameters have been removed
//                                      - SN phi has been redefined
// 02.15.10     IM - Oct 3, 2020    - Code cleanup:
//                                      - Removed some unnecessary internal variables and functions (m_TotalMass, m_TotalMassPrev, m_ReducedMass, m_ReducedMassPrev, m_TotalAngularMomentumPrev, CalculateAngularMomentumPrev(), EvaluateBinaryPreamble(),...
//                                      - Cleaned up some unclear comments
//                                      - ResolveCoreCollapseSN() no longer takes the Fryer engine as an argument (Fryer is just one of many possible prescriptions)
// 02.15.11     IM - Oct 3, 2020    - Defect repair and code cleanup:
//                                      - Fixed a number of defects in single stellar evolution (Github issues #381, 382, 383, 384, 385)
//                                      - The Fryer SN engine (delayed vs rapid) is no longer passed around, but read in directly in CalculateRemnantMassByFryer2012()
// 02.15.12     IM - Oct 5, 2020    - Enhancement
//                                      - Added timestep-multiplier option to adjust SSE and BSE timesteps relative to default
//                                      - Added eccentricity printing to RLOF logging
//                                      - Adjusted pythonSubmitDefault.py to include PESSIMISTIC CHE
//                                      - Updated documentation
// 02.15.13     JR - Oct 8, 2020    - Defect repair:
//                                      - Added checks for maximum time and timesteps to SSE code- issue #394
// 02.15.14     IM - Oct 8, 2020    - Defect repair:
//                                      - Added checks for dividing by zero when calculating fractional change in radius
// 02.15.15     IM - Oct 8, 2020    - Defect repair:
//                                      - Added safeguards for R<R_core in radius perturbation for small-envelope stars, complete addressing issue #394
// 02.15.16     RTW - Oct 14, 2020  - Code cleanup
//                                      - Changed separation to semiMajorAxis in RLOF and BeBinary properties
// 02.15.17     IM - Oct 16, 2020   - Defect repair and code cleanup:
//                                      - Issue 236 fixed: SN printing correctly enabled for all SNe
//                                      - Minor code cleaning: Cleaned up EvaluateSupernovae(), removed unnecessary m_Merged variable
// 02.15.18     RTW - Oct 22, 2020  - Code cleanup
//                                      - Removed redundant 'default' extension from files in the "defaults/" folder, and fixed references in the documentation.
//                                      - Added in '0' buffers to the Wall Times output to match the HH:MM:SS format
// 02.15.19     IM - Oct 23, 2020   - Enhancements
//                                      - Continue evolving DCOs until merger if EvolvePulsars is on (Issue #167)
//                                      - Removed m_SecondaryTooSmallForDCO (Issue #337)
// 02.15.20     RTW - Nov 03, 2020  - Code cleanup
//                                      - Removed unnecessary supernova phi rotation - it was added to agree with Simon's original definition, and to allow for seeds to reproduce the same SN final orbit. 
//                                      -   Removing it means seeds won't reproduce the same systems before and after, but populations are unaffected.
// 02.16.00     JR - Nov 03, 2020   - Enhancements
//                                      - Implemented new grid file functionality (see discussion in issue #412); updated docs - see docs (doc v2.3 has new documentation)
//
//                                      - Added all options to printing functionality: all options can now be selected for printing, 
//                                        either in the default log record specifications, or at runtime via the logfile-definitions option
//
//                                      - 'CHE_Option' header string changed to 'CHE_Mode'.  A few typos fixed in header strings.
//
//                                      - Added options
//                                          - initial-mass                          initial mass for single star (SSE)
//                                          - initial-mass-1                        initial mass for primary (BSE)
//                                          - initial-mass-2                        initial mass for secondary (BSE)
//                                          - semi-major-axis, a                    initial semi-major axis (BSE)
//                                          - orbital-period                        initial orbital period – only used if ‘semi-major-axis’ not specified
//                                          - eccentricity, e                       initial eccentricity (BSE)
//                                          - mode                                  mode of evolution: SSE or BSE (default is BSE)
//                                          - number-of-systems                     number of systems (single stars/binary stars) to evolve
//                                          - kick-magnitude-random                 kick magnitude random number for the star (SSE): used to draw the kick magnitude
//                                          - kick-magnitude                        the (drawn) kick magnitude for the star (SSE)
//                                          - kick-magnitude-random-1               kick magnitude random number for the primary star (BSE): used to draw the kick magnitude
//                                          - kick-magnitude-1                      the (drawn) kick magnitude for the primary star (BSE)
//                                          - kick-theta-1                          the angle between the orbital plane and the ’z’ axis of the supernova vector for the primary star (BSE)
//                                          - kick-phi-1                            the angle between ’x’ and ’y’, both in the orbital plane of the supernova vector, for the primary star (BSE)
//                                          - kick-mean-anomaly-1                   the mean anomaly at the instant of the supernova for the primary star (BSE)
//                                          - kick-magnitude-random-2               kick magnitude random number for the secondary star (BSE): used to draw the kick magnitude
//                                          - kick-magnitude-2                      the (drawn) kick magnitude for the secondary star (BSE)
//                                          - kick-theta-2                          the angle between the orbital plane and the ’z’ axis of the supernova vector for the secondary star (BSE)
//                                          - kick-phi-2                            the angle between ’x’ and ’y’, both in the orbital plane of the supernova vector, for the secondary star (BSE)
//                                          - kick-mean-anomaly-2                   the mean anomaly at the instant of the supernova for the secondary star (BSE)
//                                          - muller-mandel-kick-multiplier-BH      scaling prefactor for BH kicks when using 'MULLERMANDEL'
//                                          - muller-mandel-kick-multiplier-NS      scaling prefactor for NS kicks when using 'MULLERMANDEL'
//                                          - switchlog                             replaces ‘BSEswitchLog’ and ‘SSEswitchLog’
//                                          - logfile-rlof-parameters               replaces ‘logfile-BSE-rlof-parameters’
//                                          - logfile-common-envelopes              replaces ‘logfile-BSE-common-envelopes’
//                                          - logfile-detailed-output               replaces ‘logfile-BSE-detailed-output’, and now also used for SSE
//                                          - logfile-double-compact-objects		replaces ‘logfile-BSE-double-compact-objects’
//                                          - logfile-pulsar-evolution              replaces ‘logfile-BSE-pulsar-evolution’
//                                          - logfile-supernovae                    replaces ‘logfile-BSE-supernovae’ and ‘logfile-SSE-supernova’
//                                          - logfile-switch-log                    replaces ‘logfile-BSE-switch-log’ and ‘logfile-SSE-switch-log’
//                                          - logfile-system-parameters             replaces ‘logfile-BSE-system-parameters’
//
//                                      - Removed options
//                                          - number-of-binaries                    replaced by ‘number-of-systems’ for both SSE and BSE
//                                          - single-star-min                       replaced by ‘initial-mass’ and ‘number-of-stars’
//                                          - single-star-max                       replaced by ‘initial-mass’ and ‘number-of-stars’
//                                          - single-star-mass-steps                replaced by ‘initial-mass’ and ‘number-of-stars’
//                                          - BSEswitchLog                          replaced by ‘switchlog’
//                                          - SSEswitchLog                          replaced by ‘switchlog’
//                                          - logfile-BSE-rlof-parameters           replaced by ‘logfile-rlof-parameters’
//                                          - logfile-BSE-common-envelopes          replaced by ‘logfile-common-envelopes’
//                                          - logfile-BSE-detailed-output           replaced by ‘logfile-detailed-output’
//                                          - logfile-BSE-double-compact-objects    replaced by ‘logfile-double-compact-objects’
//                                          - logfile-BSE-pulsar-evolution          replaced by ‘logfile-pulsar-evolution’
//                                          - logfile-BSE-supernovae                replaced by ‘logfile-supernovae’
//                                          - logfile-SSE-supernova                 replaced by ‘logfile-supernovae’
//                                          - logfile-BSE-switch-log                replaced by ‘logfile-switch-log’
//                                          - logfile-SSE-switch-log                replaced by ‘logfile-switch-log’
//                                          - logfile-BSE-system-parameters         replaced by ‘logfile-system-parameters’
//
//                                      - Overloaded Options – these options are context-aware and are used for both SSE and BSE:
//                                          - number-of-systems                     specifies the number of systems (single stars/binary stars) to evolve
//                                          - detailed-output                       switches detailed output on/off for SSE or BSE
//                                          - switchlog                             enables the switch log for SSE or BSE
//                                          - logfile-detailed-ouput                defines filename for SSE or BSE detailed output file
//                                          - logfile-supernovae                    defines filename for SSE or BSE supernovae file
//                                          - logfile-switch-log                    defines filename for SSE or BSE switch log file
// 02.16.01     JR - Nov 04, 2020   - Enhancement
//                                      - changed switchlog implementation so that a single switchlog file is created per run
//                                        (see Issue #387 - note: single '--switch-log' option (shared SSE/BSE) implemented in v02.16.00)
// 02.16.02     IM - Nov 05, 2020   - Enhancements, Defect repairs
//                                      - Updated MT stability criteria for HeMS stars (Issue #425) to use MS zeta value
//                                      - Corrected baryon number for HeWD to match Hurley prescription (Issue #416)
//                                      - Corrected calculation of core mass after 2nd dredge-up (Issue #419)
//                                      - Corrected calculation of minimum radius on CHeB (Issue #420)
// 02.16.03     JR - Nov 08, 2020   - Defect repairs, Enhancements
//                                      - Issue #308
//                                          - added constant for minimum initial mass, maximum initial mass, minim metallicity and maximum metallicity to constants.h
//                                          - added checks to options code (specifically Options::OptionValues::CheckAndSetOptions()) to check option values for
//                                            initial mass and metallicity against constraints in constants.h
//                                      - Issue #342
//                                          - replaced header string suffixes '_1', '_2', '_SN', and '_CP' with '(1)', '(2)', '(SN)', and '(CP)' respectively
//                                          - now header strings ending in '(1)' indicate the value is for Star_1, '(2) for Star_2, '(SN)' for the supernova, and '(CP)' the companion
//                                      - Issue #351
//                                          - moved flags RECYCLED_NS and RLOF_ONTO_NS from SN_EVENT enum - now flags in BinaryConstiuentStar class
//                                          - removed RUNAWAY flag from SN_EVENT enum - removed entirely from code (not required)
//                                      - Issue #362
//                                          - changed header strings for RZAMS (radius at ZAMS) to 'Radius@ZAMS' - now consistent with MZAMS (mass at ZAMS - 'Mass@ZAMS')
//                                      - Issue #363
//                                          - made header strings for Lambdas uniform (all now start with 'Lambda_')
//                                      - Issue #409
//                                          - removed SN_THETA and SN_PHI from default SSE_SUPERNOVAE_REC (don't apply to SSE)
//                                      - Fixed defect that caused semi-major axis to be drawn from distribution rather than calculated from supplied orbital period
//                                        (moved check and calculation from options.cpp to BaseBinaryStar.cpp)
// 02.17.00     JR - Nov 10, 2020   - Enhancement, defect repairs, code cleanup
//                                      - Added SSE System Parameters file
//                                          - records initial parameters and result (final stellar type) 
//                                          - useful when detailed output is not required
//                                      - Fix for Issue #439
//                                      - Fixed typo in LogfileSwitchLog() in Options.h - only affected situation where user specified switchlog filename (overriding default filename)
//                                      - Removed m_LBVfactor variable from BaseBinaryStar - never used in BSE code
//                                      - Removed m_LBVfactor variable from BaseStar - use OPTIONS->LuminousBlueVariableFactor()
//                                      - Removed m_WolfRayetFactor variable from BaseBinaryStar - never used in BSE code
//                                      - Removed m_LBVfactor variable from BaseStar - use OPTIONS->WolfRayetFactor()
// 02.17.01     RTW - Nov 10, 2020  - Enhancement:
//                                      - Added in Schneider 2020 remnant mass prescriptions (standard and alternative)
//                                      - Added parameter MassTransferDonorHistory, as required for above prescription, which tracks the MT donor type (from which the MT Case can be established)
// 02.17.02     RTW - Nov 13, 2020  - Enhancement:
//                                      - Cleaned up the demo plotting routine so that the plot produced is the plot we use in the methods paper
// 02.17.03     JR - Nov 13, 2020   - Enhancements, code cleanup
//                                      - Added metallicity-distribution option: available distributions are ZSOLAR and LOGUNIFORM (see documentation)
//                                          - Added metallicity-min and metallicity-max options (for metallicity-distribution option)
//                                          - Metallicity is sampled if not explicitly specified via the --metallicity option - this was existing functionality, but
//                                            no distribution was implemented: sampling always returned ZSOLAR.  This change adds the LOGUNIFORM distribution, and 'formalises' the ZSOLAR 'distribution'.
//                                      - Added MASS to default SSE_SYSTEM_PARAMETERS_REC
//                                      - Removed AIS code
//                                      - Removed variable 'alpha' from BinaryCEDetails struct - use OPTIONS->CommonEnvelopeAlpha()
//                                          - Removed BINARY_PROPERTY::COMMON_ENVELOPE_ALPHA - use PROGRAM_OPTION::COMMON_ENVELOPE_ALPHA
//                                      - Issue #443: removed eccentricity distribution options FIXED, IMPORTANCE & THERMALISE (THERMALISE = THERMAL, which remains) 
// 02.17.04     JR - Nov 14, 2020   - Defect repairs
//                                      - Added CalculateRadiusOnPhase() and CalculateLuminosityOnPhase() to class BH (increases DNS yield)
//                                      - Added metallicity to sampling conditions in BaseBinaryStar constructor (should have been done when LOGUNIFORM metallicity distribution added)
// 02.17.05     TW - Nov 16, 2020   - Defect repairs
//                                      - Issue #444
//                                          - Fixed typo in synchronisation timescale
// 02.17.06     RTW - Nov 17, 2020  - Bug fix:
//                                      - Fixed Schneider remnant mass inversion from logRemnantMass^10 to 10^logRemnantMass, added some comments in the same section
// 02.17.07     TW - Nov 17, 2020   - Enhancements, code cleanup
//                                      - Issue #431
//                                          - Added option to change LBV wind prescription: choices are NONE, HURLEY_ADD, HURLEY and BELCYZNSKI
//                                      - Replaced numbers with constants for luminosity and temperature limits in mass loss
//                                      - Consolidated checks of luminosity for NJ winds within function
//                                      - NOTE: the above makes sure luminosity is checked before applying NJ winds for MS stars, this was not previously the case but I think it should be
// 02.17.08     JR - Nov 19, 2020   - Enhancements, code cleanup
//                                      - Added orbital-period-distribution option (see note in Options.cpp re orbital period option)
//                                      - Added mass-ratio option
//                                      - Updated default pythonSubmit to reflect new options, plus some previous omissions (by me...)
//                                      - Minor typo/formatting changes throughout
//                                      - Updated docs for new options, plus some typos/fixes/previous omissions
// 02.17.09     RTW - Nov 20, 2020  - Bug fix:
//                                      - Removed corner case for MT_hist=8 stars in the Schneider prescription (these should be considered Ultra-stripped)
// 02.17.10     RTW - Nov 25, 2020  - Enhancement:
//                                      - Cleaned up Schneider remnant mass function (now uses PPOW), and set the HeCore mass as an upper limit to the remnant mass
// 02.17.11     LVS - Nov 27, 2020  - Enhancements:
//                                      - Added option to vary all winds with OverallWindMassLossMultiplier
// 02.17.12     TW - Dec 9, 2020    - Enhancement, code cleanup, bug fix
//                                      - Issue #463
//                                          - Changed variable names from dml, dms etc. to rate_XX where XX is the mass loss recipe
//                                          - No longer overwrite variables with next mass loss recipe for clarity
//                                      - Added a new option to check the photon tiring limit during mass loss (default false for now)
//                                      - Added a new class variable to track the dominant mass loss rate at each timestep
// 02.17.13     JR - Dec 11, 2020   - Defect repair
//                                      - uncomment initialisations of mass transfer critical mass ratios in Options.cpp (erroneously commented in v02.16.00)
// 02.17.14     TW - Dec 16, 2020   - Bug fix
//                                      - fix behaviour at fLBV=0 (had been including other winds but should just ignore them)
// 02.17.15     JR - Dec 17, 2020   - Code and architecture cleanup
//                                      - Architecture changes:
//                                          - Added Remnants class    - inherits from HeGB class
//                                          - Added WhiteDwarfs class - inherits from Remnants class; most of the WD code moved from HeWD, COWD and ONeWD to WhiteDwarfs class
//                                          - Changed HeWD class      - inherits from WhiteDwarfs class (COWD still inherits from HeWD; ONeWD from COWD)
//                                          - Change NS class         - inherits from Remnants class; code added/moved as necessary
//                                          - Change BH class         - inherits from Remnants class; code added/moved as necessary
//                                          - Change MR class         - inherits from Remnants class; code added/moved as necessary
//                                      - Code cleanup:
//                                          - added "const" to many functions (mostly SSE code) that dont modify class variables ("this") (still much to do, but this is a start)
//                                          - added "virtual" to GiantBranch::CalculateCoreMassAtBAGB() and BaseStar::CalculateTemperatureAtPhaseEnd()
//                                              - will have no impact given where they are called, but the keyword should be there (in case of future changes)
//                                          - changed hard-coded header suffixes from _1 -> (1), _2 -> (2)
//                                      - Added call to main() to seed random number generator with seed = 0 before options are processed (and user specified seed is know).  Ensures repeatability.
//                                      - Changed "timestep below minimum" warnings in Star.cpp to be displayed only if --enable-warnings is specified
// 02.17.16     JR - Dec 17, 2020   - Code cleanup
//                                      - Removed "virtual" from GiantBranch::CalculateCoreMassAtBAGB() (incorrectly added in v02.17.15 - I was right the first time)
//                                      - Removed "const" from Remnants::ResolveMassLoss() (inadvertently added in v02.17.15)
//                                      - Removed declarations of variables m_ReducedMass, m_ReducedMassPrev, m_TotalMass, and m_TotalMassPrevfrom BaseBinaryStar.h (cleanup begun in v02.15.10 - these declarations were missed)
// 02.17.17     RTW - Dec 17, 2020  - Code cleanup
//                                      - Removed MassTransferCase related variables in favor of MassTransferDonorHist
// 02.17.18     JR - Dec 18, 2020   - Defect repair
//                                      - Typo in options code for option --switch-log: "switchlog" was incorrectly used instead of "switch-log"
// 02.17.19     LVS - Dec 19, 2020  - Enhancements:
//                                      - Added option to vary winds of cool stars (with T < VINK_MASS_LOSS_MINIMUM_TEMP) via a CoolWindMassLossMultiplier
// 02.18.00     JR - Jan 08, 2021   - Enhancement:
//                                      - Added support for HDF5 logfiles (see notes at top of log.h)
//                                      - Added 'logfile-type' option; allowed values are HDF5, CSV, TSV, TXT; default is HDF5
//                                      - Added 'hdf5-chunk-size' option - specifies the HDF5 chunk size (number of dataset entries)
//                                      - Added 'hdf5-buffer-size' option - specifies the HDF5 IO buffer size (number of chunks)
//                                      - Removed 'logfile-delimiter' option - delimiter now set by logfile type (--logfile-type option described above)
//                                      - Changed header strings containing '/' character: '/' replaced by '|' (header strings become dataset names in HDF5 files, and '/' is a path delimiter...)
// 02.18.01     SS - Jan 11, 2021   - Defect repair
//                                      - Added check if binary is bound when evolving unbound binaries
// 02.18.02     JR - Jan 12, 2021   - Defect repair:
//                                      - Changed "hdf5_chunk_size = 5000" to "hdf5_chunk_size = 100000" in default pythonSubmit (inadvertently left at 5000 after some tests...)
// 02.18.03     SS - Jan 19, 2021   - Enhancement:
// 									    - Added check for neutron star mass against maximum neutron star mass. 
//									      If a neutron star exceeds this mass it should collapse to a black hole. 
//                                        This can be relevant for neutron stars accreting, e.g. during common envelope evolution
// 02.18.04     IM - Jan 28, 2021   - Enhancement:
//                                      - NS to BH collapse preserves mass (see discussion in #514)
//                                      - Fixed comment typo
// 02.18.05     JR - Jan 29, 2021   - Defect repair:
//                                      - Honour '--evolve-unbound-systems' option when specified in a grid file (see issue #519)
//                                      - Honour '--evolve-pulsars' option when specified in a grid file (same as issue #519)
//                                      - Added "maximum-evolution-time", "maximum-number-timestep-iterations", and "timestep-multiplier" to m_GridLineExcluded vector in Options.h (previous oversight)
// 02.18.06     SS - Feb 1, 2021    - Defect repair:
//                                      - Make COMPAS use --neutrino-mass-loss-BH-formation options (resolves issue #453)
// 02.18.07     JR - Feb 18, 2021   - Enhancement:
//                                      - Added 'rotational-frequency' option so users can specify initial rotational frequency of SSE star
//                                      - Added 'rotational-frequency-1' and 'rotational-frequency-2' options so users can specify initial rotational frequency of both BSE stars
//                                      - Changed units of rotational frequencies written to logfiles (omega, omega_break, omega_ZAMS) from rotations per year to Hz
//                                      - Changed program option header strings containing '_1' and '_2' to '(1)' and '(2)' for consistency
// 02.18.08     JR - Feb 26, 2021   - Defect repairs:
//                                      - Remove stray diagnostic print from BaseStar constructor in BaseStar.cpp
//                                      - Fix for issue #530 - some commandline options ignored when a grid file is used
//                                          - the issue here was case-sensitive vs case-insensitive matches (asking BOOST to do case-insensitive matches for option names doesn't propagate to all matches BOOST does...)
//                                          - the options affected were all options that have mixed-case names:
//
//                                              - case-BB-stability-prescription
//                                              - kick-magnitude-sigma-CCSN-BH
//                                              - kick-magnitude-sigma-CCSN-NS
//                                              - kick-magnitude-sigma-ECSN
//                                              - kick-magnitude-sigma-USSN
//                                              - mass-transfer-thermal-limit-C
//                                              - muller-mandel-kick-multiplier-BH
//                                              - muller-mandel-kick-multiplier-NS
//                                              - neutrino-mass-loss-BH-formation
//                                              - neutrino-mass-loss-BH-formation-value
//                                              - PISN-lower-limit
//                                              - PISN-upper-limit
//                                              - PPI-lower-limit
//                                              - PPI-upper-limit
// 02.18.09     ML - Mar 22, 2021   - Defect repair:
//                                      - Correct polynomial evaluation of Nanjing lambda's for EAGB and TPAGB stellar types.
// 02.18.10     LVS - Apr 06, 2021   - Enhancement:
//                                      - Added PPISN prescription option - Farmer 2019
// 02.19.00     JR - Apr 20, 2021   - Enhancements and Defect Repairs:
//                                      - Enhancements:
//                                          - Added option to enable users to add program options values to BSE/SSE system parameters files
//                                              - option is '--add-options-to-sysparms', allowed values are {ALWAYS, GRID, NEVER}.  See docs for details.
//                                          - Included "Run_Details" file in HDF5 output file if logfile type = HDF5.  The text Run_Details file still exists
//                                            so users can still easily look at the contents of the Run_Details file - this enhancements adds a copy of the
//                                            Run_Details file to the HDF5 output file.
//
//                                      - Defect Repairs:
//                                          - fixed a few previously unnoticed typos in PROGRAM_OPTION map in constamts.h, and in Options::OptionValue() function.
//                                            Fairly benign since they had't been noticed, but needed to be fixed.
//
//                                      Modified h5copy.py (in postProcessing/Folders/H5/PythonScripts) so that groups (COMPAS files) will not be copied
//                                      if the group exists in the destination file but has a different number of datasets (columns) from the group in
//                                      the source file.
//
//                                      Also provided h5view.py - an HDF5 file viewer for COMPAS HDF5 files (in postProcessing/Folders/H5/PythonScripts).  See
//                                      documentation as top of source file for details.
// 02.19.01     JR - Apr 30, 2021   - Enhancements and Defect Repairs:
//                                      - Enhancements:
//                                          - changed chunk size for HDF5 files to HDF5_MINIMUM_CHUNK_SIZE for Run_Details group in COMPAS_Output and for detailed output files.
//                                              - Run_Details is a small file, and detailed output files are generally a few thousand records rather than hundreds of thousands, 
//                                                so a smaller chunk size wastes less space and doesn't impact performance significantly
//
//                                      - Defect Repairs:
//                                          - fixed issue #548 - HDF5 detailed output files not created when random-seed specified in a grid file
//                                          - fixed defect where records in HDF5 output files would be duplicated if the number of systems exceeded the HDF5 chunk size
//                                            being used (the default chunk size is 100000 - that might explain why this problem hasn't been reported)
//
//                                      Modified h5view.py (in postProcessing/Folders/H5/PythonScripts) to handle detailed output files
// 02.19.02     LVS - May 04, 2021   - Defect Repairs:
//                                      - Avoid possibility of exceeding total mass in Farmer PPISN prescription
// 02.19.03     TW - May 18, 2021    - Enhancement:
//                                      - Change default LBV wind prescription to HURLEY_ADD
// 02.19.04     JR - May 24, 2021    - Defect Repair:
//                                      - Fixed incrementing of random seed and binary id when grid file contains sets/ranges
//
//                                      Modified h5view.py (in postProcessing/Folders/H5/PythonScripts) to print number of unique seeds (where relevant) in summary output
// 02.20.00     IM - June 14, 2021  - Enhancement:
//                                      - Port defaults from preProcessing/pythonSubmit.py to options.cpp
//                                      - Minor fixes (e.g., documentation)
// 02.20.01     JR - June 21, 2021  - Defect repair:
//                                      - Fix for issue #585: add formatted value and delimiter to logrecord string in Log.h (defect introduced in v02.18.00; only affected SSE_Supernovae logfile)
// 02.20.02     JR - July 26, 2021  - Defect repair:
//                                      - Add HDF5 support to logging code for SSE/BSE switch log files.  Support for HDF5 switch files was inadvertently not added when HDF5 file support as added in v02.18.00 for all standard log files.  Switch log files are 'special' (they have extra columns, not part of the 'standard' log file functionality), and that was missed.
//                                      - Also removed '-lsz' from Makefile and Makefile.docker - library not required
// 02.21.00     JR - July 28, 2021  - Enhancement and Defect Repairs:
//                                      - Added code to copy any grid file and/or logfile-definitions file specified to output container.
//                                      - Copying a large grid file could take time, and take up much space, so added new program option '--store-input-files' which is TRUE by default.  If FALSE, neither the grid file (if specified) nor the logfile-definitions file (if specified) will be copied to the output container (if TRUE, both will be copied (if specified)).
//                                      - Fixed issue #600: changed pythonSubmit.py to treat fully-qualified grid filenames and fully-qualified logfile-definitions filenames correctly (i.e. don't add CWD if the filename is already fully-qualified).
//                                      - Fixed issue #601: changed pythonSubmit.py to put all boolean parameters on the commandline, with "True" or "False" value.
// 02.21.01     RTW - Aug 21, 2021  - Defect Repair:
//                                      - PrintRLOFProperties now gets called immediately before and after the call to EvaluateBinary so that the changes reflect only BSE changes.
//                                      - The function call has also been tidied up to take an argument specifying whether the call was made before or after the MT took place.
// 02.22.00     JR - Aug 26, 2021   - Enhancement:
//                                      - Added functionality to allow users to select a range of lines from the grid file (if specified) to process.  Added program options --grid-start-line and --grid-lines-to-process - see documentation for details.
// 02.22.01     JR - Sep 11, 2021   - Defect repair:
//                                      - Fix for issue #615: defaults for calculated/drawn program options now calculated after random seed is set for the system being evolved.
// 02.22.02     IM - Oct 4, 2021    - Defecr repair:
//                                      - Removed unnecessary IsPrimary() / BecomePrimary() functionality, fixed incorrect MassTransferTrackerHistory (see issue #605)
// 02.22.03     IM - Oct 4, 2022    - Defect repair:
//                                      - Corrected Eddington mass accretion limits, issue #612 (very minor change for WDs and NSs, factor of a few increase for BHs)
// 02.23.00 FSB/JR - Oct 11, 2021   - Enhancement:
//                                      - updated kelvin-helmholtz (thermal) timescale calculation with more accurate pre-factor and updated documentation.
//                                      - rationalised parameters of, and calls to, CalculateThermalTimescale()
// 02.23.01     JR - Oct 11, 2021   - Code cleanup:
//                                      - Typo fixed in version for changes made on October 11, 2021
//                                      - Changed KROUPA_POWER to SALPETER_POWER in utils:SampleInitialMass(); Removed KROUPA_POWER from constants.h
//                                      - Removed p_Id parameter from SSE/BSE switchlog functions - leftover from debugging
//                                      - Added CHEMICALLY_HOMOGENEOUS_MAIN_SEQUENCE property to SSE_SYSTEM_PARAMETERS_REC and BSE_SYSTEM_PARAMETERS_REC (both stars)
//                                      - Tidied up some parameters etc. to better comply with COMPAS coding guidelines
//                                      - Typo fixed in preProcessing/COMPAS_Output_Definitions.txt
// 02.24.00     JR - Oct 12, 2021   - Minor enhancements/optimisations:
//                                      - Added BaseStar::CalculateThermalMassAcceptanceRate() as a first-pass to address issue #595 - can be changed/expanded as required
//                                      - Changed BaseBinaryStar::CalculateTimeToCoalescence() to use Mandel 2021 https://iopscience.iop.org/article/10.3847/2515-5172/ac2d35, eq 5 to address issue #538
// 02.24.01     RTW - Oct 13, 2021  - Enhancements:
//                                      - Added units uniformly to the --help input descriptions
//                                      - Removed the BeBinary- and RLOF-specific random seeds (which were attributes of the events and were printed with e.g <MT) and replaced with system random seed
//                                      - In CE output, changed MASS_2_FINAL (which was sort of a wrapper for core mass) for MASS_2_POST_COMMON_ENVELOPE
//                                      - Removed SN kick angles from SystemParameters output (they are duplicated in SN output) and changed true_anomaly to mean_anomaly in BSE SN output
//                                      - Cosmetic typo fixes and added consistency, in the Event_Counter parameters and some function definitions
//                                      - Added *.eps, *.png to gitignore
// 02.24.02     JR - Oct 13, 2021   - Minor fixes:
//                                      - Fixed a few typos in header strings
//                                      - Changed true_anomaly to mean_anomaly in SSE SN output
// 02.25.00     JR - Oct 30, 2021   - Enhancements and minor fixes:
//                                      - Added ability for users to annotate log files via new program options '--notes-hdrs' and '--notes'.  See docs for details. 
//                                      - Added a shorthand notation for vector program options (e.g. annotations, log-classes, debug-classes).  See docs for details.
//                                      - Added '--notes-hdrs' and '--notes' to pythonSubmit.py (default = None for both)
//                                      - Added HDF5 support to Log::GetLogStandardRecord() (return value) and Log::LogStandardRecord() (input parameter).  This only matters
//                                        to SSE Supernovae file - for delayed writes.  The original implementation may have resulted in minor discrepanicies in SSE Supernovae
//                                        log records, (because of when the values were sampled (i.e. mid-timestep, or end of timestep)), which would only have been evident if
//                                        HDF5 files were compared to e.g. CSV files for the same binary - CSV, TSV, and TXT files had values sampled mid-timestep, HDF5 files 
//                                        at end of timestep).
//                                      - Added Log::Write() and Log::Put() for HDF5 files (better implementation - worked around in original implementation)
//                                      - Added additional checks for bad string -> number conversions throughout (for stoi(), stod(), etc.)
//                                      - Performance enhancement to BaseBinaryStar::CalculateTimeToCoalescence() (return early if e = 0.0)
//                                      - Fixed a few typos in comments
// 02.25.01     IM - Nov 1, 2021    -  Enhancements:
//                                      - Introduced common-envelope-allow-radiative-envelope-survive and common-envelope-allow-immediate-rlof-post-ce-survive options
//                                      - Addresses issue # 637
// 02.25.02     JR - Nov 1 , 2021    - Minor fixes:
//                                      - reinstated "_n" suffix for BSE detailed filenames (inadvertently removed in v02.25.00)
//                                      - updated pythonSubmit files:
//                                          preProcessing/pythonSubmit.py
//                                          examples/methods_paper_plots/detailed_evolution/pythonSubmitDemo.py
//                                          examples/methods_paper_plots/chirpmass_distribution/pythonSubmit.py
//                                          examples/methods_paper_plots/fig_5_HR_diagram/pythonSubmit.py
//                                          examples/methods_paper_plots/fig_6_max_R/pythonSubmit.py
//                                          examples/methods_paper_plots/fig_8_initial_core_final_mass_relations/pythonSubmitDefaults.py
//                                          examples/methods_paper_plots/fig_8_initial_core_final_mass_relations/pythonSubmitFryerRapid.py
//                                          examples/methods_paper_plots/fig_8_initial_core_final_mass_relations/pythonSubmitMandelMueller.py
// 02.25.03     JR - Nov 1 , 2021    - Minor fixes:
//                                      - fixed typo in Options.cpp for option --common-envelope-allow-immediate-RLOF-post-CE-survive (was typed common-envelope-allow-immediate-RLOF-post-CE_survive)
//                                      - fixed typo in Options.cpp for option --common-envelope-allow-radiative-envelope-survive (was typed common-envelope-allow-radiative-envelope-surive)
//                                        (neither of these caused problems because Boost matches only as many characters as necessary to determine the option name - would have if the names were not unique up to the typos)
// 02.25.04     IM - Nov 4, 2021     - Minor fixes
//                                      - More surive->survive typo fixes in python files to address issue #660
//                                      - Documentation edits to reflect new options common-envelope-allow-radiative-envelope-survive and common-envelope-allow-immediate-rlof-post-ce-survive options
// 02.25.05     IM - Nov 4, 2021     - Defect repair:
//                                      - Changed GiantBranch::CalculateRemnantMassByMullerMandel() to ensure that the remnant mass is no greater than the He core mass
// 02.25.06     IM - Nov 7, 2021     - Enhancements:
//                                      - Clarified program option documentation
//                                      - Removed unused CUSTOM semi-major axis initial distribution
//                                      - Removed unused STARTRACK zeta prescription
// 02.25.07     IM - Nov 12, 2021    - Defect repair:
//                                      - Changed EAGB::CalculateLuminosityOnPhase() and EAGB::CalculateLuminosityAtPhaseEnd() to use the helium core mass rather than the CO core mass (see Eq. in second paragraph of section 5.4 of Hurley+, 2000); this fixes a downward step in luminosity and radius on transition to EAGB
// 02.25.08     JR - Nov 15, 2021    - Defect repair:
//                                      - Fixed error introduced in v02.25.00: Added HDF5 support to GetLogStandardRecord().
//                                        Defect introduced was omission of code for HDF5 file support if a specified property is supplied to GetLogStandardRecord(), causing a boost::bad_get error.
//                                        The defect only affected HDF5 SSE_Supernovae files.  This fix adds the omitted code.
//                                      - Changed Options::PrintOptionHelp() to print help (-h/--h) to stdout instead of stderr.
// 02.25.09     IM - Nov 16, 2021    - Defect repair:
//                                      -Revert EAGB treatment to 02.25.06 until a proper fix is introduced
// 02.25.10     JR - Nov 19, 2021    - Defect repairs:
//                                      - clamp timestep returned in BaseStar::CalculateTimestep() to NUCLEAR_MINIMUM_TIMESTEP
//                                      - change NUCLEAR_MINIMUM_TIMESTEP to 1 year (from 100 years) in constants.h
// 02.26.00     IM - Nov 30, 2021    - Defect repairs:
//                                      - only decrease effective initial mass for HG and HeHG stars on mass loss when this decrease would not drive an unphysical decrease in the core mass
//                                      - change mass comparisons (e.g., mass vs. He flash mass threshold) to compare effective initial mass rather than current mass
//                                      - minor code and comment cleanup
// 02.26.01     IM - Dec 5, 2021     - Defect repair, Code cleanup:
//                                      - Removed redundant function ResolveRemnantAfterEnvelopeLoss (ResolveEnvelopeLoss is sufficient)
//                                      - Cleaned / updated ResolveEnvelopeLoss
//                                      - Fixed issue with masses and types of remnants formed from stripped HG stars
// 02.26.02     RTW - Dec 17, 2021   - Defect repair, Code cleanup:
//                                      - Changed all occurrences of PPOW(base, 1.0/3.0) with std::cbrt, as the former could not handle negative bases
//                                      - Changed all occurrences of sqrt with std::sqrt for consistency with the above change
// 02.26.03     IM - Jan 10, 2022    - Defect repair, code cleanup:
//                                      - Cleaned up treatment of HG donors having CONVECTIVE envelopes in LEGACY; fixed an issues with CEs from HG donors introduced in 02.25.01 
// 02.27.00     ML - Jan 12, 2022    - Enhancements:
//                                      - Add enhanced Nanjing lambda option that continuously extrapolates beyond radial range
//                                      - Add Nanjing lambda option to switch between calculation using rejuvenated mass and true birth mass
//                                      - Add Nanjing lambda mass and metallicity interpolation options
//                                      - No change in default behaviour
// 02.27.01     IM - Feb 3, 2022     - Defect repair:
//                                      - Fixed condition for envelope type when using ENVELOPE_STATE_PRESCRIPTION::FIXED_TEMPERATURE (previously, almost all envelopes were incorrecctly declared radiative)
// 02.27.02     IM - Feb 3, 2022     - Defect repair:
//                                      - Fixed mass change on forced envelope loss in response to issue # 743
// 02.27.03     JR - Feb 8, 2022     - Defect repair:
//                                      - Fix for issue # 745 - logfile definition records not updated correctly when using logfile-definitions file (see issue for details)
// 02.27.04     RTW - Feb 15, 2022   - Defect repair:
//                                      - Fix for issue # 761 - USSNe not occurring. See issue for details.
// 02.27.05     IRS - Feb 17, 2022   - Enhancements:
//                                      - Add function HasOnlyOneOf, which returns true if a binary has only one component in the list of stellar types passed, and false if neither or both are in the list
//                                      - Add function IsHMXRBinary, which returns true if HasOnlyOneOf(Black hole, Neutron star) and the companion radius is > 80% of the Roche Lobe radius
//                                      - Add flag --hmxr-binaries, which tells COMPAS to store binaries in BSE_RLOF output file if IsHMXRBinary
//                                      - Add columns for pre- and post-timestep ratio of stars to Roche Lobe radius to BSE_RLOF output file (addressing issue #746)
//                                      - Changed variables named rocheLobeTracker, roche_lobe_tracker etc. to starToRocheLobeRadiusRatio, star_to_roche_lobe_radius_ratio, etc. for clarity
// 02.27.06     SS - Apr 5, 2022     -  Defect repair:
//                                      - Fixed StarTrack PPISN prescription, previously it was doing the same thing as the COMPAS PPISN prescription.
// 02.27.07     RTW - Apr 5, 2022    - Defect repair:
//                                      - Fix for issue # 773 - ONeWD not forming due to incorrect mass comparison in TPAGB. 
// 02.27.08     RTW - Apr 12, 2022   - Defect repair:
//                                      - Fix for issue # 783 - Some mergers involving a massive star were not logged properly in BSE_RLOF, whenever a jump in radius due to changing stellar type within ResolveMassChanges was much greater than the separation.
// 02.27.09     VK - Apr 25, 2022    - Minor Enhancement:
//                                      - Converted constant: MULLERMANDEL_SIGMAKICK into an option: --muller-mandel-sigma-kick
// 02.28.00     Lvs - May 11, 2022   - Enhancements:
//                                      - Introduced new remnant mass prescription: Fryer+ 2022, adding new options --fryer-22-fmix and --fryer-22-mcrit
// 02.29.00     RTW - May 5, 2022    - Enhancement:
//                                      - Fix for issue # 596 - New option to allow for H rich ECSN (defaults to false). This removes non-interacting ECSN progenitors from contributing to the single pulsar population.
// 02.30.00     RTW - May 8, 2022    - Enhancement
//                                      - Added MACLEOD_LINEAR specific angular momentum gamma loss prescription for stable mass transfer
// 02.31.00     IM - May 14, 2022    - Enhancement
//                                      - Added option retain-core-mass-during-caseA-mass-transfer to preserve a larger donor core mass following case A MT, set equal to the expected core mass of a newly formed HG star with mass equal to that of the donor, scaled by the fraction of its MS lifetime
//                                      - Code and comment cleaning
// 02.31.01     RTW - May 16, 2022   - Defect repair:
//                                      - Fixed help string for H rich ECSN option implemented in v2.29.99
// 02.31.02     JR - May 18, 2022    - Defect repairs:
//                                      - Fixed STAR_PROPERTY_LABEL entries in contsants.h for INITIAL_STELLAR_TYPE and INITIAL_STELLAR_TYPE_NAME - both missing the prefix "INITIAL_".
//                                        Only caused a problem if a user wanted to add either of those to the logfile-definitions file - but since they are in the system parameters files (SSE and BSE)
//                                        by default encountering the problem would probably be unlikely.
//                                      - Fixed error identifier in Log::UpdateAllLogfileRecordSpecs() - was (incorrectly) ERROR::UNKNOWN_BINARY_PROPERTY, now (correctly) ERROR::UNKNOWN_STELLAR_PROPERTY 
// 02.31.03     RTW - May 20, 2022   - Defect repair:
//                                      - Fixed MS+MS unstable MT not getting flagged as a CEE
// 02.31.04     RTW - June 10, 2022  - Enhancements
//                                      - Fixed MT_TRACKER values to be clearer and complementary to each other
//                                      - Updated the relevant section in the detailed plotter that uses MT_TRACKER values
//                                      - Removed end states from detailed plotter (Merger, DCO, Unbound) so that they don't over compress the rest
// 02.31.05     RTW - July 25, 2022  - Defect repair:
//                                      - Renamed option '--allow-H-rich-ECSN' to 'allow-non-stripped-ECSN'
//                                      - Fixed check for non-interacting ECSN progenitors to consider MT history instead of H-richness
// 02.31.06     RTW - Aug 2, 2022    - Enhancement:
//                                      - Added stellar merger to default BSE_RLOF output
// 02.31.07     IM - August 1, 2022  - Defect repair:
//                                      - Print to DetailedOutput after merger, addresses https://github.com/TeamCOMPAS/COMPAS/issues/825
//                                      - Ensures no ONeWDs are formed with masses above Chandrasekhar mass
//                                      - Minor comment tweaks and a bit of defensive programming
// 02.31.08     RTW - Aug 3, 2022    - Enhancement:
//                                      - Added Accretion Induced Collapse (AIC) of ONeWD as another type of SN
// 02.31.09     RTW - Aug 9, 2022    - Enhancement:
//                                      - Max evolution time and max number of timesteps now read in from gridline as well as commandline
// 02.31.10     RTW - Aug 12, 2022   - Enhancement:
//                                      - Added option to set the Temperature boundary between convective/radiative giant envelopes
// 02.32.00     JR - Aug 27, 2022    - Enhancement & minor cleanup:
//                                      - Add 'record type' functionality to all standard log files
//                                      - Add/rationalise calls to PrintDetailedOutput() for binary systems
//                                          - remove m_PrintExtraDetailedOutput variable (and associated code) from BaseBinaryStar class
//                                      - Add new option for each standard log file to allow specification of which record types to print
//                                          - see e.g. '--logfile-detailed-output-record-types'
//                                      - Online documentation updated for record types and new options
//                                      - Detailed ploter changed to work with record type column (thanks RTW)
//                                      - Added new section to online documentation: 'What's new'
//                                          - documented record types changes in this new section
//                                      - Minor cleanup:
//                                          - minor formatting and typo fixes (src + docs)
//                                          - removed IncrementOmega() function from the BaseStar and Star classes (anti-patterm and no longer used - if it ever was)
//                                          - tidied up description of MainSequence::UpdateMinimumCoreMass()
// 02.33.00     RTW - Aug 13, 2022   - Enhancement:
//                                      - Added critical mass ratios from Claeys+ 2014 for determining if MT is unstable
//                                      - Cleaned up stability check functions in BaseBinaryStar.cpp for clarity, and to allow for critical mass ratios to be checked correctly
// 02.33.01     RTW - Sep 26, 2022   - Defect repair:
//                                      - Fixed interpolation of MACLEOD_LINEAR gamma for specific angular momentum. Previously interpolated on the gamma value, now interpolates in orbital separation
// 02.33.02      IM - Nov 27, 2022   - Defect repair:
//                                      - Fixed ignored value of input radius when computing the thermal timescale, relevant if using Roche lobe radius instead (issue #853)
//                                      - Cleaned code and comments around the use of MT_THERMALLY_LIMITED_VARIATION::RADIUS_TO_ROCHELOBE vs. C_FACTOR (issue #850)
// 02.34.00      IM - Nov 28, 2022   - Enhancement:
//                                      - Adding framework for Hirai & Mandel 2-stage common envelope formalism
//                                          (placeholders for now -- will have identical results to default version)
//                                      - Placed Dewi CE prescription on parity with others
// 02.34.01     RTW - Nov 30, 2022   - Defect repair:
//                                      - Fixed Time<MT and Time>MT calls in BSE_RLOF. Previously, they were identical. Now, Time<MT correctly reflects the previous time.
// 02.34.02     JR - Nov 30, 2022    - Defect repair:
//                                      - Fixed problem with no content in switchlog files (issue #870 - introduced in v2.32.00).
//                                      - Changed conditional statement in HG::ResolveEnvelopeLoss() and FGB::ResolveEnvelopeLoss() to be consistent with other stellar types ('>' -> '>=').
// 02.34.03     NRS - Jan 9, 2023    - Defect repair:
//                                      - Fixed units for post-CEE semi-major axis in CEE logs (issue #876).
// 02.34.04     RTW - Jan 31, 2023   - Enhancement:
//                                      - Added SN orbit inclination angle to BSE_SUPERNOVAE output
// 02.34.05     JR - Jan 29, 2023    - Code cleanup:
//                                      - Addressed issue #888 - replaced class variables m_LogMetallicityXi, m_LogMetallicitySigma, and m_LogMetallicityRho in BaseStar with getter functions.
// 02.34.06     IM - Feb 1, 2023     - Bug fixes:
//                                      - Re-enabled ResolveMassLoss() for Remnants so that Mdot is correctly reset
//                                      - Set Mdot to 0 in BaseBinaryStar::CalculateWindsMassLoss() when winds are turned off while the binary is in mass trensfer
//                                      - Removed Dutch winds for Remnants
//                                      - Fixed typo in NS::CalculateLuminosityOnPhase_Static()
//                                      - Minor code cleaning
// 02.35.00     RTW - Dec 8, 2022    - Enhancement:
//                                      - Added critical mass ratios from Ge+ 2020 for determining if MT is unstable
// 02.35.01     RTW - Feb 12, 2022   - Enhancement:
//                                      - Added post-SN orbital inclination vector to the output-able BINARY_PROPERTIES (not included in output, by default). 
// 02.35.02     JR - Feb 19, 2023    - Minor change and defect repair:
//                                      - Changed units of ROCHE_LOBE_RADIUS_1 and ROCHE_LOBE_RADIUS_2 from orbital separation to RSOL
//                                      - Changed header string for ROCHE_LOBE_RADIUS_1 from "RocheLobe(1)|a" to "RocheLobe(1)" - ditto for ROCHE_LOBE_RADIUS_2
//                                      - removed STAR_TO_ROCHE_LOBE_RADIUS_RATIO_1 ("Radius(1)|RL")and STAR_TO_ROCHE_LOBE_RADIUS_RATIO_2 ("Radius(2)|RL") from
//                                        the default output for BSE_DETAILED_OUTPUT_REC (can be calculated from other values in the default output)
//                                      - changed plot_detailed_evolution.py to accommodate the removal of STAR_TO_ROCHE_LOBE_RADIUS_RATIO_1 and 
//                                        STAR_TO_ROCHE_LOBE_RADIUS_RATIO_2 from the default output
//                                      - changed online documentation to reflect:
//                                           (a) removal of STAR_TO_ROCHE_LOBE_RADIUS_RATIO_1 and STAR_TO_ROCHE_LOBE_RADIUS_RATIO_2 from the default output
//                                           (b) change of header strings for ROCHE_LOBE_RADIUS_1 and ROCHE_LOBE_RADIUS_2 (units already (accidentally...) correct)
//                                      - fixed minor defect in call to m_Accretor->CalculateMassAcceptanceRate() in BaseBinaryStar::CalculateMassTransfer()
//                                        (only affected runs with mass-transfer-thermal-limit-accretor = RADIUS_TO_ROCHELOBE)
// 02.35.03     LvS - Feb 27, 2023   - Enhancement:
//                                      - Added mass accretion prescription during CE following model 2 from van Son + 2020
// 02.36.00     JR - Mar 15, 2023    - Enhancement, minor defect repairs:
//                                      - Addressed issue #797 - implemented functionality to create YAML file.  Two new options (--create-YAML-file and --YAML-template).  See documentation for details.
//                                      - Modified runSubmit.py to work with new yaml file format (i.e. all options could be commented...)
//                                      - Minor defect repairs in options code
//                                      - Minor fixes to online documentation; also clarified make arguments
// 02.36.01     JR - Mar 20, 2023    - Documentation:
//                                      - Updated documentation for YAML files.
//                                      - Modified YAML template to include notice regarding commented lines in default YAML file.
// 02.37.00     NR,RTW - Mar 26, 2023 - Enhancement:
//                                      - Added functionality for WDs to accrete in different regimes. 
//                                          - This applies to each WD subtype individually, though there is some overlap between COWDs and ONeWDs.
//                                          - Also involves tracking the WD shell mass, to account for shell burning that later increases the WD mass.
//                                          - Includes possible instability, and merger if the donor is a giant, as well as new SN types, 
//                                          - AIC (accretion induced collapse), SNIA (Type Ia), and HeSD (Helium shell detonation). 
//                                      - Tangential but related changes:
//                                          - Cleaned up the call to EddingtonCriticalRate, puttting it in BaseStar along with the optional prefactor.
//                                          - Moved NS radius and luminosity calls into NS.h from elsewhere in the code.
// 02.37.01     JR - Mar 27, 2023    - Defect repair:
//                                      - Updated changelog.h and whats-new.rst to correctly reflect changes to the code and version numbers after a bad fix for merge conflicts
//                                      - Changed "DD" to "HeSD" as appropriate
//                                      - A couple of code-cleanups
// 02.37.02     JR - Mar 27, 2023    - Defect repair:
//                                      - Changed yaml.h to include <algorithm> and <chrono> - not including them causes docker build to fail.
// 02.37.03     IM - Apr 8, 2023     - Defect repair:
//                                      - Resolved issue #855 by using Mass0 rather than Mass to determine ages and timescales
// 02.38.01     IM - Apr 16, 2023    - Enhancement:
//                                      - Added option to eject the convective envelope by pulsations (ExpelConvectiveEnvelopeAboveLuminosityThreshold)
//                                          if log10(m_Luminosity/m_Mass) exceeds LuminosityToMassThreshold
// 02.38.02     NR - Apr 20, 2023    - Defect repair:
//                                      - Added missing const in WD files which was generating warnings when compiling.
//                                   - Enhancement:
//                                      - Added QCRIT_PRESCRIPTION::HURLEY_HJELLMING_WEBBINK based on Hurley+ 2002 and its corresponding documentation.
// 02.38.03     IM - Apr 20, 2023    - Enhancement:
//                                      - Updated defaults following #957
// 02.38.04     IM - Apr 20, 2023    - Enhancement:
//                                      - Included Picker et al. (2023, in prep.) fits for the convective envelope mass in the TWO_STAGE common envelope treatment
// 02.38.05     YS - May 10, 2023    - Updates and changes to NS.cpp:
//                                      - Added NS::ChooseTimeStep(). Detailed time step description and reasoning can be found in NS.cpp
//                                      - Added output options (not default): PULSAR_BIRTH_PERIOD and PULSAR_BIRTH_SPIN_DOWN_RATE, which output the birth spin period and period derivative of a pulsar
//                                      - Updated codes on pulsar evolution, solving the problem of pulsars not evolving properly. This is written in cgs. 
//                                      - Added NS::SpinDownIsolatedPulsar(), describes single pulsar spinning down with magnetic braking. 
//                                          This is later used in NS::UpdateMagneticFieldAndSpin()
//                                      - m_PulsarDetails.spinDownRate was described as Pdot (s s^-1), when it is in fact f-dot(rad s^-2). This is now corrected. 
//                                      - In BSE_Pulsar_Evolution file, the pulsar parameters at birth were not recorded. 
//                                          Pulsar was also evolved an additional time step here with unspecified size.
//                                          Fix to this problem is done by setting the PULSAR_RECORD_TYPE:
//                                           (a) if record_type = 1 (DEFAULT), these are the initial values of the pulsar set at birth
//                                           (b) if record_type = 3 (POST_BINARY_TIMESTEP), these describe normal pulsar evolution
//                                      - Another caveat:
//                                         pulsar recycling mechanisms are not yet fully implemented, so COMPAS cannot produce MSPs for the time being; more updates to come.
// 02.38.06     JR - Jun 04, 2023    - Defect repair:
//                                      - Fixed "hides overloaded virtual function" warnings.
//                                      - Added "-Woverloaded-virtual" to compiler flags to enable warnings for g++ on linux systems.
// 02.38.07     JR - Jun 04, 2023    - Defect repair:
//                                      - Fix for issue #958 - evolving unbound systems that contain two compact objects.  Also added BINARY_PROPERTY::UNBOUND 
//                                        to BSE Detailed Output file default record.
//                                      - Changed makefile to be POSIX compliant for .o suffix rule.  No need to change docker Makefile - it is already POSIX compliant.
//                                         - since GNU Make 4.3 a warning is issued for suffix rules that include prerequisites - in our case the .o rule on line 125:
//                                           "Makefile:125: warning: ignoring prerequisites on suffix rule definition" - and in future releases it will become an error.
// 02.38.08     NRS - Jun 22, 2023   - Defect repair:
//                                      - Changed documentation to  match default value of m_EvolveUnboundSystems (TRUE).
//                                   - Enhancement:
//                                      - Added --evolve-double-white-dwarfs option to allow evolution of DWD systems (FALSE by default).
// 02.39.00     JR - Jul 04, 2023    - Enhancement, a little code cleanup:
//                                      - Record and expose m_EvolutionStatus for both BaseStar and BaseBinaryStar as a variable available for selection
//                                        for printing.  m_EvolutionStatus records the final evolution status - the reason evolution was stopped.  This was
//                                        already printed to the console for each star or binary, and is now available to be recorded in the log files.
//                                      - Add 'Evolution_Status' column to both SSE and BSE default system parameters records, and record m_EvolutionStatus there. 
//                                      - Fixed a few typos, a little code cleanup.
// 02.39.01     LC - Sep 01, 2023    - Defect repair:
//                                      - Fix for issue #945 - made HeSD SN types a sub-class of SNIA types.
// 02.40.00     JDM - Sep 29, 2023   - Enhancement:
//                                      - Added 'FLEXIBLE2023' option to --mass-loss-prescription. Recover previous defaults via 'BELCZYNSKI2010' option. this applies the following prescriptions:
//                                          - Added --OB-mass-loss program option.
//                                          - Added --RSG-mass-loss.
//                                          - Added --VMS-mass-loss.
//                                          - Added --WR-mass-loss.
// 02.41.00     JR - Nov 02, 2023    - Enhancement, a little cleanup:
//                                      - Added naive tides implementation.  Functionality enabled with new option `--enable-tides`.  Default is no tides.
//                                      - Fixed CalculateOrbitalAngularMomentum() (now uses eccentricity)
//                                      - Added links to online documentation to splash string
//                                      - Constants 'G1' and 'G_SN' renamed to 'G_AU_Msol_yr' and 'G_km_Msol_s' respectively
// 02.41.01     JR - Dec 11, 2023    - Defect repair, a little code cleanup:
//                                      - Fix for issue #1022 - incorrect index used for last array entry.
//                                      - A little code cleanup
// 02.41.02     JR - Dec 15, 2023    - Defect repair:
//                                      - 2.41.00 backed-out the changes made in 2.40.00 - this puts them back
//                                      - Calling it a defect repair so we get a new version number - just in case we need it...
// 02.41.03     JR - Dec 28, 2023    - Defect repair:
//                                      - Fix for issue #1034
//                                      - This fix changes the functions
//                                           . BaseBinaryStar::CalculateAngularMomentum(), 
//                                           . BaseBinaryStar::CalculateTotalEnergy(), and
//                                           . BaseStar::AngularMomentum()
//                                        to use moment of inertia rather than gyration radius.
//                                        This fix changes CalculateMomentOfInertia to properly implement Hurley et al., 2000 eq 109  
//                                        This fix also removes CalculateGyrationRadius() from all classes, and changes code that called CalculateGyrationRadius().
//                                        These changes have wider implications than just issue #1034 and may change DCO yields slightly.
//                                      - Removed some unused functions.
//                                      - Change to functionality (noted above) noted in 'What's New' online documentation page
// 02.41.04     JR - Dec 30, 2023    - Defect repair:
//                                      - Fix for issue #1048
// 02.41.05     YS - Jan 31, 2024    - Bug fix:
//                                      - Fix for issue #1058: fixing calculation of pulsar spin period
// 02.41.06     JR - Feb 10, 2024    - Defect repair:
//                                      - Fix for issue #1057:
//                                            HeMS::CalculateMomentOfInertia() falls back to MainSequence::CalculateMomentOfInertia()
//                                            HeHG::CalculateMomentOfInertia() falls back to GiantBranch::CalculateMomentOfInertia()
//                                      - Added sanity checks for mass and luminosity where necessary in variants of CalculateRadiusOnPhase_Static()
// 02.42.00     JR - Feb 20, 2024    - Enhancements, defect repair, a little cleanup
//                                      - added `timesteps-filename` option to allow users to provide preset timesteps for both SSE and BSE
//                                      - updated documentation for new option; updated `What's New`
//                                      - SSE vs BSE consistency: modified SSE to evolve a single star exactly as the primary in a wide binary with small companion
//                                      - quantised timesteps to an integral multiple of 1E-12Myr - new constant `TIMESTEP_QUANTUM` in constants.h
//                                      - little bit of code cleanup
//                                      - added warning for stellar type switch not taken - just a diagnostic for now
// 02.42.01     JR - Feb 25, 2024    - Defect repair
//                                      - fix for issue 1066 - see issue/PR for explanation
//                                      - cleaned up root solvers OmegaAfterSynchronisation(), MassLossToFitInsideRocheLobe(), and Mass0ToMatchDesiredCoreMass(), and their respective functors
//                                      - MassLossToFitInsideRocheLobe(), and Mass0ToMatchDesiredCoreMass() now return -1.0 if no acceptable root found
//                                      - calling code for MassLossToFitInsideRocheLobe() and Mass0ToMatchDesiredCoreMass() now handles -ve return:
//                                           - if MassLossToFitInsideRocheLobe() returns -ve value (i.e. no root found), the binary immediately enters a CE phase
//                                           - if Mass0ToMatchDesiredCoreMass() returns -ve value (i.e. no root found), an arbitrary value is used for core mass (see code for value)
// 02.42.02    RTW - Mar 21, 2024    - Minor edits:
//                                      - Defect repair : Added explicit definition `bool isUnstable = false` to avoid confusion in BaseBinaryStar.cpp
//                                      - Defect repair : Fixed erroneous core mass values in ResolveSNIa in WhiteDwarfs.cpp. Was previously 0 for all core masses. 
//                                      - Enhancement: Added output parameter TZAMS for internal variable m_TZAMS
// 02.43.00    RTW - Mar 29, 2024    - Enhancement:
//                                      - Added Hirai pulsar rocket kick, and related options
// 02.43.01    SS - Apr 8, 2024      - Defect repair
//                                      - Fix CalculateMassLossRateBjorklundEddingtonFactor to use LSOLW (in SI) rather than LSOL (in cgs)        
<<<<<<< HEAD
// 02.43.02    JR - Apr 14, 2024     - Defect repair, some code cleanup:
//                                      - Defect repair: Issue #1084 - modified code to record desired persistence of objects so that cloned stars don't participate in logging etc.
//                                      - Removed some unused code (as a result of the defect repair)
//                                      - Some Code cleanup

const std::string VERSION_STRING = "02.42.02";
=======
// 02.43.02    JR - Apr 15, 2024     - Defect repair
//                                      - Fix for issue #1074 - SSE Supernova records duplicated
// 02.43.03    IM - Apr 15, 2024     - Enhancement
//                                      - Updated fits for the mass and binding energy of the outer convective envelope based on Picker, Hirai, Mandel (2024)
//                                      - Added functionality for CalculateConvectiveEnvelopeMass(), CalculateConvectiveCoreMass(), CalculateConvectiveCoreRadius()
//                                   - Defect repair
//                                      - Fixes to CalculateRadialExtentConvectiveEnvelope(), comments


const std::string VERSION_STRING = "02.43.03";

>>>>>>> 5aa2d217

# endif // __changelog_h__<|MERGE_RESOLUTION|>--- conflicted
+++ resolved
@@ -1117,14 +1117,6 @@
 //                                      - Added Hirai pulsar rocket kick, and related options
 // 02.43.01    SS - Apr 8, 2024      - Defect repair
 //                                      - Fix CalculateMassLossRateBjorklundEddingtonFactor to use LSOLW (in SI) rather than LSOL (in cgs)        
-<<<<<<< HEAD
-// 02.43.02    JR - Apr 14, 2024     - Defect repair, some code cleanup:
-//                                      - Defect repair: Issue #1084 - modified code to record desired persistence of objects so that cloned stars don't participate in logging etc.
-//                                      - Removed some unused code (as a result of the defect repair)
-//                                      - Some Code cleanup
-
-const std::string VERSION_STRING = "02.42.02";
-=======
 // 02.43.02    JR - Apr 15, 2024     - Defect repair
 //                                      - Fix for issue #1074 - SSE Supernova records duplicated
 // 02.43.03    IM - Apr 15, 2024     - Enhancement
@@ -1132,10 +1124,12 @@
 //                                      - Added functionality for CalculateConvectiveEnvelopeMass(), CalculateConvectiveCoreMass(), CalculateConvectiveCoreRadius()
 //                                   - Defect repair
 //                                      - Fixes to CalculateRadialExtentConvectiveEnvelope(), comments
+// 02.43.04    JR - Apr 20, 2024     - Defect repair, some code cleanup:
+//                                      - Defect repair: Issue #1084 - modified code to record desired persistence of objects so that cloned stars don't participate in logging etc.
+//                                      - Removed some unused code (as a result of the defect repair)
+//                                      - Some Code cleanup
+
+const std::string VERSION_STRING = "02.43.04";
 
 
-const std::string VERSION_STRING = "02.43.03";
-
->>>>>>> 5aa2d217
-
 # endif // __changelog_h__