--- conflicted
+++ resolved
@@ -942,13 +942,10 @@
 // 02.33.00     RTW - Aug 13, 2022   - Enhancement:
 //                                      - Added critical mass ratios from Claeys+ 2014 for determining if MT is unstable
 //                                      - Cleaned up stability check functions in BaseBinaryStar.cpp for clarity, and to allow for critical mass ratios to be checked correctly
-<<<<<<< HEAD
-// 02.34.00     RTW - Sep 1, 2022    - Enhancement:
-//                                      - Added critical mass ratios and zetas from Ge+ 2020 for determining if MT is unstable
-=======
 // 02.33.01     RTW - Sep 26, 2022   - Defect repair:
 //                                      - Fixed interpolation of MACLEOD_LINEAR gamma for specific angular momentum. Previously interpolated on the gamma value, now interpolates in orbital separation
->>>>>>> f4266237
+// 02.34.00     RTW - Sep 27, 2022    - Enhancement:
+//                                      - Added critical mass ratios and zetas from Ge+ 2020 for determining if MT is unstable
 
 const std::string VERSION_STRING = "02.34.00";
 
