# ifndef __changelog_h__
# define __changelog_h__

// =====================================================================
// 
// COMPAS Changelog
// 
// =====================================================================
// 
// 02.00.00      JR - Sep 17, 2019 - Initial commit of new version
// 02.00.01      JR - Sep 20, 2019 - Fix compiler warnings. Powwow fixes
// 02.00.02      JR - Sep 21, 2019 - Make code clang-compliant
// 02.00.03      IM - Sep 23, 2019 - Added fstream include
// 02.01.00      JR - Oct 01, 2019 - Support for Chemically Homogeneous Evolution
// 02.02.00      JR - Oct 01, 2019 - Support for Grids - both SSE and BSE
// 02.02.01      JR - Oct 01, 2019 - Changed BaseBinaryStar code to assume tidal locking only if CHE is enabled
// 02.02.02      JR - Oct 07, 2019 - Defect repairs:
//                                       SSE iteration (increment index - Grids worked, range of values wasn't incrementing)
//                                       Errors service (FIRST_IN_FUNCTION errors sometimes printed every time)
//                                       Added code for both SSE and BSE so that specified metallicities be clamped to [0.0, 1.0].  What are reasonable limits?
//                                   Errors service performance enhancement (clean deleted stellar objects from catalog)
//                                   Changed way binary constituent stars masses equilibrated (they now retain their ZAMS mass, but (initial) mass and mass0 changes)
//                                   Add initial stellar type variable - and to some record definitions
//                                   Added change history and version number to constants.h
// 02.02.03      JR - Oct 09, 2019 - Defect repairs:
//                                       Initialised all BaseStar.m_Supernova elements (some had not been initialised)
//                                       Fixed regression in BaseStar.cpp (INITIAL_STELLAR_TYPE & INITIAL_STELLAR_TYPE_NAME in StellarPropertyValue())
//                                   Added max iteration check to Newton-Raphson method in SolveKeplersEquation (see constant MAX_KEPLER_ITERATIONS)
// 02.02.04      JR - Oct 09, 2019 - Defect repairs:
//                                       SN kick direction calculation corrected
//                                       Boolean value output corrected
//                                       Typos fixed
// 02.02.05      JR - Oct 10, 2019 - Defect repairs:
//                                       Determination of Chemically Homogeneous star fixed (threshold calculation)
//                                       Removed checks for RLOF to/from CH stars
//                                       Typos fixed
// 02.02.06      JR - Oct 11, 2019 - Renamed class "CHE" - now class "CH"
//                                   Updated CHE documentation
//                                   Added m_MassesEquilibrated variable to BaseBinaryStar
// 02.02.07      JR - Oct 20, 2019 - Defect repairs:
//                                       CEE printing systems post-stripping - github issue - reworked CE details/pre/post CE - partial fix (BindingEnergy remaining)
//                                       Added RANDOM_SEED to Options::OptionValue() (omitted erroneously)
//                                   Added m_SecondaryTooSmallForDCO variable to BaseBinaryStar - and to some record definitions
//                                   Added m_StellarMergerAtBirth variable to BaseBinaryStar - and to some record definitions
//                                   Added allow-rlof-at-birth program option
//                                       If CHE enabled, or allow-rlof-at-birth option is true, binaries that have one or both stars
//                                       in RLOF at birth will have masses equilibrated, radii recalculated, orbit circularised, and
//                                       semi-major axis recalculated, while conserving angular momentum - then allowed to evolve
//                                   Added allow-touching-at-birth program option
//                                       Binaries that have stars touching at birth (check is done after any equilibration and
//                                       recalculation of radius and separation is done) are allowed to evolve.  Evolve() function
//                                       immediately checks for merger at birth, flags status as such and stops evolution.
//                                   Documentation updated (see updated doc for detailed explanation of new program options)
// 02.03.00      JR - Oct 25, 2019 - Defect repairs:
//                                       removed extraneous delimiter at end of log file records
//                                   Added '--version' option
//                                   Changed minor version number - should have been done at last release - we'll grant the '--version' option minor release status...
// 02.03.01      JR - Nov 04, 2019 - Defect repair:
//                                       removed erroneous initialisation of m_CEDetails.alpha from BaseBinaryStar::SetRemainingCommonValues()
//                                       (CE Alpha was always being initialised to 0.0 regardless of program options)
// 02.03.02      JR - Nov 25, 2019 - Defect repairs:
//                                       added check for active log file before closing in Log::Stop()
//                                       added CH stars to MAIN_SEQUENCE and ALL_MAIN_SEQUENCE initializer_lists defined in constants.h
//                                       moved InitialiseMassTransfer() outside 'if' - now called even if not using mass transfer - sets some flags we might need
//                                       added code to recalculate rlof if CH stars are equilibrated in BaseBinaryStar constructor
//                                   Enhancements:
//                                       moved KROUPA constants from AIS class to constants.h
//                                       moved CalculateCDFKroupa() function from AIS class to BaseBinaryStar class
//                                       added m_CHE variable to BaseStar class - also selectable for printing
//                                       added explicit check to ResolveCommonEnvelope() to merge binary if the donor is a main sequence star
//                                   Chemically Homogeneous Evolution changes:
//                                       added check to CheckMassTransfer() in BaseBinaryStar.cpp to merge if CH+CH and touching - avoid CEE
//                                       added code to InitialiseMassTransfer() in BaseBinaryStar.cpp to equilibrate and possibly merge if both CH stars in RLOF
// (Unchanged)   IM - Nov 29, 2019 - Defect repairs:
//                                       changed Disbound -> Unbounded in header strings in constants.h
//                                       left one line in default/example grid file (Grid.txt)
//                                       fix default PPISN mass limit in python submit: 65 Msol -> 60 Msol
// 02.03.03      JR - Dec 04, 2019 - Defect repairs:
//                                       added code to UpdateAttributesAndAgeOneTimestep() in Star.cpp to recalculate stellar attributes after switching to new stellar type
//                                       (addresses discontinuous transitions e.g. CH -> HeMS)
//                                       changed IsPulsationalPairInstabilitySN() in GiantBranch.cpp to call IsPairInstabilitySN() instead of set MASSLESS_REMNANT if remnant mass <= 0.0
//                                       changed CalculateSNKickVelocity() in BaseStar.cpp to set m_SupernovaDetails.kickVelocity correctly after adjusting for fallback
// 02.03.04      FSB - Dec 04, 2019 - Defect repairs:
//                                       fixed bug in Fryer+2012 CalculateGravitationalRemnantMassadded() function to compare baryon mass of star remnant with
//  									                   baryon mass of MaximumNeutronStarMass instead of just MaximumNeutronStarMass. 
//                                       added m_BaryonicMassOfMaximumNeutronStarMass to BaseStar.h and BaseStar.cpp
// 02.03.05      JR - Dec 05, 2019 - Defect repairs:
//                                       fixed EvolveSingleStars() in main.cpp to print correct initial mass
//                                       fixed TPAGB::CalculateCOCoreMassAtPhaseEnd() - added conditional
// 02.04.00      JR - Dec 18, 2019 - New functionality:
//                                       added columns to BSE grid functionality: Kick_Velocity_1(&2), Kick_Theta_1(&2), Kick_Phi_1(&2), Kick_Mean_Anomaly_1(&2).  Updated documentation.
//                                   Changed functionality:
//                                       removed compiler version checks from Makefile - they seemed to only work for native Ubuntu and were more of a nuisance than anything...  (old version exists as Makefile-checks)
//                                   Defect repairs:
//                                       added recalculation of gbParams Mx & Lx in HeHG calculateGbParams()
//                                       created HeHG::CalculateGBParams_Static() and GiantBranch::CalculateGBParams_Static(), called from EAGB::ResolveEnvelopeLoss() to facilitate calculation of attributes for new stellar type before actually switching.  Needed to rewrite some other functions as static.  Note: this needs to be revisited and a more elegant solution implemented.
//                                       added CalculateRadiusAndStellarTypeOnPhase() for HeHG and HeGBstars, and changed call to calculateRadiusOnPhase() to CalculateRadiusAndStellarTypeOnPhase() in BaseStar::EvolveOnPhase().  This allows for HeHG and HeGB stars to change stellar type based on radius (previously missed).
//                                       set M = McBAGB for EAGB & TPAGB only (was being set for all types >= TPAGB)
//                                       added extra print detailed in BaseBinaryStar:Evolve() - sometimes missing a switch type in detailed output if only 1 timestep
//                                       swapped heading strings for ANY_STAR_PROPERTY::IS_ECSN and ANY_STAR_PROPERTY::IS_USSN (now correct)
//                                       removed condition in BaseBinaryStar::EvaluateSupernovae().  ResolveSupernova() is now called for all stellar types (not sure what I was thinking originally. I'm sure I had a good reason - or maybe I was just tired...)
//                                       changed name of GiantBranch::CalculateProtoCoreMass() to GiantBranch::CalculateProtoCoreMassDelayed() and changed calls to the function
//                                       swapped order of calculations of ePrime (CalculateOrbitalEccentricityPostSupernova()) and m_SemiMajorAxisPrime (CalculateSemiMajorAxisPostSupernova()) in BaseBinaryStar::ResolveSupernova().  Improper order was causing wrong value of m_SeminMajorAxisPrime to be used in calculation of ePrime
//                                       set m_Disbound = true appropriately in BaseBinaryStar::Evolve() (note: m_Disbound will change name to m_Unbound soon...)
//                                       changed return value of CHeB::DetermineEnvelopeType() to CONVECTIVE.  Left CHeB DetermineEnvelopeTypeHurley2002() as RADIATIVE (used in BinaryConstituentStar::CalculateSynchronisationTimescale())
//                                       changed BINARY_PROPERTY::ORBITAL_VELOCITY to BINARY_PROPERTY::ORBITAL_VELOCITY_PRE_2ND_SUPERNOVA in BSE_SUPERNOVAE_REC (6th value printed)
//                                       added p_Erase parameter to Log::CloseStandardFile(); changed Log::CloseAllStandardFiles() to call Log::CloseStandardFile() with p_Erase=false and erase entire map after all files closed (prevent coredump when closing all files)
//                                       added ResolveSupernova() to ONeWD.h - ONeWD stars were previously not checking for SN
//                                       fixed BaseBinaryStar::InitialiseMassTransfer() - star1 was being updated instead of star2 for CH + CH stars when CHE enabled
// 02.04.01      JR - Dec 23, 2019 - Defect repairs:
//                                       Removed SN_EVENT::SN - all occurrences of SN_EVENT::SN replaced by SN_EVENT::CCSN.
//                                           The current SN event ("Is"), and past SN event ("Experienced") are now bit maps (implemented as Enum Classes).  Each can have any of the values: CCSN, ECSN, PISN, PPSIN, USSN, RUNAWAY, RECYCLED_NS, and RLOF_ONTO_NS.  See definition of SN_EVENT Enum Class in constants.h for implementation and explanation.  
//                                       Updated variables selectable for printing:
//                                           Added ANY_STAR_PROPERTY::SN_TYPE (STAR_PROPERTY, SUPERNOVA_PROPERTY, COMPANION_PROPERTY (should always be SN_EVENT::NONE for companion star))
//                                           Added ANY_STAR_PROPERTY::EXPERIENCED_SN_TYPE (STAR_PROPERTY, SUPERNOVA_PROPERTY, COMPANION_PROPERTY)
//                                           All of ANY_STAR_PROPERTY::{CCSN, ECSN, PISN, PPISN, USSN} now selectable
//                                           Removed ANY_STAR_PROPERTY::SN - no longer selectable for printing (replaced by CCSN)
//                                           Updated documentation
//                                       Changed default record specifications for logfiles BSE_DOUBLE_COMPACT_OBJECTS_REC and BSE_SUPERNOVAE_REC
//                                           Removed the individual SN_EVENT columns for both "Is" and "Experienced" conditions (e.g. CCSN, ECSN etc)
//                                           "Is*" and "Experienced*" columns replaced with SN_TYPE & Experienced_SN_TYPE columns that record the SN event type (e.g. CCSN, ECSN, PPSN, PPSIN, USSN).  
//                                           RUNAWAY, RECYCLED_NS, and RLOF_ONTO_NS are still reported in separate, individual columns.
//                                       Added workaround for non-existent CHeB blue loop.  See description in CHeB::CalculateTimescales()
//                                       Removed binary star "survived" flag - it is always the NOT of the "unbound" flag
//                                       Changed initialisation function for HeGB stars (HeGB::Initialise() in HeGB.h) to NOT recalculate m_Age if evolving from HeHG -> HeGB 
//                                       Removed initialisation of m_Age (to 0.0) from COWD::Initialise() in COWD.h
//                                   Changed behaviour:  
//                                       Changed binary star "disbound" flag to "unbound" flag.  Changed all occurrences of "disbound" to "unbound".  Changed "unbound" header flag to "Unbound"
// 02.04.02      JR - Jan 06, 2020 - Defect repairs:
//                                       Added IsPISN() & IsPPISN() to IsSNEvent()
//                                       Fixed check for SN event at top of BaseBinaryStar::ResolveSupenova()
//                                       Changed BaseBinaryStar::EvaluateSupernovae() to more closely match legacy code behaviour (see notes in function description):
//                                          Added p_Calculate2ndSN parameter to determine if 2nd supernova needs to be resolved
//                                          Clear star2 current SN event if necessary
//                                          Check m_SemiMajorAxisPrime value prior to SN events (viz. new aPrime variable)
//                                       Fixed timestep initialisation in BaseStar::CalculateConvergedTimestepZetaNuclear()  (was negative)
//                                       Fixed m_Age calculation in FGB::ResolveEnvelopeLoss()
//                                       Added CalculateInitialSupernovaMass() to NS.h - was setting M = 5.0 for >= ONeWD, should be ONeWD only (introduced in fix in v04.02.00)
//                                       Changed NS functions to return Radius in Rsol instead of km:
//                                          Added function NS:CalculateRadiusOnPhaseInKM_Static() (returns radius in km)
//                                          Changed NS:CalculateRadiusOnPhase_Static() to return Rsol
//                                          Added CalculateRadiusOnPhase() for NS (ns.h) - returns Rsol 
//                                   Changed behaviour:  
//                                       Print detailed output record whenever stellartype changes (after star 2 if both change)
// (Unchanged)   LK - Jan 10, 2020 - Defect repairs:
//                                       Added missing includes to Star.cpp, utils.h and utils.cpp (required for some compiler versions)
// 02.05.00      JR - Jan 23, 2020 - New functionality:
//                                       Grid files:
//                                          Added kick velocity magnitude random number to BSE grid file - see docs re Grids
//                                          Added range check for Kick_Mean_Anomaly_1 and Kick_Mean_Anomaly_2 ([0.0, 2pi)) in BSE grid file
//                                          Cleaned up SSE & BSE grid file code
//                                       Added m_LBVphaseFlag variable to BaseStar class; also added ANY_STAR_PROPERTY::LBV_PHASE_FLAG print variable.
//                                   Deleted functionality:  
//                                       Removed IndividualSystem option and related options - this can now be achieved via a grid file
//                                          Update pythonSubmitDefault.py to remove individual system related parameters
//                                   Changed behaviour:
//                                       Removed check for Options->Quiet() around simulation ended and cpu/wall time displays at end of EvolveSingleStars() and EvolveBinaryStars() in main.cpp
//                                   Defect repairs:
//                                       Removed erroneous check for CH stars in BaseBinaryStar::EvaluateBinary()
//                                       Fix for issue #46 (lower the minimum value of McSN in star.cpp from Mch to 1.38)
//                                          Changed 'MCH' to 'MECS' in 
//                                             BaseStar::CalculateMaximumCoreMassSN()
//                                             GiantBranch::CalculateCoreMassAtSupernova_Static
// 02.05.01      FSB - Jan 27, 2020 -Enhancement:
//                                       Cleaned up default printed headers and parameters constants.h:
//                                           - removed double parameters that were printed in multiple output files 
//                                           - changed some of the header names to more clear / consistent names
//                                           - added some comments in the default printing below for headers that we might want to remove in the near future
// 02.05.02      JR - Feb 21, 2020 - Defect repairs:
//                                       - fixed issue #31: zRocheLobe function does not use angular momentum loss
//                                       - fixed default logfile path (defaulted to '/' instead of './')
//                                       - changed default CE_ZETA_PRESCRIPTION to SOBERMAN (was STARTRACK which is no longer supported)
// 02.05.03      JR - Feb 21, 2020 - Defect repairs:
//                                       - removed extraneous debug print statement from Log.cpp
// 02.05.04      JR - Feb 23, 2020 - Defect repairs:
//                                       - fixed regression introduced in v02.05.00 that incread DNS rate ten-fold
//                                           - changed parameter from m_SupernovaDetails.initialKickParameters.velocityRandom to m_SupernovaDetails.kickVelocityRandom in call to DrawSNKickVelocity() in BaseStar::CalculateSNKickVelocity()
//                                       - reinstated STAR_1_PROPERTY::STELLAR_TYPE and STAR_2_PROPERTY::STELLAR_TYPE in BSE_SYSTEM_PARAMETERS_REC
// 02.05.05      JR - Feb 27, 2020 - Defect repair:
//                                       - fixed age resetting to 0.0 for MS_GT_07 stars after CH star spins down and switches to MS_GT_07
//                                           - ensure m_Age = 0.0 in constructor for BaseStar
//                                           - remove m_Age = 0.0 from Initialise() in MS_gt.07.h 
// 02.05.06      JR - Mar 02, 2020 - Defect repair:
//                                       - fixed m_MassesEquilibrated and associated functions - was erroneously typed as DOUBLE - now BOOL
//                                   Added/changed functionality:
//                                       - added m_MassesEquilibratedAtBirth variable to class BaseBinaryStar and associated property BINARY_PROPERTY::MASSES_EQUILIBRATED_AT_BIRTH
//                                       - tidied up pythonSubmitDefault.py a little:
//                                             - set grid_filename = None (was '' which worked, but None is correct)
//                                             - set logfile_definitions = None (was '' which worked, but None is correct)
//                                             - added logfile names - set to None (COMPAS commandline arguments already exist for these - introduced in v02.00.00)
// 02.05.07      JR - Mar 08, 2020 - Defect repair:
//                                       - fixed circularisation equation in BaseBinaryStar::InitialiseMassTransfer() - now takes new mass values into account
// 02.06.00      JR - Mar 10, 2020 - Changed functionality:
//                                       - removed RLOF printing code & associated pythonSubmitDefault.py options
// 02.06.01      JR - Mar 11, 2020 - Defect repair:
//                                       - removed extraneous debug print statement from Log.cpp (was previously removed in v02.05.03 but we backed-out the change...)
// 02.06.02      JR - Mar 15, 2020 - Defect repairs:
//                                       - removed commented RLOF printing lines in constant.h (somehow that was lost in some out of sync git merges...)
//                                       - removed commented options no longer used from Options.h and Options.cpp
//                                       - fixed units headers in constants.h - there are now no blank units headers, so SPACE delimited files now parse ok (multiple spaces should be treated as a single space)
//                                       - changed file extension for TAB delimited files to 'tsv'
//                                       - removed "useImportanceSampling" option - not used in code
//                                       - fixed typo in zeta-calculation-every-timestep option in Options.cpp
//                                       - removed redundant OPTIONS->MassTransferCriticalMassRatioHeliumGiant() from qcritflag if statement in BaseBinaryStar::CalculateMassTransfer()
//                                       - fixed OPTIONS->FixedMetallicity() - always returned true, now returns actual value
//                                       - fixed OPTIONS->OutputPathString() - was always returning raw option instead of fully qualified path
//                                       - changed the following in BaseBinaryStar::SetRemainingCommonValues() - erroneously not ported from legacy code:
//                                           (a) m_JLoss = OPTIONS->MassTransferJloss();
//                                           (b) m_FractionAccreted = OPTIONS->MassTransferFractionAccreted();
//                                           (both were being set to default value of 0.0)
//                                       - added OPTIONS->ZetaAdiabaticArbitrary() - option existed, but Options code had no function to retrieve value
//                                       - added OPTIONS->MassTransferFractionAccreted() to options - erroneously not ported from legacy code
//                                   Changed functionality:
//                                       - all options now have default values, and those values will be displayed in the help text (rather than string constants which may be incorrect)
//                                       - boolean options can now be provided with an argument (e.g. --massTransfer false)
//                                       - added ProgramOptionDetails() to Options.cpp and OPTIONS->OptionsDetails() in preparation for change in output functionality
// 02.07.00      JR - Mar 16, 2020 - New/changed functionality:
//                                       - COMPAS Logfiles are created in a (newly created) directory - this way they are all kept together
//                                       - new command line option 'output-container' implemented (also in pythonSubmitDefault.py) - this option allows the user to specify the name of the log files container directory (default is 'COMPAS_Output')
//                                       - if detailed log files are created they will be created in a directory named 'Detailed_Output' within the container directory
//                                       - a run details file named 'Run_details' is created in the container directory.  The file records the run details:
//                                             - COMPAS version
//                                             - date & time of run
//                                             - timing details (wall time, CPU seconds)
//                                             - the command line options and parameters used:
//                                                   - the value of options and an indication of whether the option was supplied by the user or the default value was used
//                                                   - other parameters - calculated/determined - are recorded
//                                   Defect repair:
//                                       - changed "--outut" option name to "--outpuPath" in stringCommands in pythonSubmitDefault.py
// 02.08.00		  AVG - Mar 17, 2020 - Changed functionality:
//  									                   - removed post-newtonian spin evolution	code & associated pythonSubmitDefault.py options
//  									                   - removed only_double_compact_objects code & associated pythonSubmitDefault.py options
//  									                   - removed tides code & associated pythonSubmitDefault.py options
//  									                   - removed deprecated options from pythonSubmitDefault.py options
//  									                   - renamed options: mass transfer, iterations -> timestep-iterations
//  									                   - commented AIS Options until fully implemented
// 02.08.01      JR - Mar 18, 2020 - Defect repairs:
//                                      - restored initialisation of AIS options in Options.cpp (AIS now defaults off instead of on)
//                                      - fixed retrieval of values for:
//                                            - ANY_STAR_PROPERTY::LAMBDA_KRUCKOW_BOTTOM, 
//                                            - ANY_STAR_PROPERTY::LAMBDA_KRUCKOW_MIDDLE, and 
//                                            - ANY_STAR_PROPERTY::LAMBDA_KRUCKOW_TOP 
//                                         in BaseStar::StellarPropertyValue().  Were all previously retrieving same value as ANY_STAR_PROPERTY::LAMBDA_KRUCKOW
//                                      - fixed some comments in BAseBinaryStar.cpp (lines 2222 and 2468, "de Mink" -> "HURLEY")
//                                      - fixed description (in comments) of BinaryConstituentStar::SetPostCEEValues() (erroneously had "pre" instead of "post" - in comments only, not code)
//                                      - fixed description of BaseStar::DrawKickDirection()
// 02.08.02      JR - Mar 27, 2020 - Defect repairs:
//                                      - fixed issue #158 RocheLobe_1<CE == RocheLobe_2<CE always
//                                      - fixed issue #160 Circularisation timescale incorrectly calculated
//                                      - fixed issue #161 Splashscreen printed twice - now only prints once
//                                      - fixed issue #162 OPTIONS->UseFixedUK() always returns FALSE.  Now returns TRUE if user supplies a fixed kick velocity via --fix-dimensionless-kick-velocity command line option
// 02.08.03      JR - Mar 28, 2020 - Defect repairs:
//                                      - fixed typo in BaseBinaryStar::ResolveCommonEnvelopeEvent() when calculating circularisation timescale in the case where star2 is the donor: star1Copy was erroneously used instead of star2Copy; changed to star2Copy
//                                      - changed circularisation timescale of binary to be minimum of constituent stars circularisation timescales, clamped to (0.0, infinity)
// 02.09.00      JR - Mar 30, 2020 - Minor enhancements:
//                                      - tightened the conditions under which we allow over-contact binaries - enabling CHE is no longer a sufficient condition after this change: the allow-rlof-at-birth option must also be specified (ussue #164)
//                                      - added printing of number of stars (for SSE) or binaries (for BSE) created to both stdout and Run_Details (issue #165)
//                                      - enhanced grid processing code in main.cpp to better handle TAB characters
// 02.09.01      JR - Mar 30, 2020 - Defect repair:
//                                      - OPTIONS->UseFixedUK() returns TRUE when user supplies -ve value via --fix-dimensionless-kick-velocity.  Now return TRUE iff the user supplies a value >=0 via --fix-dimensionless-kick-velocity
// 02.09.02      DC - Mar 30, 2020 - Defect repairs:
//                                      - Pulsar code fixed by correcting unit of NS radius in NS.cpp (added KM_TO_M constant in constants.h as a part of this),
//                                      correcting initialisation of pulsar birth parameters from GiantBranch.cpp to NS.cpp, adding an extra condition for isolated evolution when the companion loses mass but the NS does not accrete 
//                                      - option MACLEOD was printing wrongly as MACLEOD+2014 for user options, hence corrected it to MACLEOD in Options.cpp
// 02.09.03      JR - Apr 01, 2020 - Defect repairs:
//                                      - reinstated assignment of "prev" values in BaseBinaryStar::EvaluateBinary() (where call to ResolveTides() was removed).  Fixes low DNS count introduced in v02.08.00 caused by removal of ResolveTides() function (and call)
//                                      - commented option --logfile-BSE-be-binaries to match Be-Binary options commented by AVG in v02.08.00
// 02.09.04      JR - Apr 03, 2020 - Defect repair:
//                                      - removed IsUSSN() from IsSNEvent() definition in BinaryConstituentStar.cpp (USSN flag indicates just US, not USSN. Needs to be tidied-up properly)
// 02.09.05	     IM - Apr 03, 2020 - Defect repair:
//  		                            - fixed timescale calculation issue for newly created HeHG stars (from stripped EAGB stars); fixes drop in CO core mass
// 02.09.06      JR - Apr 07, 2020 - Defect repair:
//                                      - corrected calculation in return statement for Rand::Random(const double p_Lower, const double p_Upper) (issue #201)
//                                      - corrected calculation in return statement for Rand::RandomInt(const double p_Lower, const double p_Upper) (issue #201)
// 02.09.07      SS - Apr 07, 2020 - Change eccentricity, semi major axis and orbital velocity pre-2nd supernove to just pre-supernova everywhere in the code
// 02.09.08      SS - Apr 07, 2020 - Update zetaMainSequence=2.0 and zetaHertzsprungGap=6.5 in Options::SetToFiducialValues
// 02.09.09      JR - Apr 11, 2020 - Defect repair:
//                                      - restored property names in COMPASUnorderedMap<STAR_PROPERTY, std::string> STAR_PROPERTY_LABEL in constants.h (issue #218) (was causing logfile definitions files to be parsed incorrectly)
// 02.09.10	     IM - Apr 12, 2020 - Minor enhancement: added Mueller & Mandel 2020 remnant mass and kick prescription, MULLERMANDEL
//  			                     Defect repair: corrected spelling of output help string for MULLER2016 and MULLER2016MAXWELLIAN
// 02.10.01	     IM - Apr 14, 2020 - Minor enhancement: 
//  				                            - moved code so that SSE will also sample SN kicks, following same code branch as BSE 
// 02.10.02      SS - Apr 16, 2020 - Bug Fix for issue #105 ; core and envelope masses for HeHG and TPAGB stars
// 02.10.03      JR - Apr 17, 2020 - Defect repair:
//                                      - added LBV and WR winds to SSE (issue #223)
// 02.10.04	     IM - Apr 25, 2020 - Minor enhancement: moved Mueller & Mandel prescription constants to constants.h, other cleaning of this option
// 02.10.05      JR - Apr 26, 2020 - Enhancements:
//                                      - Issue #239 - added actual random seed to Run_Details
//                                      - Issue #246 - changed Options.cpp to ignore --single-star-mass-max if --single-star-mass-steps = 1.  Already does in main.cpp.
// 02.10.06      JR - Apr 26, 2020 - Defect repair:
//                                      - Issue #233 - corrected cicularisation formalae used in both BaseBinartStar constructors
// 02.11.00      JR - Apr 27, 2020 - Enhancement:
//                                      - Issue #238 - add supernova kick functionality to SSE grid file (+ updated docs)
//                                   Defect repairs:
//                                      - fixed typo in Options.h: changed '#include "rand.h" to '#include "Rand.h"
//                                      - fixed printing of actual random seed in Run_Details file (moved to Log.cpp from Options.cpp: initial random seed is set after options are set)
// 02.11.01	     IM - May 20, 2020 - Defect repair: 
//                                      - changed max NS mass for MULLERMANDEL prescription to a self-consistent value
// 02.11.02      IM - Jun 15, 2020 - Defect repair:
//                                      - added constants CBUR1 and CBUR2 to avoid hardcoded limits for He core masses leading to partially degenerate CO cores
// 02.11.03     RTW - Jun 20, 2020 - Enhancement:
//                                      - Issue #264 - fixed mass transfer printing bug 
// 02.11.04      JR - Jun 25, 2020 - Defect repairs:
//                                      - Issue #260 - Corrected recalculation of ZAMS values after eqilibration and cicularisation at birth when using grid files
//                                      - Issue #266 - Corrected calculation in BaseBinaryStar::SampleInitialMassDistribution() for KROUPA IMF distribution
//                                      - Issue #275 - Previous stellar type not set when stellar type is switched mid-timestep - now fixed
// 02.11.05      IM - Jun 26, 2020 - Defect repair:
//  				                    - Issue #280 - Stars undergoing RLOF at ZAMS after masses are equalised were removed from run even if AllowRLOFatZAMS set
// 02.12.00      IM - Jun 29, 2020 - Defect repair:
//                                      - Issue 277 - move UpdateAttributesAndAgeOneTimestepPreamble() to after ResolveSupernova() to avoid inconsistency
// 02.12.01      IM - Jul 18, 2020 - Enhancement:
//                                      - Starting to clean up mass transfer functionality
// 02.12.02      IM - Jul 23, 2020 - Enhancement:
//                                      - Change to thermal timescale MT for both donor and accretor to determine MT stability
// 02.12.03      IM - Jul 23, 2020 - Enhancement:
//                                      - Introduced a new ENVELOPE_STATE_PRESCRIPTION to deal with different prescriptions for convective vs. radiative envelopes (no actual behaviour changes yet for ENVELOPE_STATE_PRESCRIPTION::LEGACY);
//                                      - Removed unused COMMON_ENVELOPE_PRESCRIPTION
// 02.12.04      IM - Jul 24, 2020 - Enhancement:
//                                      - Changed temperatures to be written in Kelvin (see issue #278)
// 02.12.05      IM - Jul 25, 2020 - Enhancement:
//                                      - Added definition of FIXED_TEMPERATURE prescription to DetermineEnvelopeType()
//                                      - Removed unnecessary (and inaccurate) numerical zeta Roche lobe calculation
// 02.12.06      IM - Jul 26, 2020 - Enhancement:
//                                      - Extended use of zetaRadiativeEnvelopeGiant (formerley zetaHertzsprungGap) for all radiative envelope giant-like stars
// 02.12.07      IM - Jul 26, 2020 - Defect repair:
//                                      - Issue 295: do not engage in mass transfer if the binary is unbound
// 02.12.08   	AVG - Jul 26, 2020 - Defect repair:
//                                      - Issue #269: legacy bug in eccentric RLOF leading to a CEE
// 02.12.09      IM - Jul 30, 2020 - Enhancement:
//                                      - Cleaning of BaseBinaryStar::CalculateMassTransferOrbit(); dispensed with mass-transfer-prescription option
// 02.13.00      IM - Aug 2, 2020  - Enhancements and defect repairs:
//                                      - Simplified timescale calculations in BaseBinaryStar
//                                      - Replaced Fast Phase Case A MT and regular RLOF MT from non-envelope stars with a single function based on a root solver rather than random guesses (significantly improves accuracy)
//                                      - Removed all references to fast phase case A MT
//                                      - Corrected failure to update stars in InitialiseMassTransfer if orbit circularised on mass transfer
//                                      - Corrected incorrect timestep calculation for HeHG stars
// 02.13.01     AVG - Aug 6, 2020  - Defect repair:
//  									- Issue #267: Use radius of the star instead of Roche-lobe radius throughout ResolveCommonEnvelopeEvent()
// 02.13.02      IM - Aug 8, 2020  - Enhancements and defect repairs:
//                                      - Simplified random draw from Maxwellian distribution to use gsl libraries
//                                      - Fixed mass transfer with fixed accretion rate
//                                      - Cleaned up code and removed unused code
//                                      - Updated documentation
// 02.13.03       IM - Aug 9, 2020  - Enhancements and defect repairs:
//                                      - Use total core mass rather than He core mass in calls to CalculateZAdiabtic (see Issue #300)
//                                      - Set He core mass to equal the CO core mass when the He shell is stripped (see issue #277)
//                                      - Ultra-stripped SNe are set at core collapse (do not confusingly refer to stripped stars as previously, see issue #189)
// 02.13.04       IM - Aug 14, 2020 - Enhancements and defect repairs:
//                                      - Catch exception in boost root finder for mass transfer (resolve issue #317)
//                                      - Update core masses during Initialisation of HG and HeHG stars to be consistent with Hurley models
//                                      - Avoid division by zero in mass transfer rates of WDs
//                                      - Remove POSTITNOTE remnant mass prescription
// 02.13.05       IM - Aug 16, 2020 - Enhancements and defect repairs:
//                                      - General code cleaning
//                                      - Removed some redundant variables (e.g., m_EnvMass, which can be computed from m_Mass and m_CoreMass)
//                                      - Removed calculations of ZetaThermal and ZetaNuclear (these were previously incorrect because they relied on the evolution of a stellar copy which reverted to BaseStar and therefore didn't have the correct behaviour)
//                                      - Fixed CalculateZadiabatic to use ZetaAdiabaticArbitrary rather than ZetaThermalArbitrary; removed the latter
//                                      - Capped He core mass gain during shell H burning for CHeB and TPAGB stars, whose on-phase evolution now ends promptly when this limit is reached; this change also resolves issue #315 (higher mass SN remnants than total stellar mass)
// 02.13.06     AVG - Aug 20, 2020  - Defect repair:
//  									- Issue #229: Corrected fitting parameters in Muller 16 SN kick function
// 02.13.07      IM - Aug 20, 2020  - Enhancements:
//                                      - ONeWDs can now undergo ECSN if their mass rises above MECS=1.38 solar masses (previously, they could only undergo CCSN on rising above 1.38 solar masses).  ONeWD::CalculateInitialSupernovaMass now returns MCBUR1 rather than 5.0 to ensure this happens
//                                      - BaseStar::CalculateMaximumCoreMassSN() has been removed - it is superfluous since  GiantBranch::CalculateCoreMassAtSupernova_Static does the same thing
//                                      - Some misleading comments in TPAGB dealing with SNe have been clarified
//                                      - Option to set MCBUR1 [minimum core mass at base of the AGB to avoid fully degenerate CO core formation] to a value different from the Hurley default of 1.6 solar masses added, Issue #65 resolved
//                                      - Removed unused Options::SetToFiducialValues()
//                                      - Documentation updated
// 02.13.08       JR - Aug 20, 2020 - Code cleanup:
//                                      - moved BaseStar::SolveKeplersEquation() to utils
//                                      - changed call to (now) utils::SolveKeplersEquation() in BaseStar::CalculateSNAnomalies() to accept tuple with error and show error/warning as necessary
//                                      - removed call to std::cerr from utils::SolveQuadratic() - now returns error if equation has no real roots
//                                      - changed call to utils::SolveQuadratic() in GiantBranch::CalculateGravitationalRemnantMass() to accept tuple with error and show warning as necessary
//                                      - changed RadiusEqualsRocheLobeFunctor() in BinaryBaseStar.h to not use the SHOW_WARN macro (can't uset ObjectId() function inside a templated function - no object)
//                                      - changed COMMANDLINE_STATUS to PROGRAM_STATUS (better description)
//                                      - moved ERROR:NONE to top of enum in constants.h (so ERROR = 0 = NONE - makes more sense...)
//                                      - added new program option '--enable-warnings' to enable warning messages (via SHOW_WARN macros).  Default is false.  SHOW_WARN macros were previously #undefined
// 02.13.09     RTW - Aug 21, 2020  - Code cleanup:
// 									    - Created changelog.txt and moved content over from constants.h
// 									    - Changed OrbitalVelocity to OrbitalAngularVelocity where that parameter was misnamed
// 									    - Changed Pre/PostSNeOrbitalVelocity to OrbitalVelocityPre/PostSN for consistency
// 									    - Added and updated physical conversion constants for clarity (e.g MSOL to MSOL_TO_KG)
// 									    - Removed ID from output files, it is confusing and superseded by SEED
// 									    - Removed 'Total' from TotalOrbital(Energy/AngularMomentum)
// 									    - Typos
// 02.13.10     IM - Aug 21, 2020   - Enhancement:
//                                      - Added caseBBStabilityPrescription in lieu of forceCaseBBBCStabilityFlag and alwaysStableCaseBBBCFlag to give more options for case BB/BC MT stability (issue #32)
// 02.13.11     IM - Aug 22, 2020   - Enhancement:
//                                      - Removed several stored options (e.g., m_OrbitalAngularVelocity, m_StarToRocheLobeRadiusRatio, etc.) to recompute them on an as-needed basis
//                                      - Removed some inf values in detailed outputs
//                                      - Slight speed-ups where feasible
//                                      - Shift various calculations to only be performed when needed, at printing, and give consistent values there (e.g., OmegaBreak, which was never updated previously)
//                                      - Remove a number of internal variables
//                                      - Declare functions constant where feasible
//                                      - Remove options to calculate Zetas and Lambdas at every timestep; variables that only appear in detailed outputs should not be computed at every timestep in a standard run
//                                      - Update documentation
//                                      - Remove postCEE binding energy (meaningless and wasn't re-computed, anyway)
// 02.13.12     IM - Aug 23, 2020   - Enhancement:
//                                      - More cleaning, removed some of the unnecessary prime quantities like m_SemiMajorAxisPrime, m_EccentricityPrime, etc.
//                                      - Thermal timescales are now correctly computed after the CE phase
//                                      - Detailed output passes a set of self-consistency checks (issue #288)
// 02.13.13     JR - Aug 23, 2020   - Defect repairs:
//                                      - Fixed debugging and logging macros in LogMacros.h
// 02.13.14     IM - Aug 29, 2020   - Defect repairs:
//                                      - Address issue #306 by removing detailed printing of merged binaries
//                                      - Address issue #70 by stopping evolution if the binary is touching
//                                      - Check for merged binaries rather than just touching binaries in Evaluate
//                                      - Minor cleaning (e.g., removed unnecessary CheckMassTransfer, which just repeated the work of CalculateMassTransfer but with a confusing name)
// 02.13.15     IM - Aug 30, 2020   - Defect repairs:
//                                      - Fixed issue #347: CalculateMassTransferOrbit was not correctly accounting for the MT_THERMALLY_LIMITED_VARIATION::RADIUS_TO_ROCHELOBE option
//                                      - Assorted very minor cleaning, including comments
// 02.14.00     IM - Aug 30, 2020   - Enhancement:
//                                      - Recreate RLOF printing (resolve issue #212)
// 02.14.01     ML - Sep 05, 2020   - Code cleanup:
//                                      - Issue #354 - Combine HYDROGEN_RICH and HYDROGEN_POOR supernova output variables into a single boolean variable IS_HYDROGEN_POOR 
// 02.15.00     JR - Sep 09, 2020   - Enhancements and related code cleanup:
//                                      - implemented "DETAILED_OUTPUT" folder inside "COMPAS_Output" container for SSE output
//                                      - SSE Parameters files moved to "DETAILED_OUTPUT" folder (they are analogous to BSE_Detailed_Output files)
//                                      - implemented SSE Switch Log and BSE Switch Log files (record written at the time of stellar type switch - see documentation)
//                                      - implemented SSE Supernova log file - see documentation (issue #253)
//                                      - added TIMESCALE_MS as a valid property in BaseStar::StellarPropertyValue().  The TIMESCALE_MS value in the SSE_Parameters file was being printed as "ERROR!" and nobody noticed :-)  It now prints correctly.
// 02.15.01     RS - Sep 10, 2020   - Enhancement
//                                       - added profiling option to keep track of repeated pow() calls
// 02.15.02     IM - Sep 11, 2020   - Defect repair
//                                       - changed ultra-stripped HeHG and HeGB stars to immediately check for supernovae before collapsing into WDs; this resolves issue #367
// 02.15.03     RTW - Sep 11, 2020   - Code cleanup:
//                                      - Set all references to kick "velocity" to magnitude. This is more correct, and will help distinguish from system and component vector velocities later
// 02.15.04     JR - Sep 11, 2020   - Enhancement
//                                       - refactored profiling code
//                                          - profiling code can now be #defined away for production build
//                                          - added options (via #defines) to profiling code: counts only (no CPU spinning), and print calling function name
//                                       - removed profiling program option
// 02.15.05     JR - Sep 12, 2020   - Code cleanup
//                                       - removed superfluous (and broken) #define guard around profiling.cpp
//                                       - minor change to profiling output (moved header and trailer to better place)
// 02.15.06     IM - Sep 12, 2020   - Defect repair
//                                       - Changed BaseBinaryStar::ResolveSupernova to account only for mass lost by the exploding binary during the SN when correcting the orbit
//                                       - Delayed supernova of ultra-stripped stars so that the orbit is adjusted in response to mass transfer first, before the SN happens
// 02.15.07     RTW - Sep 13, 2020   - Enhancement:
//                                      - Issue #12 - Move enhancement STROOPWAFEL from Legacy COMPAS to new COMPAS
//                                      - Issue #18 - double check STROOPWAFEL works in newCOMPAS
//                                      - Issue #154 - Test compatibility of CompasHPC and BSE_Grid.txt
//                                      - Added in combined functionality of Stroopwafel and pythonSubmit, with support for HPC runs
// 02.15.08     IM - Sep 14, 2020   - Defect repair:
//                                      - Issue #375 Error in Hurley remnant mass calculation
// 02.15.09     RTW - Oct 1, 2020   - Code cleanup:
//                                      - Rewrote ResolveSupernova to match Pfahl, Rappaport, Podsiadlowski 2002, and to allow for vector addition of system and component velocities
//                                      - Changed meaning of Supernova_State (see Docs)
//                                      - PostSN parameters have been removed
//                                      - SN phi has been redefined
// 02.15.10     IM - Oct 3, 2020    - Code cleanup:
//                                      - Removed some unnecessary internal variables and functions (m_TotalMass, m_TotalMassPrev, m_ReducedMass, m_ReducedMassPrev, m_TotalAngularMomentumPrev, CalculateAngularMomentumPrev(), EvaluateBinaryPreamble(),...
//                                      - Cleaned up some unclear comments
//                                      - ResolveCoreCollapseSN() no longer takes the Fryer engine as an argument (Fryer is just one of many possible prescriptions)
// 02.15.11     IM - Oct 3, 2020    - Defect repair and code cleanup:
//                                      - Fixed a number of defects in single stellar evolution (Github issues #381, 382, 383, 384, 385)
//                                      - The Fryer SN engine (delayed vs rapid) is no longer passed around, but read in directly in CalculateRemnantMassByFryer2012()
// 02.15.12     IM - Oct 5, 2020    - Enhancement
//                                      - Added timestep-multiplier option to adjust SSE and BSE timesteps relative to default
//                                      - Added eccentricity printing to RLOF logging
//                                      - Adjusted pythonSubmitDefault.py to include PESSIMISTIC CHE
//                                      - Updated documentation
// 02.15.13     JR - Oct 8, 2020    - Defect repair:
//                                      - Added checks for maximum time and timesteps to SSE code- issue #394
// 02.15.14     IM - Oct 8, 2020    - Defect repair:
//                                      - Added checks for dividing by zero when calculating fractional change in radius
// 02.15.15     IM - Oct 8, 2020    - Defect repair:
//                                      - Added safeguards for R<R_core in radius perturbation for small-envelope stars, complete addressing issue #394
// 02.15.16     RTW - Oct 14, 2020  - Code cleanup
//                                      - Changed separation to semiMajorAxis in RLOF and BeBinary properties
// 02.15.17     IM - Oct 16, 2020   - Defect repair and code cleanup:
//                                      - Issue 236 fixed: SN printing correctly enabled for all SNe
//                                      - Minor code cleaning: Cleaned up EvaluateSupernovae(), removed unnecessary m_Merged variable
// 02.15.18     RTW - Oct 22, 2020  - Code cleanup
//                                      - Removed redundant 'default' extension from files in the "defaults/" folder, and fixed references in the documentation.
//                                      - Added in '0' buffers to the Wall Times output to match the HH:MM:SS format
// 02.15.19     IM - Oct 23, 2020   - Enhancements
//                                      - Continue evolving DCOs until merger if EvolvePulsars is on (Issue #167)
//                                      - Removed m_SecondaryTooSmallForDCO (Issue #337)
// 02.15.20     RTW - Nov 03, 2020  - Code cleanup
//                                      - Removed unnecessary supernova phi rotation - it was added to agree with Simon's original definition, and to allow for seeds to reproduce the same SN final orbit. 
//                                      -   Removing it means seeds won't reproduce the same systems before and after, but populations are unaffected.
// 02.16.00     JR - Nov 03, 2020   - Enhancements
//                                      - Implemented new grid file functionality (see discussion in issue #412); updated docs - see docs (doc v2.3 has new documentation)
//
//                                      - Added all options to printing functionality: all options can now be selected for printing, 
//                                        either in the default log record specifications, or at runtime via the logfile-definitions option
//
//                                      - 'CHE_Option' header string changed to 'CHE_Mode'.  A few typos fixed in header strings.
//
//                                      - Added options
//                                          - initial-mass                          initial mass for single star (SSE)
//                                          - initial-mass-1                        initial mass for primary (BSE)
//                                          - initial-mass-2                        initial mass for secondary (BSE)
//                                          - semi-major-axis, a                    initial semi-major axis (BSE)
//                                          - orbital-period                        initial orbital period – only used if ‘semi-major-axis’ not specified
//                                          - eccentricity, e                       initial eccentricity (BSE)
//                                          - mode                                  mode of evolution: SSE or BSE (default is BSE)
//                                          - number-of-systems                     number of systems (single stars/binary stars) to evolve
//                                          - kick-magnitude-random                 kick magnitude random number for the star (SSE): used to draw the kick magnitude
//                                          - kick-magnitude                        the (drawn) kick magnitude for the star (SSE)
//                                          - kick-magnitude-random-1               kick magnitude random number for the primary star (BSE): used to draw the kick magnitude
//                                          - kick-magnitude-1                      the (drawn) kick magnitude for the primary star (BSE)
//                                          - kick-theta-1                          the angle between the orbital plane and the ’z’ axis of the supernova vector for the primary star (BSE)
//                                          - kick-phi-1                            the angle between ’x’ and ’y’, both in the orbital plane of the supernova vector, for the primary star (BSE)
//                                          - kick-mean-anomaly-1                   the mean anomaly at the instant of the supernova for the primary star (BSE)
//                                          - kick-magnitude-random-2               kick magnitude random number for the secondary star (BSE): used to draw the kick magnitude
//                                          - kick-magnitude-2                      the (drawn) kick magnitude for the secondary star (BSE)
//                                          - kick-theta-2                          the angle between the orbital plane and the ’z’ axis of the supernova vector for the secondary star (BSE)
//                                          - kick-phi-2                            the angle between ’x’ and ’y’, both in the orbital plane of the supernova vector, for the secondary star (BSE)
//                                          - kick-mean-anomaly-2                   the mean anomaly at the instant of the supernova for the secondary star (BSE)
//                                          - muller-mandel-kick-multiplier-BH      scaling prefactor for BH kicks when using 'MULLERMANDEL'
//                                          - muller-mandel-kick-multiplier-NS      scaling prefactor for NS kicks when using 'MULLERMANDEL'
//                                          - switchlog                             replaces ‘BSEswitchLog’ and ‘SSEswitchLog’
//                                          - logfile-rlof-parameters               replaces ‘logfile-BSE-rlof-parameters’
//                                          - logfile-common-envelopes              replaces ‘logfile-BSE-common-envelopes’
//                                          - logfile-detailed-output               replaces ‘logfile-BSE-detailed-output’, and now also used for SSE
//                                          - logfile-double-compact-objects		replaces ‘logfile-BSE-double-compact-objects’
//                                          - logfile-pulsar-evolution              replaces ‘logfile-BSE-pulsar-evolution’
//                                          - logfile-supernovae                    replaces ‘logfile-BSE-supernovae’ and ‘logfile-SSE-supernova’
//                                          - logfile-switch-log                    replaces ‘logfile-BSE-switch-log’ and ‘logfile-SSE-switch-log’
//                                          - logfile-system-parameters             replaces ‘logfile-BSE-system-parameters’
//
//                                      - Removed options
//                                          - number-of-binaries                    replaced by ‘number-of-systems’ for both SSE and BSE
//                                          - single-star-min                       replaced by ‘initial-mass’ and ‘number-of-stars’
//                                          - single-star-max                       replaced by ‘initial-mass’ and ‘number-of-stars’
//                                          - single-star-mass-steps                replaced by ‘initial-mass’ and ‘number-of-stars’
//                                          - BSEswitchLog                          replaced by ‘switchlog’
//                                          - SSEswitchLog                          replaced by ‘switchlog’
//                                          - logfile-BSE-rlof-parameters           replaced by ‘logfile-rlof-parameters’
//                                          - logfile-BSE-common-envelopes          replaced by ‘logfile-common-envelopes’
//                                          - logfile-BSE-detailed-output           replaced by ‘logfile-detailed-output’
//                                          - logfile-BSE-double-compact-objects    replaced by ‘logfile-double-compact-objects’
//                                          - logfile-BSE-pulsar-evolution          replaced by ‘logfile-pulsar-evolution’
//                                          - logfile-BSE-supernovae                replaced by ‘logfile-supernovae’
//                                          - logfile-SSE-supernova                 replaced by ‘logfile-supernovae’
//                                          - logfile-BSE-switch-log                replaced by ‘logfile-switch-log’
//                                          - logfile-SSE-switch-log                replaced by ‘logfile-switch-log’
//                                          - logfile-BSE-system-parameters         replaced by ‘logfile-system-parameters’
//
//                                      - Overloaded Options – these options are context-aware and are used for both SSE and BSE:
//                                          - number-of-systems                     specifies the number of systems (single stars/binary stars) to evolve
//                                          - detailed-output                       switches detailed output on/off for SSE or BSE
//                                          - switchlog                             enables the switch log for SSE or BSE
//                                          - logfile-detailed-ouput                defines filename for SSE or BSE detailed output file
//                                          - logfile-supernovae                    defines filename for SSE or BSE supernovae file
//                                          - logfile-switch-log                    defines filename for SSE or BSE switch log file
// 02.16.01     JR - Nov 04, 2020   - Enhancement
//                                      - changed switchlog implementation so that a single switchlog file is created per run
//                                        (see Issue #387 - note: single '--switch-log' option (shared SSE/BSE) implemented in v02.16.00)
// 02.16.02     IM - Nov 05, 2020   - Enhancements, Defect repairs
//                                      - Updated MT stability criteria for HeMS stars (Issue #425) to use MS zeta value
//                                      - Corrected baryon number for HeWD to match Hurley prescription (Issue #416)
//                                      - Corrected calculation of core mass after 2nd dredge-up (Issue #419)
//                                      - Corrected calculation of minimum radius on CHeB (Issue #420)
// 02.16.03     JR - Nov 08, 2020   - Defect repairs, Enhancements
//                                      - Issue #308
//                                          - added constant for minimum initial mass, maximum initial mass, minim metallicity and maximum metallicity to constants.h
//                                          - added checks to options code (specifically Options::OptionValues::CheckAndSetOptions()) to check option values for
//                                            initial mass and metallicity against constraints in constants.h
//                                      - Issue #342
//                                          - replaced header string suffixes '_1', '_2', '_SN', and '_CP' with '(1)', '(2)', '(SN)', and '(CP)' respectively
//                                          - now header strings ending in '(1)' indicate the value is for Star_1, '(2) for Star_2, '(SN)' for the supernova, and '(CP)' the companion
//                                      - Issue #351
//                                          - moved flags RECYCLED_NS and RLOF_ONTO_NS from SN_EVENT enum - now flags in BinaryConstiuentStar class
//                                          - removed RUNAWAY flag from SN_EVENT enum - removed entirely from code (not required)
//                                      - Issue #362
//                                          - changed header strings for RZAMS (radius at ZAMS) to 'Radius@ZAMS' - now consistent with MZAMS (mass at ZAMS - 'Mass@ZAMS')
//                                      - Issue #363
//                                          - made header strings for Lambdas uniform (all now start with 'Lambda_')
//                                      - Issue #409
//                                          - removed SN_THETA and SN_PHI from default SSE_SUPERNOVAE_REC (don't apply to SSE)
//                                      - Fixed defect that caused semi-major axis to be drawn from distribution rather than calculated from supplied orbital period
//                                        (moved check and calculation from options.cpp to BaseBinaryStar.cpp)
// 02.17.00     JR - Nov 10, 2020   - Enhancement, defect repairs, code cleanup
//                                      - Added SSE System Parameters file
//                                          - records initial parameters and result (final stellar type) 
//                                          - useful when detailed output is not required
//                                      - Fix for Issue #439
//                                      - Fixed typo in LogfileSwitchLog() in Options.h - only affected situation where user specified switchlog filename (overriding default filename)
//                                      - Removed m_LBVfactor variable from BaseBinaryStar - never used in BSE code
//                                      - Removed m_LBVfactor variable from BaseStar - use OPTIONS->LuminousBlueVariableFactor()
//                                      - Removed m_WolfRayetFactor variable from BaseBinaryStar - never used in BSE code
//                                      - Removed m_LBVfactor variable from BaseStar - use OPTIONS->WolfRayetFactor()
// 02.17.01     RTW - Nov 10, 2020  - Enhancement:
//                                      - Added in Schneider 2020 remnant mass prescriptions (standard and alternative)
//                                      - Added parameter MassTransferDonorHistory, as required for above prescription, which tracks the MT donor type (from which the MT Case can be established)
// 02.17.02     RTW - Nov 13, 2020  - Enhancement:
//                                      - Cleaned up the demo plotting routine so that the plot produced is the plot we use in the methods paper
// 02.17.03     JR - Nov 13, 2020   - Enhancements, code cleanup
//                                      - Added metallicity-distribution option: available distributions are ZSOLAR and LOGUNIFORM (see documentation)
//                                          - Added metallicity-min and metallicity-max options (for metallicity-distribution option)
//                                          - Metallicity is sampled if not explicitly specified via the --metallicity option - this was existing functionality, but
//                                            no distribution was implemented: sampling always returned ZSOLAR.  This change adds the LOGUNIFORM distribution, and 'formalises' the ZSOLAR 'distribution'.
//                                      - Added MASS to default SSE_SYSTEM_PARAMETERS_REC
//                                      - Removed AIS code
//                                      - Removed variable 'alpha' from BinaryCEDetails struct - use OPTIONS->CommonEnvelopeAlpha()
//                                          - Removed BINARY_PROPERTY::COMMON_ENVELOPE_ALPHA - use PROGRAM_OPTION::COMMON_ENVELOPE_ALPHA
//                                      - Issue #443: removed eccentricity distribution options FIXED, IMPORTANCE & THERMALISE (THERMALISE = THERMAL, which remains) 
// 02.17.04     JR - Nov 14, 2020   - Defect repairs
//                                      - Added CalculateRadiusOnPhase() and CalculateLuminosityOnPhase() to class BH (increases DNS yield)
//                                      - Added metallicity to sampling conditions in BaseBinaryStar constructor (should have been done when LOGUNIFORM metallicity distribution added)
// 02.17.05     TW - Nov 16, 2020   - Defect repairs
//                                      - Issue #444
//                                          - Fixed typo in synchronisation timescale
// 02.17.06     RTW - Nov 17, 2020  - Bug fix:
//                                      - Fixed Schneider remnant mass inversion from logRemnantMass^10 to 10^logRemnantMass, added some comments in the same section
// 02.17.07     TW - Nov 17, 2020   - Enhancements, code cleanup
//                                      - Issue #431
//                                          - Added option to change LBV wind prescription: choices are NONE, HURLEY_ADD, HURLEY and BELCYZNSKI
//                                      - Replaced numbers with constants for luminosity and temperature limits in mass loss
//                                      - Consolidated checks of luminosity for NJ winds within function
//                                      - NOTE: the above makes sure luminosity is checked before applying NJ winds for MS stars, this was not previously the case but I think it should be
// 02.17.08     JR - Nov 19, 2020   - Enhancements, code cleanup
//                                      - Added orbital-period-distribution option (see note in Options.cpp re orbital period option)
//                                      - Added mass-ratio option
//                                      - Updated default pythonSubmit to reflect new options, plus some previous omissions (by me...)
//                                      - Minor typo/formatting changes throughout
//                                      - Updated docs for new options, plus some typos/fixes/previous omissions
// 02.17.09     RTW - Nov 20, 2020  - Bug fix:
//                                      - Removed corner case for MT_hist=8 stars in the Schneider prescription (these should be considered Ultra-stripped)
// 02.17.10     RTW - Nov 25, 2020  - Enhancement:
//                                      - Cleaned up Schneider remnant mass function (now uses PPOW), and set the HeCore mass as an upper limit to the remnant mass
// 02.17.11     LVS - Nov 27, 2020  - Enhancements:
//                                      - Added option to vary all winds with OverallWindMassLossMultiplier
// 02.17.12     TW - Dec 9, 2020    - Enhancement, code cleanup, bug fix
//                                      - Issue #463
//                                          - Changed variable names from dml, dms etc. to rate_XX where XX is the mass loss recipe
//                                          - No longer overwrite variables with next mass loss recipe for clarity
//                                      - Added a new option to check the photon tiring limit during mass loss (default false for now)
//                                      - Added a new class variable to track the dominant mass loss rate at each timestep
// 02.17.13     JR - Dec 11, 2020   - Defect repair
//                                      - uncomment initialisations of mass transfer critical mass ratios in Options.cpp (erroneously commented in v02.16.00)
// 02.17.14     TW - Dec 16, 2020   - Bug fix
//                                      - fix behaviour at fLBV=0 (had been including other winds but should just ignore them)
// 02.17.15     JR - Dec 17, 2020   - Code and architecture cleanup
//                                      - Architecture changes:
//                                          - Added Remnants class    - inherits from HeGB class
//                                          - Added WhiteDwarfs class - inherits from Remnants class; most of the WD code moved from HeWD, COWD and ONeWD to WhiteDwarfs class
//                                          - Changed HeWD class      - inherits from WhiteDwarfs class (COWD still inherits from HeWD; ONeWD from COWD)
//                                          - Change NS class         - inherits from Remnants class; code added/moved as necessary
//                                          - Change BH class         - inherits from Remnants class; code added/moved as necessary
//                                          - Change MR class         - inherits from Remnants class; code added/moved as necessary
//                                      - Code cleanup:
//                                          - added "const" to many functions (mostly SSE code) that dont modify class variables ("this") (still much to do, but this is a start)
//                                          - added "virtual" to GiantBranch::CalculateCoreMassAtBAGB() and BaseStar::CalculateTemperatureAtPhaseEnd()
//                                              - will have no impact given where they are called, but the keyword should be there (in case of future changes)
//                                          - changed hard-coded header suffixes from _1 -> (1), _2 -> (2)
//                                      - Added call to main() to seed random number generator with seed = 0 before options are processed (and user specified seed is know).  Ensures repeatability.
//                                      - Changed "timestep below minimum" warnings in Star.cpp to be displayed only if --enable-warnings is specified
// 02.17.16     JR - Dec 17, 2020   - Code cleanup
//                                      - Removed "virtual" from GiantBranch::CalculateCoreMassAtBAGB() (incorrectly added in v02.17.15 - I was right the first time)
//                                      - Removed "const" from Remnants::ResolveMassLoss() (inadvertently added in v02.17.15)
//                                      - Removed declarations of variables m_ReducedMass, m_ReducedMassPrev, m_TotalMass, and m_TotalMassPrevfrom BaseBinaryStar.h (cleanup begun in v02.15.10 - these declarations were missed)
// 02.17.17     RTW - Dec 17, 2020  - Code cleanup
//                                      - Removed MassTransferCase related variables in favor of MassTransferDonorHist
// 02.17.18     JR - Dec 18, 2020   - Defect repair
//                                      - Typo in options code for option --switch-log: "switchlog" was incorrectly used instead of "switch-log"
// 02.17.19     LVS - Dec 19, 2020  - Enhancements:
//                                      - Added option to vary winds of cool stars (with T < VINK_MASS_LOSS_MINIMUM_TEMP) via a CoolWindMassLossMultiplier
// 02.18.00     JR - Jan 08, 2021   - Enhancement:
//                                      - Added support for HDF5 logfiles (see notes at top of log.h)
//                                      - Added 'logfile-type' option; allowed values are HDF5, CSV, TSV, TXT; default is HDF5
//                                      - Added 'hdf5-chunk-size' option - specifies the HDF5 chunk size (number of dataset entries)
//                                      - Added 'hdf5-buffer-size' option - specifies the HDF5 IO buffer size (number of chunks)
//                                      - Removed 'logfile-delimiter' option - delimiter now set by logfile type (--logfile-type option described above)
//                                      - Changed header strings containing '/' character: '/' replaced by '|' (header strings become dataset names in HDF5 files, and '/' is a path delimiter...)
// 02.18.01     SS - Jan 11, 2021   - Defect repair
//                                      - Added check if binary is bound when evolving unbound binaries
// 02.18.02     JR - Jan 12, 2021   - Defect repair:
//                                      - Changed "hdf5_chunk_size = 5000" to "hdf5_chunk_size = 100000" in default pythonSubmit (inadvertently left at 5000 after some tests...)
// 02.18.03     SS - Jan 19, 2021   - Enhancement:
// 									    - Added check for neutron star mass against maximum neutron star mass. 
//									      If a neutron star exceeds this mass it should collapse to a black hole. 
//                                        This can be relevant for neutron stars accreting, e.g. during common envelope evolution
// 02.18.04     IM - Jan 28, 2021   - Enhancement:
//                                      - NS to BH collapse preserves mass (see discussion in #514)
//                                      - Fixed comment typo
// 02.18.05     JR - Jan 29, 2021   - Defect repair:
//                                      - Honour '--evolve-unbound-systems' option when specified in a grid file (see issue #519)
//                                      - Honour '--evolve-pulsars' option when specified in a grid file (same as issue #519)
//                                      - Added "maximum-evolution-time", "maximum-number-timestep-iterations", and "timestep-multiplier" to m_GridLineExcluded vector in Options.h (previous oversight)
// 02.18.06     SS - Feb 1, 2021    - Defect repair:
//                                      - Make COMPAS use --neutrino-mass-loss-BH-formation options (resolves issue #453)
// 02.18.07     JR - Feb 18, 2021   - Enhancement:
//                                      - Added 'rotational-frequency' option so users can specify initial rotational frequency of SSE star
//                                      - Added 'rotational-frequency-1' and 'rotational-frequency-2' options so users can specify initial rotational frequency of both BSE stars
//                                      - Changed units of rotational frequencies written to logfiles (omega, omega_break, omega_ZAMS) from rotations per year to Hz
//                                      - Changed program option header strings containing '_1' and '_2' to '(1)' and '(2)' for consistency
// 02.18.08     JR - Feb 26, 2021   - Defect repairs:
//                                      - Remove stray diagnostic print from BaseStar constructor in BaseStar.cpp
//                                      - Fix for issue #530 - some commandline options ignored when a grid file is used
//                                          - the issue here was case-sensitive vs case-insensitive matches (asking BOOST to do case-insensitive matches for option names doesn't propagate to all matches BOOST does...)
//                                          - the options affected were all options that have mixed-case names:
//
//                                              - case-BB-stability-prescription
//                                              - kick-magnitude-sigma-CCSN-BH
//                                              - kick-magnitude-sigma-CCSN-NS
//                                              - kick-magnitude-sigma-ECSN
//                                              - kick-magnitude-sigma-USSN
//                                              - mass-transfer-thermal-limit-C
//                                              - muller-mandel-kick-multiplier-BH
//                                              - muller-mandel-kick-multiplier-NS
//                                              - neutrino-mass-loss-BH-formation
//                                              - neutrino-mass-loss-BH-formation-value
//                                              - PISN-lower-limit
//                                              - PISN-upper-limit
//                                              - PPI-lower-limit
//                                              - PPI-upper-limit
// 02.18.09     ML - Mar 22, 2021   - Defect repair:
//                                      - Correct polynomial evaluation of Nanjing lambda's for EAGB and TPAGB stellar types.
// 02.18.10     LVS - Apr 06, 2021   - Enhancement:
//                                      - Added PPISN prescription option - Farmer 2019
// 02.19.00     JR - Apr 20, 2021   - Enhancements and Defect Repairs:
//                                      - Enhancements:
//                                          - Added option to enable users to add program options values to BSE/SSE system parameters files
//                                              - option is '--add-options-to-sysparms', allowed values are {ALWAYS, GRID, NEVER}.  See docs for details.
//                                          - Included "Run_Details" file in HDF5 output file if logfile type = HDF5.  The text Run_Details file still exists
//                                            so users can still easily look at the contents of the Run_Details file - this enhancements adds a copy of the
//                                            Run_Details file to the HDF5 output file.
//
//                                      - Defect Repairs:
//                                          - fixed a few previously unnoticed typos in PROGRAM_OPTION map in constamts.h, and in Options::OptionValue() function.
//                                            Fairly benign since they had't been noticed, but needed to be fixed.
//
//                                      Modified h5copy.py (in postProcessing/Folders/H5/PythonScripts) so that groups (COMPAS files) will not be copied
//                                      if the group exists in the destination file but has a different number of datasets (columns) from the group in
//                                      the source file.
//
//                                      Also provided h5view.py - an HDF5 file viewer for COMPAS HDF5 files (in postProcessing/Folders/H5/PythonScripts).  See
//                                      documentation as top of source file for details.
// 02.19.01     JR - Apr 30, 2021   - Enhancements and Defect Repairs:
//                                      - Enhancements:
//                                          - changed chunk size for HDF5 files to HDF5_MINIMUM_CHUNK_SIZE for Run_Details group in COMPAS_Output and for detailed output files.
//                                              - Run_Details is a small file, and detailed output files are generally a few thousand records rather than hundreds of thousands, 
//                                                so a smaller chunk size wastes less space and doesn't impact performance significantly
//
//                                      - Defect Repairs:
//                                          - fixed issue #548 - HDF5 detailed output files not created when random-seed specified in a grid file
//                                          - fixed defect where records in HDF5 output files would be duplicated if the number of systems exceeded the HDF5 chunk size
//                                            being used (the default chunk size is 100000 - that might explain why this problem hasn't been reported)
//
//                                      Modified h5view.py (in postProcessing/Folders/H5/PythonScripts) to handle detailed output files
// 02.19.02     LVS - May 04, 2021   - Defect Repairs:
//                                      - Avoid possibility of exceeding total mass in Farmer PPISN prescription
// 02.19.03     TW - May 18, 2021    - Enhancement:
//                                      - Change default LBV wind prescription to HURLEY_ADD
// 02.19.04     JR - May 24, 2021    - Defect Repair:
//                                      - Fixed incrementing of random seed and binary id when grid file contains sets/ranges
//
//                                      Modified h5view.py (in postProcessing/Folders/H5/PythonScripts) to print number of unique seeds (where relevant) in summary output
// 02.20.00     IM - June 14, 2021  - Enhancement:
//                                      - Port defaults from preProcessing/pythonSubmit.py to options.cpp
//                                      - Minor fixes (e.g., documentation)
// 02.20.01     JR - June 21, 2021  - Defect repair:
//                                      - Fix for issue #585: add formatted value and delimiter to logrecord string in Log.h (defect introduced in v02.18.00; only affected SSE_Supernovae logfile)
// 02.20.02     JR - July 26, 2021  - Defect repair:
//                                      - Add HDF5 support to logging code for SSE/BSE switch log files.  Support for HDF5 switch files was inadvertently not added when HDF5 file support as added in v02.18.00 for all standard log files.  Switch log files are 'special' (they have extra columns, not part of the 'standard' log file functionality), and that was missed.
//                                      - Also removed '-lsz' from Makefile and Makefile.docker - library not required
// 02.21.00     JR - July 28, 2021  - Enhancement and Defect Repairs:
//                                      - Added code to copy any grid file and/or logfile-definitions file specified to output container.
//                                      - Copying a large grid file could take time, and take up much space, so added new program option '--store-input-files' which is TRUE by default.  If FALSE, neither the grid file (if specified) nor the logfile-definitions file (if specified) will be copied to the output container (if TRUE, both will be copied (if specified)).
//                                      - Fixed issue #600: changed pythonSubmit.py to treat fully-qualified grid filenames and fully-qualified logfile-definitions filenames correctly (i.e. don't add CWD if the filename is already fully-qualified).
//                                      - Fixed issue #601: changed pythonSubmit.py to put all boolean parameters on the commandline, with "True" or "False" value.
// 02.21.01     RTW - Aug 21, 2021  - Defect Repair:
//                                      - PrintRLOFProperties now gets called immediately before and after the call to EvaluateBinary so that the changes reflect only BSE changes.
//                                      - The function call has also been tidied up to take an argument specifying whether the call was made before or after the MT took place.
// 02.22.00     JR - Aug 26, 2021   - Enhancement:
//                                      - Added functionality to allow users to select a range of lines from the grid file (if specified) to process.  Added program options --grid-start-line and --grid-lines-to-process - see documentation for details.
// 02.22.01     JR - Sep 11, 2021   - Defect repair:
//                                      - Fix for issue #615: defaults for calculated/drawn program options now calculated after random seed is set for the system being evolved.
// 02.22.02     IM - Oct 4, 2021    - Defecr repair:
//                                      - Removed unnecessary IsPrimary() / BecomePrimary() functionality, fixed incorrect MassTransferTrackerHistory (see issue #605)
// 02.22.03     IM - Oct 4, 2022    - Defect repair:
//                                      - Corrected Eddington mass accretion limits, issue #612 (very minor change for WDs and NSs, factor of a few increase for BHs)
// 02.23.00 FSB/JR - Oct 11, 2021   - Enhancement:
//                                      - updated kelvin-helmholtz (thermal) timescale calculation with more accurate pre-factor and updated documentation.
//                                      - rationalised parameters of, and calls to, CalculateThermalTimescale()
// 02.23.01     JR - Oct 11, 2021   - Code cleanup:
//                                      - Typo fixed in version for changes made on October 11, 2021
//                                      - Changed KROUPA_POWER to SALPETER_POWER in utils:SampleInitialMass(); Removed KROUPA_POWER from constants.h
//                                      - Removed p_Id parameter from SSE/BSE switchlog functions - leftover from debugging
//                                      - Added CHEMICALLY_HOMOGENEOUS_MAIN_SEQUENCE property to SSE_SYSTEM_PARAMETERS_REC and BSE_SYSTEM_PARAMETERS_REC (both stars)
//                                      - Tidied up some parameters etc. to better comply with COMPAS coding guidelines
//                                      - Typo fixed in preProcessing/COMPAS_Output_Definitions.txt
// 02.24.00     JR - Oct 12, 2021   - Minor enhancements/optimisations:
//                                      - Added BaseStar::CalculateThermalMassAcceptanceRate() as a first-pass to address issue #595 - can be changed/expanded as required
//                                      - Changed BaseBinaryStar::CalculateTimeToCoalescence() to use Mandel 2021 https://iopscience.iop.org/article/10.3847/2515-5172/ac2d35, eq 5 to address issue #538
// 02.24.01     RTW - Oct 13, 2021  - Enhancements:
//                                      - Added units uniformly to the --help input descriptions
//                                      - Removed the BeBinary- and RLOF-specific random seeds (which were attributes of the events and were printed with e.g <MT) and replaced with system random seed
//                                      - In CE output, changed MASS_2_FINAL (which was sort of a wrapper for core mass) for MASS_2_POST_COMMON_ENVELOPE
//                                      - Removed SN kick angles from SystemParameters output (they are duplicated in SN output) and changed true_anomaly to mean_anomaly in BSE SN output
//                                      - Cosmetic typo fixes and added consistency, in the Event_Counter parameters and some function definitions
//                                      - Added *.eps, *.png to gitignore
// 02.24.02     JR - Oct 13, 2021   - Minor fixes:
//                                      - Fixed a few typos in header strings
//                                      - Changed true_anomaly to mean_anomaly in SSE SN output
// 02.25.00     JR - Oct 30, 2021   - Enhancements and minor fixes:
//                                      - Added ability for users to annotate log files via new program options '--notes-hdrs' and '--notes'.  See docs for details. 
//                                      - Added a shorthand notation for vector program options (e.g. annotations, log-classes, debug-classes).  See docs for details.
//                                      - Added '--notes-hdrs' and '--notes' to pythonSubmit.py (default = None for both)
//                                      - Added HDF5 support to Log::GetLogStandardRecord() (return value) and Log::LogStandardRecord() (input parameter).  This only matters
//                                        to SSE Supernovae file - for delayed writes.  The original implementation may have resulted in minor discrepanicies in SSE Supernovae
//                                        log records, (because of when the values were sampled (i.e. mid-timestep, or end of timestep)), which would only have been evident if
//                                        HDF5 files were compared to e.g. CSV files for the same binary - CSV, TSV, and TXT files had values sampled mid-timestep, HDF5 files 
//                                        at end of timestep).
//                                      - Added Log::Write() and Log::Put() for HDF5 files (better implementation - worked around in original implementation)
//                                      - Added additional checks for bad string -> number conversions throughout (for stoi(), stod(), etc.)
//                                      - Performance enhancement to BaseBinaryStar::CalculateTimeToCoalescence() (return early if e = 0.0)
//                                      - Fixed a few typos in comments
// 02.25.01     IM - Nov 1, 2021    -  Enhancements:
//                                      - Introduced common-envelope-allow-radiative-envelope-survive and common-envelope-allow-immediate-rlof-post-ce-survive options
//                                      - Addresses issue # 637
// 02.25.02     JR - Nov 1 , 2021    - Minor fixes:
//                                      - reinstated "_n" suffix for BSE detailed filenames (inadvertently removed in v02.25.00)
//                                      - updated pythonSubmit files:
//                                          preProcessing/pythonSubmit.py
//                                          examples/methods_paper_plots/detailed_evolution/pythonSubmitDemo.py
//                                          examples/methods_paper_plots/chirpmass_distribution/pythonSubmit.py
//                                          examples/methods_paper_plots/fig_5_HR_diagram/pythonSubmit.py
//                                          examples/methods_paper_plots/fig_6_max_R/pythonSubmit.py
//                                          examples/methods_paper_plots/fig_8_initial_core_final_mass_relations/pythonSubmitDefaults.py
//                                          examples/methods_paper_plots/fig_8_initial_core_final_mass_relations/pythonSubmitFryerRapid.py
//                                          examples/methods_paper_plots/fig_8_initial_core_final_mass_relations/pythonSubmitMandelMueller.py
// 02.25.03     JR - Nov 1 , 2021    - Minor fixes:
//                                      - fixed typo in Options.cpp for option --common-envelope-allow-immediate-RLOF-post-CE-survive (was typed common-envelope-allow-immediate-RLOF-post-CE_survive)
//                                      - fixed typo in Options.cpp for option --common-envelope-allow-radiative-envelope-survive (was typed common-envelope-allow-radiative-envelope-surive)
//                                        (neither of these caused problems because Boost matches only as many characters as necessary to determine the option name - would have if the names were not unique up to the typos)
// 02.25.04     IM - Nov 4, 2021     - Minor fixes
//                                      - More surive->survive typo fixes in python files to address issue #660
//                                      - Documentation edits to reflect new options common-envelope-allow-radiative-envelope-survive and common-envelope-allow-immediate-rlof-post-ce-survive options
// 02.25.05     IM - Nov 4, 2021     - Defect repair:
//                                      - Changed GiantBranch::CalculateRemnantMassByMullerMandel() to ensure that the remnant mass is no greater than the He core mass
// 02.25.06     IM - Nov 7, 2021     - Enhancements:
//                                      - Clarified program option documentation
//                                      - Removed unused CUSTOM semi-major axis initial distribution
//                                      - Removed unused STARTRACK zeta prescription
// 02.25.07     IM - Nov 12, 2021    - Defect repair:
//                                      - Changed EAGB::CalculateLuminosityOnPhase() and EAGB::CalculateLuminosityAtPhaseEnd() to use the helium core mass rather than the CO core mass (see Eq. in second paragraph of section 5.4 of Hurley+, 2000); this fixes a downward step in luminosity and radius on transition to EAGB
// 02.25.08     JR - Nov 15, 2021    - Defect repair:
//                                      - Fixed error introduced in v02.25.00: Added HDF5 support to GetLogStandardRecord().
//                                        Defect introduced was omission of code for HDF5 file support if a specified property is supplied to GetLogStandardRecord(), causing a boost::bad_get error.
//                                        The defect only affected HDF5 SSE_Supernovae files.  This fix adds the omitted code.
//                                      - Changed Options::PrintOptionHelp() to print help (-h/--h) to stdout instead of stderr.
// 02.25.09     IM - Nov 16, 2021    - Defect repair:
//                                      -Revert EAGB treatment to 02.25.06 until a proper fix is introduced
// 02.25.10     JR - Nov 19, 2021    - Defect repairs:
//                                      - clamp timestep returned in BaseStar::CalculateTimestep() to NUCLEAR_MINIMUM_TIMESTEP
//                                      - change NUCLEAR_MINIMUM_TIMESTEP to 1 year (from 100 years) in constants.h
// 02.26.00     IM - Nov 30, 2021    - Defect repairs:
//                                      - only decrease effective initial mass for HG and HeHG stars on mass loss when this decrease would not drive an unphysical decrease in the core mass
//                                      - change mass comparisons (e.g., mass vs. He flash mass threshold) to compare effective initial mass rather than current mass
//                                      - minor code and comment cleanup
// 02.26.01     IM - Dec 5, 2021     - Defect repair, Code cleanup:
//                                      - Removed redundant function ResolveRemnantAfterEnvelopeLoss (ResolveEnvelopeLoss is sufficient)
//                                      - Cleaned / updated ResolveEnvelopeLoss
//                                      - Fixed issue with masses and types of remnants formed from stripped HG stars
// 02.26.02     RTW - Dec 17, 2021   - Defect repair, Code cleanup:
//                                      - Changed all occurrences of PPOW(base, 1.0/3.0) with std::cbrt, as the former could not handle negative bases
//                                      - Changed all occurrences of sqrt with std::sqrt for consistency with the above change
// 02.26.03     IM - Jan 10, 2022    - Defect repair, code cleanup:
//                                      - Cleaned up treatment of HG donors having CONVECTIVE envelopes in LEGACY; fixed an issues with CEs from HG donors introduced in 02.25.01 
// 02.27.00     ML - Jan 12, 2022    - Enhancements:
//                                      - Add enhanced Nanjing lambda option that continuously extrapolates beyond radial range
//                                      - Add Nanjing lambda option to switch between calculation using rejuvenated mass and true birth mass
//                                      - Add Nanjing lambda mass and metallicity interpolation options
//                                      - No change in default behaviour
// 02.27.01     IM - Feb 3, 2022     - Defect repair:
//                                      - Fixed condition for envelope type when using ENVELOPE_STATE_PRESCRIPTION::FIXED_TEMPERATURE (previously, almost all envelopes were incorrecctly declared radiative)
// 02.27.02     IM - Feb 3, 2022     - Defect repair:
//                                      - Fixed mass change on forced envelope loss in response to issue # 743
// 02.27.03     JR - Feb 8, 2022     - Defect repair:
//                                      - Fix for issue # 745 - logfile definition records not updated correctly when using logfile-definitions file (see issue for details)
// 02.27.04     RTW - Feb 15, 2022   - Defect repair:
//                                      - Fix for issue # 761 - USSNe not occurring. See issue for details.
// 02.27.05     IRS - Feb 17, 2022   - Enhancements:
//                                      - Add function HasOnlyOneOf, which returns true if a binary has only one component in the list of stellar types passed, and false if neither or both are in the list
//                                      - Add function IsHMXRBinary, which returns true if HasOnlyOneOf(Black hole, Neutron star) and the companion radius is > 80% of the Roche Lobe radius
//                                      - Add flag --hmxr-binaries, which tells COMPAS to store binaries in BSE_RLOF output file if IsHMXRBinary
//                                      - Add columns for pre- and post-timestep ratio of stars to Roche Lobe radius to BSE_RLOF output file (addressing issue #746)
//                                      - Changed variables named rocheLobeTracker, roche_lobe_tracker etc. to starToRocheLobeRadiusRatio, star_to_roche_lobe_radius_ratio, etc. for clarity
// 02.27.06     SS - Apr 5, 2022     -  Defect repair:
//                                      - Fixed StarTrack PPISN prescription, previously it was doing the same thing as the COMPAS PPISN prescription.
// 02.27.07     RTW - Apr 5, 2022    - Defect repair:
//                                      - Fix for issue # 773 - ONeWD not forming due to incorrect mass comparison in TPAGB. 
// 02.27.08     RTW - Apr 12, 2022   - Defect repair:
//                                      - Fix for issue # 783 - Some mergers involving a massive star were not logged properly in BSE_RLOF, whenever a jump in radius due to changing stellar type within ResolveMassChanges was much greater than the separation.
// 02.27.09     VK - Apr 25, 2022    - Minor Enhancement:
//                                      - Converted constant: MULLERMANDEL_SIGMAKICK into an option: --muller-mandel-sigma-kick
// 02.28.00     Lvs - May 11, 2022   - Enhancements:
//                                      - Introduced new remnant mass prescription: Fryer+ 2022, adding new options --fryer-22-fmix and --fryer-22-mcrit
// 02.29.00     RTW - May 5, 2022    - Enhancement:
//                                      - Fix for issue # 596 - New option to allow for H rich ECSN (defaults to false). This removes non-interacting ECSN progenitors from contributing to the single pulsar population.
// 02.30.00     RTW - May 8, 2022    - Enhancement
//                                      - Added MACLEOD_LINEAR specific angular momentum gamma loss prescription for stable mass transfer
// 02.31.00     IM - May 14, 2022    - Enhancement
//                                      - Added option retain-core-mass-during-caseA-mass-transfer to preserve a larger donor core mass following case A MT, set equal to the expected core mass of a newly formed HG star with mass equal to that of the donor, scaled by the fraction of its MS lifetime
//                                      - Code and comment cleaning
// 02.31.01     RTW - May 16, 2022   - Defect repair:
//                                      - Fixed help string for H rich ECSN option implemented in v2.29.99
// 02.31.02     JR - May 18, 2022    - Defect repairs:
//                                      - Fixed STAR_PROPERTY_LABEL entries in contsants.h for INITIAL_STELLAR_TYPE and INITIAL_STELLAR_TYPE_NAME - both missing the prefix "INITIAL_".
//                                        Only caused a problem if a user wanted to add either of those to the logfile-definitions file - but since they are in the system parameters files (SSE and BSE)
//                                        by default encountering the problem would probably be unlikely.
//                                      - Fixed error identifier in Log::UpdateAllLogfileRecordSpecs() - was (incorrectly) ERROR::UNKNOWN_BINARY_PROPERTY, now (correctly) ERROR::UNKNOWN_STELLAR_PROPERTY 
// 02.31.03     RTW - May 20, 2022   - Defect repair:
//                                      - Fixed MS+MS unstable MT not getting flagged as a CEE
// 02.31.04     RTW - June 10, 2022  - Enhancements
//                                      - Fixed MT_TRACKER values to be clearer and complementary to each other
//                                      - Updated the relevant section in the detailed plotter that uses MT_TRACKER values
//                                      - Removed end states from detailed plotter (Merger, DCO, Unbound) so that they don't over compress the rest
// 02.31.05     RTW - July 25, 2022  - Defect repair:
//                                      - Renamed option '--allow-H-rich-ECSN' to 'allow-non-stripped-ECSN'
//                                      - Fixed check for non-interacting ECSN progenitors to consider MT history instead of H-richness
// 02.31.06     RTW - Aug 2, 2022    - Enhancement:
//                                      - Added stellar merger to default BSE_RLOF output
// 02.31.07     IM - August 1, 2022  - Defect repair:
//                                      - Print to DetailedOutput after merger, addresses https://github.com/TeamCOMPAS/COMPAS/issues/825
//                                      - Ensures no ONeWDs are formed with masses above Chandrasekhar mass
//                                      - Minor comment tweaks and a bit of defensive programming
// 02.31.08     RTW - Aug 3, 2022    - Enhancement:
//                                      - Added Accretion Induced Collapse (AIC) of ONeWD as another type of SN
// 02.31.09     RTW - Aug 9, 2022    - Enhancement:
//                                      - Max evolution time and max number of timesteps now read in from gridline as well as commandline
// 02.31.10     RTW - Aug 12, 2022   - Enhancement:
//                                      - Added option to set the Temperature boundary between convective/radiative giant envelopes
// 02.32.00     JR - Aug 27, 2022    - Enhancement & minor cleanup:
//                                      - Add 'record type' functionality to all standard log files
//                                      - Add/rationalise calls to PrintDetailedOutput() for binary systems
//                                          - remove m_PrintExtraDetailedOutput variable (and associated code) from BaseBinaryStar class
//                                      - Add new option for each standard log file to allow specification of which record types to print
//                                          - see e.g. '--logfile-detailed-output-record-types'
//                                      - Online documentation updated for record types and new options
//                                      - Detailed ploter changed to work with record type column (thanks RTW)
//                                      - Added new section to online documentation: 'What's new'
//                                          - documented record types changes in this new section
//                                      - Minor cleanup:
//                                          - minor formatting and typo fixes (src + docs)
//                                          - removed IncrementOmega() function from the BaseStar and Star classes (anti-patterm and no longer used - if it ever was)
//                                          - tidied up description of MainSequence::UpdateMinimumCoreMass()
// 02.33.00     RTW - Aug 13, 2022   - Enhancement:
//                                      - Added critical mass ratios from Claeys+ 2014 for determining if MT is unstable
//                                      - Cleaned up stability check functions in BaseBinaryStar.cpp for clarity, and to allow for critical mass ratios to be checked correctly
// 02.33.01     RTW - Sep 26, 2022   - Defect repair:
//                                      - Fixed interpolation of MACLEOD_LINEAR gamma for specific angular momentum. Previously interpolated on the gamma value, now interpolates in orbital separation
// 02.33.02      IM - Nov 27, 2022   - Defect repair:
//                                      - Fixed ignored value of input radius when computing the thermal timescale, relevant if using Roche lobe radius instead (issue #853)
//                                      - Cleaned code and comments around the use of MT_THERMALLY_LIMITED_VARIATION::RADIUS_TO_ROCHELOBE vs. C_FACTOR (issue #850)
// 02.34.00      IM - Nov 28, 2022   - Enhancement:
//                                      - Adding framework for Hirai & Mandel 2-stage common envelope formalism
//                                          (placeholders for now -- will have identical results to default version)
//                                      - Placed Dewi CE prescription on parity with others
// 02.34.01     RTW - Nov 30, 2022   - Defect repair:
//                                      - Fixed Time<MT and Time>MT calls in BSE_RLOF. Previously, they were identical. Now, Time<MT correctly reflects the previous time.
// 02.34.02     JR - Nov 30, 2022    - Defect repair:
//                                      - Fixed problem with no content in switchlog files (issue #870 - introduced in v2.32.00).
//                                      - Changed conditional statement in HG::ResolveEnvelopeLoss() and FGB::ResolveEnvelopeLoss() to be consistent with other stellar types ('>' -> '>=').
// 02.34.03     NRS - Jan 9, 2023    - Defect repair:
//                                      - Fixed units for post-CEE semi-major axis in CEE logs (issue #876).
// 02.34.04     RTW - Jan 31, 2023   - Enhancement:
//                                      - Added SN orbit inclination angle to BSE_SUPERNOVAE output
// 02.34.05     JR - Jan 29, 2023    - Code cleanup:
//                                      - Addressed issue #888 - replaced class variables m_LogMetallicityXi, m_LogMetallicitySigma, and m_LogMetallicityRho in BaseStar with getter functions.
// 02.34.06     IM - Feb 1, 2023     - Bug fixes:
//                                      - Re-enabled ResolveMassLoss() for Remnants so that Mdot is correctly reset
//                                      - Set Mdot to 0 in BaseBinaryStar::CalculateWindsMassLoss() when winds are turned off while the binary is in mass trensfer
//                                      - Removed Dutch winds for Remnants
//                                      - Fixed typo in NS::CalculateLuminosityOnPhase_Static()
//                                      - Minor code cleaning
// 02.35.00     RTW - Dec 8, 2022    - Enhancement:
//                                      - Added critical mass ratios from Ge+ 2020 for determining if MT is unstable
// 02.35.01     RTW - Feb 12, 2022   - Enhancement:
//                                      - Added post-SN orbital inclination vector to the output-able BINARY_PROPERTIES (not included in output, by default). 
// 02.35.02     JR - Feb 19, 2023    - Minor change and defect repair:
//                                      - Changed units of ROCHE_LOBE_RADIUS_1 and ROCHE_LOBE_RADIUS_2 from orbital separation to RSOL
//                                      - Changed header string for ROCHE_LOBE_RADIUS_1 from "RocheLobe(1)|a" to "RocheLobe(1)" - ditto for ROCHE_LOBE_RADIUS_2
//                                      - removed STAR_TO_ROCHE_LOBE_RADIUS_RATIO_1 ("Radius(1)|RL")and STAR_TO_ROCHE_LOBE_RADIUS_RATIO_2 ("Radius(2)|RL") from
//                                        the default output for BSE_DETAILED_OUTPUT_REC (can be calculated from other values in the default output)
//                                      - changed plot_detailed_evolution.py to accommodate the removal of STAR_TO_ROCHE_LOBE_RADIUS_RATIO_1 and 
//                                        STAR_TO_ROCHE_LOBE_RADIUS_RATIO_2 from the default output
//                                      - changed online documentation to reflect:
//                                           (a) removal of STAR_TO_ROCHE_LOBE_RADIUS_RATIO_1 and STAR_TO_ROCHE_LOBE_RADIUS_RATIO_2 from the default output
//                                           (b) change of header strings for ROCHE_LOBE_RADIUS_1 and ROCHE_LOBE_RADIUS_2 (units already (accidentally...) correct)
//                                      - fixed minor defect in call to m_Accretor->CalculateMassAcceptanceRate() in BaseBinaryStar::CalculateMassTransfer()
//                                        (only affected runs with mass-transfer-thermal-limit-accretor = RADIUS_TO_ROCHELOBE)
// 02.35.03     LvS - Feb 27, 2023   - Enhancement:
//                                      - Added mass accretion prescription during CE following model 2 from van Son + 2020
// 02.36.00     JR - Mar 15, 2023    - Enhancement, minor defect repairs:
//                                      - Addressed issue #797 - implemented functionality to create YAML file.  Two new options (--create-YAML-file and --YAML-template).  See documentation for details.
//                                      - Modified runSubmit.py to work with new yaml file format (i.e. all options could be commented...)
//                                      - Minor defect repairs in options code
//                                      - Minor fixes to online documentation; also clarified make arguments
// 02.36.01     JR - Mar 20, 2023    - Documentation:
//                                      - Updated documentation for YAML files.
//                                      - Modified YAML template to include notice regarding commented lines in default YAML file.
// 02.37.00     NR,RTW - Mar 26, 2023 - Enhancement:
//                                      - Added functionality for WDs to accrete in different regimes. 
//                                          - This applies to each WD subtype individually, though there is some overlap between COWDs and ONeWDs.
//                                          - Also involves tracking the WD shell mass, to account for shell burning that later increases the WD mass.
//                                          - Includes possible instability, and merger if the donor is a giant, as well as new SN types, 
//                                          - AIC (accretion induced collapse), SNIA (Type Ia), and HeSD (Helium shell detonation). 
//                                      - Tangential but related changes:
//                                          - Cleaned up the call to EddingtonCriticalRate, puttting it in BaseStar along with the optional prefactor.
//                                          - Moved NS radius and luminosity calls into NS.h from elsewhere in the code.
// 02.37.01     JR - Mar 27, 2023    - Defect repair:
//                                      - Updated changelog.h and whats-new.rst to correctly reflect changes to the code and version numbers after a bad fix for merge conflicts
//                                      - Changed "DD" to "HeSD" as appropriate
//                                      - A couple of code-cleanups
// 02.37.02     JR - Mar 27, 2023    - Defect repair:
//                                      - Changed yaml.h to include <algorithm> and <chrono> - not including them causes docker build to fail.
// 02.37.03     IM - Apr 8, 2023     - Defect repair:
//                                      - Resolved issue #855 by using Mass0 rather than Mass to determine ages and timescales
// 02.38.01     IM - Apr 16, 2023    - Enhancement:
//                                      - Added option to eject the convective envelope by pulsations (ExpelConvectiveEnvelopeAboveLuminosityThreshold)
//                                          if log10(m_Luminosity/m_Mass) exceeds LuminosityToMassThreshold
// 02.38.02     NR - Apr 20, 2023    - Defect repair:
//                                      - Added missing const in WD files which was generating warnings when compiling.
//                                   - Enhancement:
//                                      - Added QCRIT_PRESCRIPTION::HURLEY_HJELLMING_WEBBINK based on Hurley+ 2002 and its corresponding documentation.
// 02.38.03     IM - Apr 20, 2023    - Enhancement:
//                                      - Updated defaults following #957
// 02.38.04     IM - Apr 20, 2023    - Enhancement:
//                                      - Included Picker et al. (2023, in prep.) fits for the convective envelope mass in the TWO_STAGE common envelope treatment
// 02.38.05     YS - May 10, 2023    - Updates and changes to NS.cpp:
//                                      - Added NS::ChooseTimeStep(). Detailed time step description and reasoning can be found in NS.cpp
//                                      - Added output options (not default): PULSAR_BIRTH_PERIOD and PULSAR_BIRTH_SPIN_DOWN_RATE, which output the birth spin period and period derivative of a pulsar
//                                      - Updated codes on pulsar evolution, solving the problem of pulsars not evolving properly. This is written in cgs. 
//                                      - Added NS::SpinDownIsolatedPulsar(), describes single pulsar spinning down with magnetic braking. 
//                                          This is later used in NS::UpdateMagneticFieldAndSpin()
//                                      - m_PulsarDetails.spinDownRate was described as Pdot (s s^-1), when it is in fact f-dot(rad s^-2). This is now corrected. 
//                                      - In BSE_Pulsar_Evolution file, the pulsar parameters at birth were not recorded. 
//                                          Pulsar was also evolved an additional time step here with unspecified size.
//                                          Fix to this problem is done by setting the PULSAR_RECORD_TYPE:
//                                           (a) if record_type = 1 (DEFAULT), these are the initial values of the pulsar set at birth
//                                           (b) if record_type = 3 (POST_BINARY_TIMESTEP), these describe normal pulsar evolution
//                                      - Another caveat:
//                                         pulsar recycling mechanisms are not yet fully implemented, so COMPAS cannot produce MSPs for the time being; more updates to come.
// 02.38.06     JR - Jun 04, 2023    - Defect repair:
//                                      - Fixed "hides overloaded virtual function" warnings.
//                                      - Added "-Woverloaded-virtual" to compiler flags to enable warnings for g++ on linux systems.
// 02.38.07     JR - Jun 04, 2023    - Defect repair:
//                                      - Fix for issue #958 - evolving unbound systems that contain two compact objects.  Also added BINARY_PROPERTY::UNBOUND 
//                                        to BSE Detailed Output file default record.
//                                      - Changed makefile to be POSIX compliant for .o suffix rule.  No need to change docker Makefile - it is already POSIX compliant.
//                                         - since GNU Make 4.3 a warning is issued for suffix rules that include prerequisites - in our case the .o rule on line 125:
//                                           "Makefile:125: warning: ignoring prerequisites on suffix rule definition" - and in future releases it will become an error.
// 02.38.08     NRS - Jun 22, 2023   - Defect repair:
//                                      - Changed documentation to  match default value of m_EvolveUnboundSystems (TRUE).
//                                   - Enhancement:
//                                      - Added --evolve-double-white-dwarfs option to allow evolution of DWD systems (FALSE by default).
// 02.39.00     JR - Jul 04, 2023    - Enhancement, a little code cleanup:
//                                      - Record and expose m_EvolutionStatus for both BaseStar and BaseBinaryStar as a variable available for selection
//                                        for printing.  m_EvolutionStatus records the final evolution status - the reason evolution was stopped.  This was
//                                        already printed to the console for each star or binary, and is now available to be recorded in the log files.
//                                      - Add 'Evolution_Status' column to both SSE and BSE default system parameters records, and record m_EvolutionStatus there. 
//                                      - Fixed a few typos, a little code cleanup.
// 02.39.01     LC - Sep 01, 2023    - Defect repair:
//                                      - Fix for issue #945 - made HeSD SN types a sub-class of SNIA types.
// 02.40.00     JDM - Sep 29, 2023   - Enhancement:
//                                      - Added 'FLEXIBLE2023' option to --mass-loss-prescription. Recover previous defaults via 'BELCZYNSKI2010' option. this applies the following prescriptions:
//                                          - Added --OB-mass-loss program option.
//                                          - Added --RSG-mass-loss.
//                                          - Added --VMS-mass-loss.
//                                          - Added --WR-mass-loss.
// 02.41.00     JR - Nov 02, 2023    - Enhancement, a little cleanup:
//                                      - Added naive tides implementation.  Functionality enabled with new option `--enable-tides`.  Default is no tides.
//                                      - Fixed CalculateOrbitalAngularMomentum() (now uses eccentricity)
//                                      - Added links to online documentation to splash string
//                                      - Constants 'G1' and 'G_SN' renamed to 'G_AU_Msol_yr' and 'G_km_Msol_s' respectively
// 02.41.01     JR - Dec 11, 2023    - Defect repair, a little code cleanup:
//                                      - Fix for issue #1022 - incorrect index used for last array entry.
//                                      - A little code cleanup
// 02.41.02     JR - Dec 15, 2023    - Defect repair:
//                                      - 2.41.00 backed-out the changes made in 2.40.00 - this puts them back
//                                      - Calling it a defect repair so we get a new version number - just in case we need it...
// 02.41.03     JR - Dec 28, 2023    - Defect repair:
//                                      - Fix for issue #1034
//                                      - This fix changes the functions
//                                           . BaseBinaryStar::CalculateAngularMomentum(), 
//                                           . BaseBinaryStar::CalculateTotalEnergy(), and
//                                           . BaseStar::AngularMomentum()
//                                        to use moment of inertia rather than gyration radius.
//                                        This fix changes CalculateMomentOfInertia to properly implement Hurley et al., 2000 eq 109  
//                                        This fix also removes CalculateGyrationRadius() from all classes, and changes code that called CalculateGyrationRadius().
//                                        These changes have wider implications than just issue #1034 and may change DCO yields slightly.
//                                      - Removed some unused functions.
//                                      - Change to functionality (noted above) noted in 'What's New' online documentation page
// 02.41.04     JR - Dec 30, 2023    - Defect repair:
//                                      - Fix for issue #1048
<<<<<<< HEAD
// 02.42.99     JR - Jan 04. 2024    - Enhancements, defect repair, a little cleanup
//                                      - added `timesteps-filename` option to allow users to provide preset timesteps for both SSE and BSE
//                                      - updated documentation for new option; updated `What's New`
//                                      - SSE vs BSE consistency: modified SSE to evolve a single star exactly as the primary in a wide binary with small companion
//                                      - quantised timesteps to an integral multiple of 1E-12Myr - new constant `TIMESTEP_QUANTUM` in constants.h
//                                      - little bit of code cleanupA
//                                      - added warning for stellar type switch not take - just a diagnostic for now

const std::string VERSION_STRING = "02.42.00";
=======
// 02.41.05     YS - Jan 31, 2024    - Bug fix:
//                                      - Fix for issue #1058: fixing calculation of pulsar spin period

const std::string VERSION_STRING = "02.41.05";
>>>>>>> 2e5b1083


# endif // __changelog_h__<|MERGE_RESOLUTION|>--- conflicted
+++ resolved
@@ -1088,22 +1088,16 @@
 //                                      - Change to functionality (noted above) noted in 'What's New' online documentation page
 // 02.41.04     JR - Dec 30, 2023    - Defect repair:
 //                                      - Fix for issue #1048
-<<<<<<< HEAD
-// 02.42.99     JR - Jan 04. 2024    - Enhancements, defect repair, a little cleanup
+// 02.41.05     YS - Jan 31, 2024    - Bug fix:
+//                                      - Fix for issue #1058: fixing calculation of pulsar spin period
+// 02.42.00     JR - Jan 08, 2024    - Enhancements, defect repair, a little cleanup
 //                                      - added `timesteps-filename` option to allow users to provide preset timesteps for both SSE and BSE
 //                                      - updated documentation for new option; updated `What's New`
 //                                      - SSE vs BSE consistency: modified SSE to evolve a single star exactly as the primary in a wide binary with small companion
 //                                      - quantised timesteps to an integral multiple of 1E-12Myr - new constant `TIMESTEP_QUANTUM` in constants.h
-//                                      - little bit of code cleanupA
-//                                      - added warning for stellar type switch not take - just a diagnostic for now
+//                                      - little bit of code cleanup
+//                                      - added warning for stellar type switch not taken - just a diagnostic for now
 
 const std::string VERSION_STRING = "02.42.00";
-=======
-// 02.41.05     YS - Jan 31, 2024    - Bug fix:
-//                                      - Fix for issue #1058: fixing calculation of pulsar spin period
-
-const std::string VERSION_STRING = "02.41.05";
->>>>>>> 2e5b1083
-
 
 # endif // __changelog_h__