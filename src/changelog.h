# ifndef __changelog_h__
# define __changelog_h__

// =====================================================================
// 
// COMPAS Changelog
// 
// =====================================================================
// 
// 02.00.00      JR - Sep 17, 2019 - Initial commit of new version
// 02.00.01      JR - Sep 20, 2019 - Fix compiler warnings. Powwow fixes
// 02.00.02      JR - Sep 21, 2019 - Make code clang-compliant
// 02.00.03      IM - Sep 23, 2019 - Added fstream include
// 02.01.00      JR - Oct 01, 2019 - Support for Chemically Homogeneous Evolution
// 02.02.00      JR - Oct 01, 2019 - Support for Grids - both SSE and BSE
// 02.02.01      JR - Oct 01, 2019 - Changed BaseBinaryStar code to assume tidal locking only if CHE is enabled
// 02.02.02      JR - Oct 07, 2019 - Defect repairs:
//                                       SSE iteration (increment index - Grids worked, range of values wasn't incrementing)
//                                       Errors service (FIRST_IN_FUNCTION errors sometimes printed every time)
//                                       Added code for both SSE and BSE so that specified metallicities be clamped to [0.0, 1.0].  What are reasonable limits?
//                                   Errors service performance enhancement (clean deleted stellar objects from catalog)
//                                   Changed way binary constituent stars masses equilibrated (they now retain their ZAMS mass, but (initial) mass and mass0 changes)
//                                   Add initial stellar type variable - and to some record definitions
//                                   Added change history and version number to constants.h
// 02.02.03      JR - Oct 09, 2019 - Defect repairs:
//                                       Initialised all BaseStar.m_Supernova elements (some had not been initialised)
//                                       Fixed regression in BaseStar.cpp (INITIAL_STELLAR_TYPE & INITIAL_STELLAR_TYPE_NAME in StellarPropertyValue())
//                                   Added max iteration check to Newton-Raphson method in SolveKeplersEquation (see constant MAX_KEPLER_ITERATIONS)
// 02.02.04      JR - Oct 09, 2019 - Defect repairs:
//                                       SN kick direction calculation corrected
//                                       Boolean value output corrected
//                                       Typos fixed
// 02.02.05      JR - Oct 10, 2019 - Defect repairs:
//                                       Determination of Chemically Homogeneous star fixed (threshold calculation)
//                                       Removed checks for RLOF to/from CH stars
//                                       Typos fixed
// 02.02.06      JR - Oct 11, 2019 - Renamed class "CHE" - now class "CH"
//                                   Updated CHE documentation
//                                   Added m_MassesEquilibrated variable to BaseBinaryStar
// 02.02.07      JR - Oct 20, 2019 - Defect repairs:
//                                       CEE printing systems post-stripping - github issue - reworked CE details/pre/post CE - partial fix (BindingEnergy remaining)
//                                       Added RANDOM_SEED to Options::OptionValue() (omitted erroneously)
//                                   Added m_SecondaryTooSmallForDCO variable to BaseBinaryStar - and to some record definitions
//                                   Added m_StellarMergerAtBirth variable to BaseBinaryStar - and to some record definitions
//                                   Added allow-rlof-at-birth program option
//                                       If CHE enabled, or allow-rlof-at-birth option is true, binaries that have one or both stars
//                                       in RLOF at birth will have masses equilibrated, radii recalculated, orbit circularised, and
//                                       semi-major axis recalculated, while conserving angular momentum - then allowed to evolve
//                                   Added allow-touching-at-birth program option
//                                       Binaries that have stars touching at birth (check is done after any equilibration and
//                                       recalculation of radius and separation is done) are allowed to evolve.  Evolve() function
//                                       immediately checks for merger at birth, flags status as such and stops evolution.
//                                   Documentation updated (see updated doc for detailed explanation of new program options)
// 02.03.00      JR - Oct 25, 2019 - Defect repairs:
//                                       removed extraneous delimiter at end of log file records
//                                   Added '--version' option
//                                   Changed minor version number - should have been done at last release - we'll grant the '--version' option minor release status...
// 02.03.01      JR - Nov 04, 2019 - Defect repair:
//                                       removed erroneous initialisation of m_CEDetails.alpha from BaseBinaryStar::SetRemainingCommonValues()
//                                       (CE Alpha was alwas being initialised to 0.0 regardless of program options)
// 02.03.02      JR - Nov 25, 2019 - Defect repairs:
//                                       added check for active log file before closing in Log::Stop()
//                                       added CH stars to MAIN_SEQUENCE and ALL_MAIN_SEQUENCE initializer_lists defined in constants.h
//                                       moved InitialiseMassTransfer() outside 'if' - now called even if not using mass transfer - sets some flags we might need
//                                       added code to recalculate rlof if CH stars are equilibrated in BaseBinaryStar constructor
//                                   Enhancements:
//                                       moved KROUPA constants from AIS class to constants.h
//                                       moved CalculateCDFKroupa() function from AIS class to BaseBinaryStar class
//                                       added m_CHE variable to BaseStar class - also selectable for printing
//                                       added explicit check to ResolveCommonEnvelope() to merge binary if the donor is a main sequence star
//                                   Chemically Homogeneous Evolution changes:
//                                       added check to CheckMassTransfer() in BaseBinaryStar.cpp to merge if CH+CH and touching - avoid CEE
//                                       added code to InitialiseMassTransfer() in BaseBinaryStar.cpp to equilibrate and possibly merge if both CH stars in RLOF
// (Unchanged)   IM - Nov 29, 2019 - Defect repairs:
//                                       changed Disbound -> Unbounded in header strings in constants.h
//                                       left one line in default/example grid file (Grid.txt)
//                                       fix default PPISN mass limit in python submit: 65 Msol -> 60 Msol
// 02.03.03      JR - Dec 04, 2019 - Defect repairs:
//                                       added code to UpdateAttributesAndAgeOneTimestep() in Star.cpp to recalculate stellar attributes after switching to new stellar type
//                                       (addresses discontinuous transitions e.g. CH -> HeMS)
//                                       changed IsPulsationalPairInstabilitySN() in GiantBranch.cpp to call IsPairInstabilitySN() instead of set MASSLESS_REMNANT if remnant mass <= 0.0
//                                       changed CalculateSNKickVelocity() in BaseStar.cpp to set m_SupernovaDetails.kickVelocity correctly after adjusting for fallback
// 02.03.04      FSB - Dec 04, 2019 - Defect repairs:
//                                       fixed bug in Fryer+2012 CalculateGravitationalRemnantMassadded() function to compare baryon mass of star remnant with
//  									                   baryon mass of MaximumNeutronStarMass instead of just MaximumNeutronStarMass. 
//                                       added m_BaryonicMassOfMaximumNeutronStarMass to BaseStar.h and BaseStar.cpp
// 02.03.05      JR - Dec 05, 2019 - Defect repairs:
//                                       fixed EvolveSingleStars() in main.cpp to print correct initial mass
//                                       fixed TPAGB::CalculateCOCoreMassAtPhaseEnd() - added conditional
// 02.04.00      JR - Dec 18, 2019 - New functionality:
//                                       added columns to BSE grid functionality: Kick_Velocity_1(&2), Kick_Theta_1(&2), Kick_Phi_1(&2), Kick_Mean_Anomaly_1(&2).  Updated documentation.
//                                   Changed functionality:
//                                       removed compiler version checks from Makefile - they seemed to only work for native Ubuntu and were more of a nuisance than anything...  (old version exists as Makefile-checks)
//                                   Defect repairs:
//                                       added recalculation of gbParams Mx & Lx in HeHG calculateGbParams()
//                                       created HeHG::CalculateGBParams_Static() and GiantBranch::CalculateGBParams_Static(), called from EAGB::ResolveEnvelopeLoss() to facilitate calculation of attributes for new stellar type before actually switching.  Needed to rewrite some other functions as static.  Note: this needs to be revisited and a more elegant solution implemented.
//                                       added CalculateRadiusAndStellarTypeOnPhase() for HeHG and HeGBstars, and changed call to calculateRadiusOnPhase() to CalculateRadiusAndStellarTypeOnPhase() in BaseStar::EvolveOnPhase().  This allows for HeHG and HeGB stars to change stellar type based on radius (previously missed).
//                                       set M = McBAGB for EAGB & TPAGB only (was being set for all types >= TPAGB)
//                                       added extra print detailed in BaseBinaryStar:Evolve() - sometimes missing a switch type in detailed output if only 1 timestep
//                                       swapped heading strings for ANY_STAR_PROPERTY::IS_ECSN and ANY_STAR_PROPERTY::IS_USSN (now correct)
//                                       removed condition in BaseBinaryStar::EvaluateSupernovae().  ResolveSupernova() is now called for all stellar types (not sure what I was thinking orginally. I'm sure I had a good reason - or maybe I was just tired...)
//                                       changed name of GiantBranch::CalculateProtoCoreMass() to GiantBranch::CalculateProtoCoreMassDelayed() and changed calls to the function
//                                       swapped order of calculations of ePrime (CalculateOrbitalEccentricityPostSupernova()) and m_SemiMajorAxisPrime (CalculateSemiMajorAxisPostSupernova()) in BaseBinaryStar::ResolveSupernova().  Improper order was causing wrong value of m_SeminMajorAxisPrime to be used in calculation of ePrime
//                                       set m_Disbound = true appropriately in BaseBinaryStar::Evolve() (note: m_Disbound will change name to m_Unbound soon...)
//                                       changed return value of CHeB::DetermineEnvelopeType() to CONVECTIVE.  Left CHeB DetermineEnvelopeTypeHurley2002() as RADIATIVE (used in BinaryConstituentStar::CalculateSynchronisationTimescale())
//                                       changed BINARY_PROPERTY::ORBITAL_VELOCITY to BINARY_PROPERTY::ORBITAL_VELOCITY_PRE_2ND_SUPERNOVA in BSE_SUPERNOVAE_REC (6th value printed)
//                                       added p_Erase parameter to Log::CloseStandardFile(); changed Log::CloseAllStandardFiles() to call Log::CloseStandardFile() with p_Erase=false and erase entire map after all files closed (prevent coredump when closing all files)
//                                       added ResolveSupernova() to ONeWD.h - ONeWD stars were previously not checking for SN
//                                       fixed BaseBinaryStar::InitialiseMassTransfer() - star1 was being updated instead of star2 for CH + CH stars when CHE enabled
// 02.04.01      JR - Dec 23, 2019 - Defect repairs:
//                                       Removed SN_EVENT::SN - all occurences of SN_EVENT::SN replaced by SN_EVENT::CCSN.
//                                           The current SN event ("Is"), and past SN event ("Experienced") are now bit maps (implemented as Enum Classes).  Each can have any of the values: CCSN, ECSN, PISN, PPSIN, USSN, RUNAWAY, RECYCLED_NS, and RLOF_ONTO_NS.  See definition of SN_EVENT Enum Class in constants.h for implementation and explanation.  
//                                       Updated variables selectable for printing:
//                                           Added ANY_STAR_PROPERTY::SN_TYPE (STAR_PROPERTY, SUPERNOVA_PROPERTY, COMPANION_PROPERTY (should always be SN_EVENT::NONE for companion star))
//                                           Added ANY_STAR_PROPERTY::EXPERIENCED_SN_TYPE (STAR_PROPERTY, SUPERNOVA_PROPERTY, COMPANION_PROPERTY)
//                                           All of ANY_STAR_PROPERTY::{CCSN, ECSN, PISN, PPISN, USSN} now selectable
//                                           Removed ANY_STAR_PROPERTY::SN - no longer selectable for printing (replaced by CCSN)
//                                           Updated documentation
//                                       Changed default record specifications for logfiles BSE_DOUBLE_COMPACT_OBJECTS_REC and BSE_SUPERNOVAE_REC
//                                           Removed the individual SN_EVENT columns for both "Is" and "Experienced" conditions (e.g. CCSN, ECSN etc)
//                                           "Is*" and "Experienced*" columns replaced with SN_TYPE & Experienced_SN_TYPE columns that record the SN event type (e.g. CCSN, ECSN, PPSN, PPSIN, USSN).  
//                                           RUNAWAY, RECYCLED_NS, and RLOF_ONTO_NS are still reported in separate, individual columns.
//                                       Added workaround for non-existent CHeB blue loop.  See description in CHeB::CalculateTimescales()
//                                       Removed binary star "survived" flag - it is always the NOT of the "unbound" flag
//                                       Changed initialisation function for HeGB stars (HeGB::Initialise() in HeGB.h) to NOT recalculate m_Age if evolving from HeHG -> HeGB 
//                                       Removed initialisation of m_Age (to 0.0) from COWD::Initialise() in COWD.h
//                                   Changed behaviour:  
//                                       Changed binary star "disbound" flag to "unbound" flag.  Changed all occurences of "disbound" to "unbound".  Changed "unbound" header flag to "Unbound"
// 02.04.02      JR - Jan 06, 2020 - Defect repairs:
//                                       Added IsPISN() & IsPPISN() to IsSNEvent()
//                                       Fixed check for SN event at top of BaseBinaryStar::ResolveSupenova()
//                                       Changed BaseBinaryStar::EvaluateSupernovae() to more closely match legacy code behaviour (see notes in function description):
//                                          Added p_Calculate2ndSN parameter to determine if 2nd supernova needs to be resolved
//                                          Clear star2 current SN event if necessary
//                                          Check m_SemiMajorAxisPrime value prior to SN events (viz. new aPrime variable)
//                                       Fixed timestep initialisation in BaseStar::CalculateConvergedTimestepZetaNuclear()  (was negative)
//                                       Fixed m_Age calculation in FGB::ResolveEnvelopeLoss()
//                                       Added CalculateInitialSupernovaMass() to NS.h - was setting M = 5.0 for >= ONeWD, should be ONeWD only (introduced in fix in v04.02.00)
//                                       Changed NS functions to return Radius in Rsol instead of km:
//                                          Added function NS:CalculateRadiusOnPhaseInKM_Static() (returns radius in km)
//                                          Changed NS:CalculateRadiusOnPhase_Static() to return Rsol
//                                          Added CalculateRadiusOnPhase() for NS (ns.h) - returns Rsol 
//                                   Changed behaviour:  
//                                       Print detailed output record whenever stellartype changes (after star 2 if both change)
// (Unchanged)   LK - Jan 10, 2020 - Defect repairs:
//                                       Added missing includes to Star.cpp, utils.h and utils.cpp (required for some compiler versions)
// 02.05.00      JR - Jan 23, 2020 - New functionality:
//                                       Grid files:
//                                          Added kick velocity magnitude random number to BSE grid file - see docs re Grids
//                                          Added range check for Kick_Mean_Anomaly_1 and Kick_Mean_Anomaly_2 ([0.0, 2pi)) in BSE grid file
//                                          Cleaned up SSE & BSE grid file code
//                                       Added m_LBVphaseFlag variable to BaseStar class; also added ANY_STAR_PROPERTY::LBV_PHASE_FLAG print variable.
//                                   Deleted functionality:  
//                                       Removed IndividualSystem option and related options - this can now be achieved via a grid file
//                                          Update pythonSubmitDefault.py to remove individual system related parameters
//                                   Changed behaviour:
//                                       Removed check for Options->Quiet() around simulation ended and cpu/wall time displays at end of EvolveSingleStars() and EvolveBinaryStars() in main.cpp
//                                   Defect repairs:
//                                       Removed erroneous check for CH stars in BaseBinaryStar::EvaluateBinary()
//                                       Fix for issue #46 (lower the minimum value of McSN in star.cpp from Mch to 1.38)
//                                          Changed 'MCH' to 'MECS' in 
//                                             BaseStar::CalculateMaximumCoreMassSN()
//                                             GiantBranch::CalculateCoreMassAtSupernova_Static
// 02.05.01      FSB - Jan 27, 2020 -Enhancement:
//                                       Cleaned up default printed headers and parameters constants.h:
//                                           - removed double parameters that were printed in multiple output files 
//                                           - changed some of the header names to more clear / consistent names
//                                           - added some comments in the default printing below for headers that we might want to remove in the near future
// 02.05.02      JR - Feb 21, 2020 - Defect repairs:
//                                       - fixed issue #31: zRocheLobe function does not use angular momentum loss
//                                       - fixed default logfile path (defaulted to '/' instead of './')
//                                       - changed default CE_ZETA_PRESCRIPTION to SOBERMAN (was STARTRACK which is no longer supported)
// 02.05.03      JR - Feb 21, 2020 - Defect repairs:
//                                       - removed extraneous debug print statement from Log.cpp
// 02.05.04      JR - Feb 23, 2020 - Defect repairs:
//                                       - fixed regression introduced in v02.05.00 that incread DNS rate ten-fold
//                                           - changed parameter from m_SupernovaDetails.initialKickParameters.velocityRandom to m_SupernovaDetails.kickVelocityRandom in call to DrawSNKickVelocity() in BaseStar::CalculateSNKickVelocity()
//                                       - reinstated STAR_1_PROPERTY::STELLAR_TYPE and STAR_2_PROPERTY::STELLAR_TYPE in BSE_SYSTEM_PARAMETERS_REC
// 02.05.05      JR - Feb 27, 2020 - Defect repair:
//                                       - fixed age resetting to 0.0 for MS_GT_07 stars after CH star spins down and switches to MS_GT_07
//                                           - ensure m_Age = 0.0 in constructor for BaseStar
//                                           - remove m_Age = 0.0 from Initialise() in MS_gt.07.h 
// 02.05.06      JR - Mar 02, 2020 - Defect repair:
//                                       - fixed m_MassesEquilibrated and associated functions - was erroneously typed as DOUBLE - now BOOL
//                                   Added/changed functionality:
//                                       - added m_MassesEquilibratedAtBirth variable to class BaseBinaryStar and associated property BINARY_PROPERTY::MASSES_EQUILIBRATED_AT_BIRTH
//                                       - tidied up pythonSubmitDefault.py a little:
//                                             - set grid_filename = None (was '' which worked, but None is correct)
//                                             - set logfile_definitions = None (was '' which worked, but None is correct)
//                                             - added logfile names - set to None (COMPAS commandline arguments already exist for these - introduced in v02.00.00)
// 02.05.07      JR - Mar 08, 2020 - Defect repair:
//                                       - fixed circularisation equation in BaseBinaryStar::InitialiseMassTransfer() - now takes new mass values into account
// 02.06.00      JR - Mar 10, 2020 - Changed functionality:
//                                       - removed RLOF printing code & associated pythonSubmitDefault.py options
// 02.06.01      JR - Mar 11, 2020 - Defect repair:
//                                       - removed extraneous debug print statement from Log.cpp (was previously removed in v02.05.03 but we backed-out the change...)
// 02.06.02      JR - Mar 15, 2020 - Defect repairs:
//                                       - removed commented RLOF printing lines in constant.h (somehow that was lost in some out of sync git merges...)
//                                       - removed commented options no longer used from Options.h and Options.cpp
//                                       - fixed units headers in constants.h - there are now no blank units headers, so SPACE delimited files now parse ok (multiple spaces should be treated as a single space)
//                                       - changed file extention for TAB delimited files to 'tsv'
//                                       - removed "useImportanceSampling" option - not used in code
//                                       - fixed typo in zeta-calculation-every-timestep option in Options.cpp
//                                       - removed redundant OPTIONS->MassTransferCriticalMassRatioHeliumGiant() from qcritflag if statement in BaseBinaryStar::CalculateMassTransfer()
//                                       - fixed OPTIONS->FixedMetallicity() - always returned true, now returns actual value
//                                       - fixed OPTIONS->OutputPathString() - was always returning raw option instead of fully qualified path
//                                       - changed the following in BaseBinaryStar::SetRemainingCommonValues() - erroneously not ported from legacy code:
//                                           (a) m_JLoss = OPTIONS->MassTransferJloss();
//                                           (b) m_FractionAccreted = OPTIONS->MassTransferFractionAccreted();
//                                           (both were being set to default value of 0.0)
//                                       - added OPTIONS->ZetaAdiabaticArbitrary() - option existed, but Options code had no function to retrieve value
//                                       - added OPTIONS->MassTransferFractionAccreted() to options - erroneously not ported from legacy code
//                                   Changed functionality:
//                                       - all options now have default values, and those values will be displayed in the help text (rather than string constants which may be incorrect)
//                                       - boolean options can now be provided with an argument (e.g. --massTransfer false)
//                                       - added ProgramOptionDetails() to Options.cpp and OPTIONS->OptionsDetails() in preparation for change in output functionality
// 02.07.00      JR - Mar 16, 2020 - New/changed functionality:
//                                       - COMPAS Logfiles are created in a (newly created) directory - this way they are all kept together
//                                       - new command line option 'output-container' implemented (also in pythonSubmitDefault.py) - this option allows the user to specify the name of the log files container directory (default is 'COMPAS_Output')
//                                       - if detailed log files are created they will be created in a directory named 'Detailed_Output' within the container directory
//                                       - a run details file named 'Run_details' is created in the container directory.  The file records the run details:
//                                             - COMPAS version
//                                             - date & time of run
//                                             - timing details (wall time, CPU seconds)
//                                             - the command line options and parameters used:
//                                                   - the value of options and an indication of whether the option was supplied by the user or the default value was used
//                                                   - other parameters - calculated/determined - are recorded
//                                   Defect repair:
//                                       - changed "--outut" option name to "--outpuPath" in stringCommands in pythonSubmitDefault.py
// 02.08.00		  AVG - Mar 17, 2020 - Changed functionality:
//  									                   - removed post-newtonian spin evolution	code & associated pythonSubmitDefault.py options
//  									                   - removed only_double_compact_objects code & associated pythonSubmitDefault.py options
//  									                   - removed tides code & associated pythonSubmitDefault.py options
//  									                   - removed deprecated options from pythonSubmitDefault.py options
//  									                   - renamed options: mass transfer, iterations -> timestep-iterations
//  									                   - commented AIS Options until fully implemented
// 02.08.01      JR - Mar 18, 2020 - Defect repairs:
//                                      - restored initialisation of AIS options in Options.cpp (AIS now defaults off instead of on)
//                                      - fixed retrieval of values for:
//                                            - ANY_STAR_PROPERTY::LAMBDA_KRUCKOW_BOTTOM, 
//                                            - ANY_STAR_PROPERTY::LAMBDA_KRUCKOW_MIDDLE, and 
//                                            - ANY_STAR_PROPERTY::LAMBDA_KRUCKOW_TOP 
//                                         in BaseStar::StellarPropertyValue().  Were all previously retrieving same value as ANY_STAR_PROPERTY::LAMBDA_KRUCKOW
//                                      - fixed some comments in BAseBinaryStar.cpp (lines 2222 and 2468, "de Mink" -> "HURLEY")
//                                      - fixed description (in comments) of BinaryConstituentStar::SetPostCEEValues() (erroneously had "pre" instead of "post" - in comments only, not code)
//                                      - fixed description of BaseStar::DrawKickDirection()
// 02.08.02      JR - Mar 27, 2020 - Defect repairs:
//                                      - fixed issue #158 RocheLobe_1<CE == RocheLobe_2<CE always
//                                      - fixed issue #160 Circularisation timescale incorrectly calculated
//                                      - fixed issue #161 Splashscreen printed twice - now only prints once
//                                      - fixed issue #162 OPTIONS->UseFixedUK() always returns FALSE.  Now returns TRUE if user supplies a fixed kick velocity via --fix-dimensionless-kick-velocity command line option
// 02.08.03      JR - Mar 28, 2020 - Defect repairs:
//                                      - fixed typo in BaseBinaryStar::ResolveCommonEnvelopeEvent() when calculating circularisation timescale in the case where star2 is the donor: star1Copy was errorneously used instead of star2Copy; changed to star2Copy
//                                      - changed circularisation timescale of binary to be minimum of constituent stars circularisation timescales, clamped to (0.0, infinity)
// 02.09.00      JR - Mar 30, 2020 - Minor enhancements:
//                                      - tightened the conditions under which we allow over-contact binaries - enabling CHE is no longer a sufficient condition after this change: the allow-rlof-at-birth option must also be specified (ussue #164)
//                                      - added printing of number of stars (for SSE) or binaries (for BSE) created to both stdout and Run_Details (issue #165)
//                                      - enhanced grid processing code in main.cpp to better handle TAB characters
// 02.09.01      JR - Mar 30, 2020 - Defect repair:
//                                      - OPTIONS->UseFixedUK() returns TRUE when user supplies -ve value via --fix-dimensionless-kick-velocity.  Now return TRUE iff the user supplies a value >=0 via --fix-dimensionless-kick-velocity
// 02.09.02      DC - Mar 30, 2020 - Defect repairs:
//                                      - Pulsar code fixed by correcting unit of NS radius in NS.cpp (added KM_TO_M constant in constants.h as a part of this),
//                                      correcting initialisation of pulsar birth parameters from GiantBranch.cpp to NS.cpp, adding an extra condition for isolated evolution when the companion loses mass but the NS does not accrete 
//                                      - option MACLEOD was printing wrongly as MACLEOD+2014 for user options, hence corrected it to MACLEOD in Options.cpp
// 02.09.03      JR - Apr 01, 2020 - Defect repairs:
//                                      - reinstated assignment of "prev" values in BaseBinaryStar::EvaluateBinary() (where call to ResolveTides() was removed).  Fixes low DNS count introduced in v02.08.00 caused by removal of ResolveTides() function (and call)
//                                      - commented option --logfile-BSE-be-binaries to match Be-Binary options commented by AVG in v02.08.00
// 02.09.04      JR - Apr 03, 2020 - Defect repair:
//                                      - removed IsUSSN() from IsSNEvent() definition in BinaryConstituentStar.cpp (USSN flag indicates just US, not USSN. Needs to be tidied-up properly)
// 02.09.05	     IM - Apr 03, 2020 - Defect repair:
//  		                            - fixed timescale calculation issue for newly created HeHG stars (from stripped EAGB stars); fixes drop in CO core mass
// 02.09.06      JR - Apr 07, 2020 - Defect repair:
//                                      - corrected calculation in return statement for Rand::Random(const double p_Lower, const double p_Upper) (issue #201)
//                                      - corrected calculation in return statement for Rand::RandomInt(const double p_Lower, const double p_Upper) (issue #201)
// 02.09.07      SS - Apr 07, 2020 - Change eccentricity, semi major axis and orbital velocity pre-2nd supernove to just pre-supernova everywhere in the code
// 02.09.08      SS - Apr 07, 2020 - Update zetaMainSequence=2.0 and zetaHertzsprungGap=6.5 in Options::SetToFiducialValues
// 02.09.09      JR - Apr 11, 2020 - Defect repair:
//                                      - restored property names in COMPASUnorderedMap<STAR_PROPERTY, std::string> STAR_PROPERTY_LABEL in constants.h (issue #218) (was causing logfile definitions files to be parsed incorrectly)
// 02.09.10	     IM - Apr 12, 2020 - Minor enhancement: added Mueller & Mandel 2020 remnant mass and kick prescription, MULLERMANDEL
//  			                     Defect repair: corrected spelling of output help string for MULLER2016 and MULLER2016MAXWELLIAN
// 02.10.01	     IM - Apr 14, 2020 - Minor enhancement: 
//  				                            - moved code so that SSE will also sample SN kicks, following same code branch as BSE 
// 02.10.02      SS - Apr 16, 2020 - Bug Fix for issue #105 ; core and envelope masses for HeHG and TPAGB stars
// 02.10.03      JR - Apr 17, 2020 - Defect repair:
//                                      - added LBV and WR winds to SSE (issue #223)
// 02.10.04	     IM - Apr 25, 2020 - Minor enhancement: moved Mueller & Mandel prescription constants to constants.h, other cleaning of this option
// 02.10.05      JR - Apr 26, 2020 - Enhancements:
//                                      - Issue #239 - added actual random seed to Run_Details
//                                      - Issue #246 - changed Options.cpp to ignore --single-star-mass-max if --single-star-mass-steps = 1.  Already does in main.cpp.
// 02.10.06      JR - Apr 26, 2020 - Defect repair:
//                                      - Issue #233 - corrected cicularisation formalae used in both BaseBinartStar constructors
// 02.11.00      JR - Apr 27, 2020 - Enhancement:
//                                      - Issue #238 - add supernova kick functionality to SSE grid file (+ updated docs)
//                                   Defect repairs:
//                                      - fixed typo in Options.h: changed '#include "rand.h" to '#include "Rand.h"
//                                      - fixed printing of actual random seed in Run_Details file (moved to Log.cpp from Options.cpp: initial random seed is set after options are set)
// 02.11.01	     IM - May 20, 2020 - Defect repair: 
//                                      - changed max NS mass for MULLERMANDEL prescription to a self-consistent value
// 02.11.02      IM - Jun 15, 2020 - Defect repair:
//                                      - added constants CBUR1 and CBUR2 to avoid hardcoded limits for He core masses leading to partially degenerate CO cores
// 02.11.03     RTW - Jun 20, 2020 - Enhancement:
//                                      - Issue #264 - fixed mass transfer printing bug 
// 02.11.04      JR - Jun 25, 2020 - Defect repairs:
//                                      - Issue #260 - Corrected recalculation of ZAMS values after eqilibration and cicularisation at birth when using grid files
//                                      - Issue #266 - Corrected calculation in BaseBinaryStar::SampleInitialMassDistribution() for KROUPA IMF distribution
//                                      - Issue #275 - Previous stellar type not set when stellar type is switched mid-timestep - now fixed
// 02.11.05      IM - Jun 26, 2020 - Defect repair:
//  				                    - Issue #280 - Stars undergoing RLOF at ZAMS after masses are equalised were removed from run even if AllowRLOFatZAMS set
// 02.12.00      IM - Jun 29, 2020 - Defect repair:
//                                      - Issue 277 - move UpdateAttributesAndAgeOneTimestepPreamble() to after ResolveSupernova() to avoid inconsistency
// 02.12.01      IM - Jul 18, 2020 - Enhancement:
//                                      - Starting to clean up mass transfer functionality
// 02.12.02      IM - Jul 23, 2020 - Enhancement:
//                                      - Change to thermal timescale MT for both donor and accretor to determine MT stability
// 02.12.03      IM - Jul 23, 2020 - Enhancement:
//                                      - Introduced a new ENVELOPE_STATE_PRESCRIPTION to deal with different prescriptions for convective vs. radiative envelopes (no actual behaviour changes yet for ENVELOPE_STATE_PRESCRIPTION::LEGACY);
//                                      - Removed unused COMMON_ENVELOPE_PRESCRIPTION
// 02.12.04      IM - Jul 24, 2020 - Enhancement:
//                                      - Changed temperatures to be written in Kelvin (see issue #278)
// 02.12.05      IM - Jul 25, 2020 - Enhancement:
//                                      - Added definition of FIXED_TEMPERATURE prescription to DetermineEnvelopeType()
//                                      - Removed unnecessary (and inaccurate) numerical zeta Roche lobe calculation
// 02.12.06      IM - Jul 26, 2020 - Enhancement:
//                                      - Extended use of zetaRadiativeEnvelopeGiant (formerley zetaHertzsprungGap) for all radiative envelope giant-like stars
// 02.12.07      IM - Jul 26, 2020 - Defect repair:
//                                      - Issue 295: do not engage in mass transfer if the binary is unbound
// 02.12.08   	AVG - Jul 26, 2020 - Defect repair:
//                                      - Issue #269: legacy bug in eccentric RLOF leading to a CEE
// 02.12.09      IM - Jul 30, 2020 - Enhancement:
//                                      - Cleaning of BaseBinaryStar::CalculateMassTransferOrbit(); dispensed with mass-transfer-prescription option
// 02.13.00      IM - Aug 2, 2020  - Enhancements and defect repairs:
//                                      - Simplified timescale calculations in BaseBinaryStar
//                                      - Replaced Fast Phase Case A MT and regular RLOF MT from non-envelope stars with a single function based on a root solver rather than random guesses (significantly improves accuracy)
//                                      - Removed all references to fast phase case A MT
//                                      - Corrected failure to update stars in InitialiseMassTransfer if orbit circularised on mass transfer
//                                      - Corrected incorrect timestep calculation for HeHG stars
// 02.13.01     AVG - Aug 6, 2020  - Defect repair:
//  									- Issue #267: Use radius of the star instead of Roche-lobe radius throughout ResolveCommonEnvelopeEvent()
// 02.13.02      IM - Aug 8, 2020  - Enhancements and defect repairs:
//                                      - Simplified random draw from Maxwellian distribution to use gsl libraries
//                                      - Fixed mass transfer with fixed accretion rate
//                                      - Cleaned up code and removed unused code
//                                      - Updated documentation
// 02.13.03       IM - Aug 9, 2020  - Enhancements and defect repairs:
//                                      - Use total core mass rather than He core mass in calls to CalculateZAdiabtic (see Issue #300)
//                                      - Set He core mass to equal the CO core mass when the He shell is stripped (see issue #277)
//                                      - Ultra-stripped SNe are set at core collapse (do not confusingly refer to stripped stars as previously, see issue #189)
// 02.13.04       IM - Aug 14, 2020 - Enhancements and defect repairs:
//                                      - Catch exception in boost root finder for mass transfer (resolve issue #317)
//                                      - Update core masses during Initialisation of HG and HeHG stars to be consistent with Hurley models
//                                      - Avoid division by zero in mass transfer rates of WDs
//                                      - Remove POSTITNOTE remnant mass prescription
// 02.13.05       IM - Aug 16, 2020 - Enhancements and defect repairs:
//                                      - General code cleaning
//                                      - Removed some redundant variables (e.g., m_EnvMass, which can be computed from m_Mass and m_CoreMass)
//                                      - Removed calculations of ZetaThermal and ZetaNuclear (these were previously incorrect because they relied on the evolution of a stellar copy which reverted to BaseStar and therefore didn't have the correct behaviour)
//                                      - Fixed CalculateZadiabatic to use ZetaAdiabaticArbitrary rather than ZetaThermalArbitrary; removed the latter
//                                      - Capped He core mass gain during shell H burning for CHeB and TPAGB stars, whose on-phase evolution now ends promptly when this limit is reached; this change also resolves issue #315 (higher mass SN remnants than total stellar mass)
// 02.13.06     AVG - Aug 20, 2020  - Defect repair:
//  									- Issue #229: Corrected fitting parameters in Muller 16 SN kick function
// 02.13.07      IM - Aug 20, 2020  - Enhancements:
//                                      - ONeWDs can now undergo ECSN if their mass rises above MECS=1.38 solar masses (previously, they could only undergo CCSN on rising above 1.38 solar masses).  ONeWD::CalculateInitialSupernovaMass now returns MCBUR1 rather than 5.0 to ensure this happens
//                                      - BaseStar::CalculateMaximumCoreMassSN() has been removed - it is superfluous since  GiantBranch::CalculateCoreMassAtSupernova_Static does the same thing
//                                      - Some misleading comments in TPAGB dealing with SNe have been clarified
//                                      - Option to set MCBUR1 [minimum core mass at base of the AGB to avoid fully degenerate CO core formation] to a value different from the Hurley default of 1.6 solar masses added, Issue #65 resolved
//                                      - Removed unused Options::SetToFiducialValues()
//                                      - Documentation updated
// 02.13.08       JR - Aug 20, 2020 - Code cleanup:
//                                      - moved BaseStar::SolveKeplersEquation() to utils
//                                      - changed call to (now) utils::SolveKeplersEquation() in BaseStar::CalculateSNAnomalies() to accept tuple with error and show error/warning as necessary
//                                      - removed call to std::cerr from utils::SolveQuadratic() - now returns error if equation has no real roots
//                                      - changed call to utils::SolveQuadratic() in GiantBranch::CalculateGravitationalRemnantMass() to accept tuple with error and show warning as necessary
//                                      - changed RadiusEqualsRocheLobeFunctor() in BinaryBaseStar.h to not use the SHOW_WARN macro (can't uset ObjectId() function inside a templated function - no object)
//                                      - changed COMMANDLINE_STATUS to PROGRAM_STATUS (better description)
//                                      - moved ERROR:NONE to top of enum in constants.h (so ERROR = 0 = NONE - makes more sense...)
//                                      - added new program option '--enable-warnings' to enable warning messages (via SHOW_WARN macros).  Default is false.  SHOW_WARN macros were previously #undefined
// 02.13.09     RTW - Aug 21, 2020  - Code cleanup:
// 									    - Created changelog.txt and moved content over from constants.h
// 									    - Changed OrbitalVelocity to OrbitalAngularVelocity where that parameter was misnamed
// 									    - Changed Pre/PostSNeOrbitalVelocity to OrbitalVelocityPre/PostSN for consistency
// 									    - Added and updated physical conversion constants for clarity (e.g MSOL to MSOL_TO_KG)
// 									    - Removed ID from output files, it is confusing and superceeded by SEED
// 									    - Removed 'Total' from TotalOrbital(Energy/AngularMomentum)
// 									    - Typos
// 02.13.10     IM - Aug 21, 2020   - Enhancement:
//                                      - Added caseBBStabilityPrescription in lieu of forceCaseBBBCStabilityFlag and alwaysStableCaseBBBCFlag to give more options for case BB/BC MT stability (issue #32)
// 02.13.11     IM - Aug 22, 2020   - Enhancement:
//                                      - Removed several stored options (e.g., m_OrbitalAngularVelocity, m_RocheLobeTracker, etc.) to recompute them on an as-needed basis
//                                      - Removed some inf values in detailed outputs
//                                      - Slight speed-ups where feasible
//                                      - Shift various calculations to only be performed when needed, at printing, and give consistent values there (e.g., OmegaBreak, which was never updated previously)
//                                      - Remove a number of internal variables
//                                      - Declare functions constant where feasible
//                                      - Remove options to calculate Zetas and Lambdas at every timestep; variables that only appear in detailed outputs should not be computed at every timestep in a standard run
//                                      - Update documentation
//                                      - Remove postCEE binding energy (meaningless and wasn't re-computed, anyway)
// 02.13.12     IM - Aug 23, 2020   - Enhancement:
//                                      - More cleaning, removed some of the unnecessary prime quantities like m_SemiMajorAxisPrime, m_EccentricityPrime, etc.
//                                      - Thermal timescales are now correctly computed after the CE phase
//                                      - Detailed output passes a set of self-consistency checks (issue #288)
// 02.13.13     JR - Aug 23, 2020   - Defect repairs:
//                                      - Fixed debugging and logging macros in LogMacros.h
// 02.13.14     IM - Aug 29, 2020   - Defect repairs:
//                                      - Address issue #306 by removing detailed printing of merged binaries
//                                      - Address issue #70 by stopping evolution if the binary is touching
//                                      - Check for merged binaries rather than just touching binaries in Evaluate
//                                      - Minor cleaning (e.g., removed unnecessary CheckMassTransfer, which just repeated the work of CalculateMassTransfer but with a confusing name)
// 02.13.15     IM - Aug 30, 2020   - Defect repairs:
//                                      - Fixed issue #347: CalculateMassTransferOrbit was not correctly accounting for the MT_THERMALLY_LIMITED_VARIATION::RADIUS_TO_ROCHELOBE option
//                                      - Assorted very minor cleaning, including comments
// 02.14.00     IM - Aug 30, 2020   - Enhancement:
//                                      - Recreate RLOF printing (resolve issue #212)
// 02.14.01     ML - Sep 05, 2020   - Code cleanup:
//                                      - Issue #354 - Combine HYDROGEN_RICH and HYDROGEN_POOR supernova output variables into a single boolean variable IS_HYDROGEN_POOR 
// 02.15.00     JR - Sep 09, 2020   - Enhancements and related code cleanup:
//                                      - implemented "DETAILED_OUTPUT" folder inside "COMPAS_Output" container for SSE output
//                                      - SSE Parameters files moved to "DETAILED_OUTPUT" folder (they are analogous to BSE_Detailed_Output files)
//                                      - implemented SSE Switch Log and BSE Switch Log files (record written at the time of stellar type switch - see documentation)
//                                      - implemented SSE Supernova log file - see documentation (issue #253)
//                                      - added TIMESCALE_MS as a valid property in BaseStar::StellarPropertyValue().  The TIMESCALE_MS value in the SSE_Parameters file was being printed as "ERROR!" and nobody noticed :-)  It now prints correctly.
// 02.15.01     RS - Sep 10, 2020   - Enhancement
//                                       - added profiling option to keep track of repeated pow() calls
// 02.15.02     IM - Sep 11, 2020   - Defect repair
//                                       - changed ultra-stripped HeHG and HeGB stars to immediately check for supernovae before collapsing into WDs; this resolves issue #367
// 02.15.03     RTW - Sep 11, 2020   - Code cleanup:
//                                      - Set all references to kick "velocity" to magnitude. This is more correct, and will help distinguish from system and component vector velocities later
// 02.15.04     JR - Sep 11, 2020   - Enhancement
//                                       - refactored profiling code
//                                          - profiling code can now be #defined away for production build
//                                          - added options (via #defines) to profiling code: counts only (no CPU spinning), and print calling function name
//                                       - removed profiling program option
// 02.15.05     JR - Sep 12, 2020   - Code cleanup
//                                       - removed superfluous (and broken) #define guard around profiling.cpp
//                                       - minor change to profiling output (moved header and trailer to better place)
// 02.15.06     IM - Sep 12, 2020   - Defect repair
//                                       - Changed BaseBinaryStar::ResolveSupernova to account only for mass lost by the exploding binary during the SN when correcting the orbit
//                                       - Delayed supernova of ultra-stripped stars so that the orbit is adjusted in response to mass transfer first, before the SN happens
// 02.15.07     RTW - Sep 13, 2020   - Enhancement:
//                                      - Issue #12 - Move enhancement STROOPWAFEL from Legacy COMPAS to new COMPAS
//                                      - Issue #18 - double check STROOPWAFEL works in newCOMPAS
//                                      - Issue #154 - Test compatibility of CompasHPC and BSE_Grid.txt
//                                      - Added in combined functionaltiy of Stroopwafel and pythonSubmit, with support for HPC runs
// 02.15.08     IM - Sep 14, 2020   - Defect repair:
//                                      - Issue #375 Error in Hurley remnant mass calculation
// 02.15.09     RTW - Oct 1, 2020   - Code cleanup:
//                                      - Rewrote ResolveSupernova to match Pfahl, Rappaport, Podsiadlowski 2002, and to allow for vector addition of system and component velocities
//                                      - Changed meaning of Supernova_State (see Docs)
//                                      - PostSN parameters have been removed
//                                      - SN phi has been redefined
// 02.15.10     IM - Oct 3, 2020    - Code cleanup:
//                                      - Removed some unnecessary internal variables and functions (m_TotalMass, m_TotalMassPrev, m_ReducedMass, m_ReducedMassPrev, m_TotalAngularMomentumPrev, CalculateAngularMomentumPrev(), EvaluateBinaryPreamble(),...
//                                      - Cleaned up some unclear comments
//                                      - ResolveCoreCollapseSN() no longer takes the Fryer engine as an argument (Fryer is just one of many possible prescriptions)
// 02.15.11     IM - Oct 3, 2020    - Defect repair and code cleanup:
//                                      - Fixed a number of defects in single stellar evolution (Github issues #381, 382, 383, 384, 385)
//                                      - The Fryer SN engine (delayed vs rapid) is no longer passed around, but read in directly in CalculateRemnantMassByFryer2012()
// 02.15.12     IM - Oct 5, 2020    - Enhancement
//                                      - Added timestep-multiplier option to adjust SSE and BSE timesteps relative to default
//                                      - Added eccentricity printing to RLOF logging
//                                      - Adjusted pythonSubmitDefault.py to include PESSIMISTIC CHE
//                                      - Updated documentation
// 02.15.13     JR - Oct 8, 2020    - Defect repair:
//                                      - Added checks for maximum time and timesteps to SSE code- issue #394
// 02.15.14     IM - Oct 8, 2020    - Defect repair:
//                                      - Added checks for dividing by zero when calculating fractional change in radius
// 02.15.15     IM - Oct 8, 2020    - Defect repair:
//                                      - Added safeguards for R<R_core in radius perturbation for small-envelope stars, complete addressing issue #394
// 02.15.16     RTW - Oct 14, 2020  - Code cleanup
//                                      - Changed separation to semiMajorAxis in RLOF and BeBinary properties
// 02.15.17     IM - Oct 16, 2020   - Defect repair and code cleanup:
//                                      - Issue 236 fixed: SN printing correctly enabled for all SNe
//                                      - Minor code cleaning: Cleaned up EvaluateSupernovae(), removed unnecessary m_Merged variable
// 02.15.18     RTW - Oct 22, 2020  - Code cleanup
//                                      - Removed redundant 'default' extension from files in the "defaults/" folder, and fixed references in the documentation.
//                                      - Added in '0' buffers to the Wall Times output to match the HH:MM:SS format
// 02.15.19     IM - Oct 23, 2020   - Enhancements
//                                      - Continue evolving DCOs until merger if EvolvePulsars is on (Issue #167)
//                                      - Removed m_SecondaryTooSmallForDCO (Issue #337)
// 02.15.20     RTW - Nov 03, 2020  - Code cleanup
//                                      - Removed unnecessary supernova phi rotation - it was added to agree with Simon's original definition, and to allow for seeds to reproduce the same SN final orbit. 
//                                      -   Removing it means seeds won't reproduce the same systems before and after, but populations are unaffected.
// 02.16.00     JR - Nov 03, 2020   - Enhancements
//                                      - Implemented new grid file functionality (see discussion in issue #412); updated docs - see docs (doc v2.3 has new documentation)
//
//                                      - Added all options to printing functionality: all options can now be selected for printing, 
//                                        either in the default log record specifications, or at runtime via the logfile-definitions option
//
//                                      - 'CHE_Option' header string changed to 'CHE_Mode'.  A few typos fixed in header strings.
//
//                                      - Added options
//                                          - initial-mass                          initial mass for single star (SSE)
//                                          - initial-mass-1                        initial mass for primary (BSE)
//                                          - initial-mass-2                        initial mass for secondary (BSE)
//                                          - semi-major-axis, a                    initial semi-major axis (BSE)
//                                          - orbital-period                        initial orbital period – only used if ‘semi-major-axis’ not specified
//                                          - eccentricity, e                       initial eccentricity (BSE)
//                                          - mode                                  mode of evolution: SSE or BSE (default is BSE)
//                                          - number-of-systems                     number of systems (single stars/binary stars) to evolve
//                                          - kick-magnitude-random                 kick magnitude random number for the star (SSE): used to draw the kick magnitude
//                                          - kick-magnitude                        the (drawn) kick magnitude for the star (SSE)
//                                          - kick-magnitude-random-1               kick magnitude random number for the primary star (BSE): used to draw the kick magnitude
//                                          - kick-magnitude-1                      the (drawn) kick magnitude for the primary star (BSE)
//                                          - kick-theta-1                          the angle between the orbital plane and the ’z’ axis of the supernova vector for the primary star (BSE)
//                                          - kick-phi-1                            the angle between ’x’ and ’y’, both in the orbital plane of the supernova vector, for the primary star (BSE)
//                                          - kick-mean-anomaly-1                   the mean anomaly at the instant of the supernova for the primary star (BSE)
//                                          - kick-magnitude-random-2               kick magnitude random number for the secondary star (BSE): used to draw the kick magnitude
//                                          - kick-magnitude-2                      the (drawn) kick magnitude for the secondary star (BSE)
//                                          - kick-theta-2                          the angle between the orbital plane and the ’z’ axis of the supernova vector for the secondary star (BSE)
//                                          - kick-phi-2                            the angle between ’x’ and ’y’, both in the orbital plane of the supernova vector, for the secondary star (BSE)
//                                          - kick-mean-anomaly-2                   the mean anomaly at the instant of the supernova for the secondary star (BSE)
//                                          - muller-mandel-kick-multiplier-BH      scaling prefactor for BH kicks when using 'MULLERMANDEL'
//                                          - muller-mandel-kick-multiplier-NS      scaling prefactor for NS kicks when using 'MULLERMANDEL'
//                                          - switchlog                             replaces ‘BSEswitchLog’ and ‘SSEswitchLog’
//                                          - logfile-rlof-parameters               replaces ‘logfile-BSE-rlof-parameters’
//                                          - logfile-common-envelopes              replaces ‘logfile-BSE-common-envelopes’
//                                          - logfile-detailed-output               replaces ‘logfile-BSE-detailed-output’, and now also used for SSE
//                                          - logfile-double-compact-objects		replaces ‘logfile-BSE-double-compact-objects’
//                                          - logfile-pulsar-evolution              replaces ‘logfile-BSE-pulsar-evolution’
//                                          - logfile-supernovae                    replaces ‘logfile-BSE-supernovae’ and ‘logfile-SSE-supernova’
//                                          - logfile-switch-log                    replaces ‘logfile-BSE-switch-log’ and ‘logfile-SSE-switch-log’
//                                          - logfile-system-parameters             replaces ‘logfile-BSE-system-parameters’
//
//                                      - Removed options
//                                          - number-of-binaries                    replaced by ‘number-of-systems’ for both SSE and BSE
//                                          - single-star-min                       replaced by ‘initial-mass’ and ‘number-of-stars’
//                                          - single-star-max                       replaced by ‘initial-mass’ and ‘number-of-stars’
//                                          - single-star-mass-steps                replaced by ‘initial-mass’ and ‘number-of-stars’
//                                          - BSEswitchLog                          replaced by ‘switchlog’
//                                          - SSEswitchLog                          replaced by ‘switchlog’
//                                          - logfile-BSE-rlof-parameters           replaced by ‘logfile-rlof-parameters’
//                                          - logfile-BSE-common-envelopes          replaced by ‘logfile-common-envelopes’
//                                          - logfile-BSE-detailed-output           replaced by ‘logfile-detailed-output’
//                                          - logfile-BSE-double-compact-objects    replaced by ‘logfile-double-compact-objects’
//                                          - logfile-BSE-pulsar-evolution          replaced by ‘logfile-pulsar-evolution’
//                                          - logfile-BSE-supernovae                replaced by ‘logfile-supernovae’
//                                          - logfile-SSE-supernova                 replaced by ‘logfile-supernovae’
//                                          - logfile-BSE-switch-log                replaced by ‘logfile-switch-log’
//                                          - logfile-SSE-switch-log                replaced by ‘logfile-switch-log’
//                                          - logfile-BSE-system-parameters         replaced by ‘logfile-system-parameters’
//
//                                      - Overloaded Options – these options are context-aware and are used for both SSE and BSE:
//                                          - number-of-systems                     specifies the number of systems (single stars/binary stars) to evolve
//                                          - detailed-output                       switches detailed output on/off for SSE or BSE
//                                          - switchlog                             enables the switch log for SSE or BSE
//                                          - logfile-detailed-ouput                defines filename for SSE or BSE detailed output file
//                                          - logfile-supernovae                    defines filename for SSE or BSE supernovae file
//                                          - logfile-switch-log                    defines filename for SSE or BSE switch log file
// 02.16.01     JR - Nov 04, 2020   - Enhancement
//                                      - changed switchlog implementation so that a single switchlog file is created per run
//                                        (see Issue #387 - note: single '--switch-log' option (shared SSE/BSE) implemented in v02.16.00)
// 02.16.02     IM - Nov 05, 2020   - Enhancements, Defect repairs
//                                      - Updated MT stability criteria for HeMS stars (Issue #425) to use MS zeta value
//                                      - Corrected baryon number for HeWD to match Hurley prescription (Issue #416)
//                                      - Corrected calculation of core mass after 2nd dredge-up (Issue #419)
//                                      - Corrected calculation of minimum radius on CHeB (Issue #420)
// 02.16.03     JR - Nov 08, 2020   - Defect repairs, Enhancements
//                                      - Issue #308
//                                          - added constant for minimum initial mass, maximum initial mass, minim metallicity and maximum metallicity to constants.h
//                                          - added checks to options code (specifically Options::OptionValues::CheckAndSetOptions()) to check option values for
//                                            initial mass and metallicity against constraints in constants.h
//                                      - Issue #342
//                                          - replaced header string suffixes '_1', '_2', '_SN', and '_CP' with '(1)', '(2)', '(SN)', and '(CP)' respectively
//                                          - now header strings ending in '(1)' indicate the value is for Star_1, '(2) for Star_2, '(SN)' for the supernova, and '(CP)' the companion
//                                      - Issue #351
//                                          - moved flags RECYCLED_NS and RLOF_ONTO_NS fron SN_EVENT enum - now flags in BinaryConstiuentStar class
//                                          - removed RUNAWAY flag from SN_EVENT enum - removed entirely from code (not required)
//                                      - Issue #362
//                                          - changed header strings for RZAMS (radius at ZAMS) to 'Radius@ZAMS' - now consistent with MZAMS (mass at ZAMS - 'Mass@ZAMS')
//                                      - Issue #363
//                                          - made header strings for Lambdas uniform (all now start with 'Lambda_')
//                                      - Issue #409
//                                          - removed SN_THETA and SN_PHI from default SSE_SUPERNOVAE_REC (don't apply to SSE)
//                                      - Fixed defect that caused semi-major axis to be drawn from distribution rather than calculated from supplied orbital period
//                                        (moved check and calculation from options.cpp to BaseBinaryStar.cpp)
// 02.17.00     JR - Nov 10, 2020   - Enhancement, defect repairs, code cleanup
//                                      - Added SSE System Parameters file
//                                          - records initial parameters and result (final stellar type) 
//                                          - useful when detailed output is not required
//                                      - Fix for Issue #439
//                                      - Fixed typo in LogfileSwitchLog() in Options.h - only affected situation where user specified switchlog filename (overriding default filename)
//                                      - Removed m_LBVfactor variable from BaseBinaryStar - never used in BSE code
//                                      - Removed m_LBVfactor variable from BaseStar - use OPTIONS->LuminousBlueVariableFactor()
//                                      - Removed m_WolfRayetFactor variable from BaseBinaryStar - never used in BSE code
//                                      - Removed m_LBVfactor variable from BaseStar - use OPTIONS->WolfRayetFactor()
// 02.17.01     RTW - Nov 10, 2020  - Enhancement:
//                                      - Added in Schneider 2020 remnant mass prescriptions (standard and alternative)
//                                      - Added parameter MassTransferDonorHistory, as required for above prescription, which tracks the MT donor type (from which the MT Case can be established)
// 02.17.02     RTW - Nov 13, 2020  - Enhancement:
//                                      - Cleaned up the demo plotting routine so that the plot produced is the plot we use in the methods paper
// 02.17.03     JR - Nov 13, 2020   - Enhancements, code cleanup
//                                      - Added metallicity-distribution option: available distributions are ZSOLAR and LOGUNIFORM (see documentation)
//                                          - Added metallicity-min and metallicity-max options (for metallicity-distribution option)
//                                          - Metallicity is sampled if not explicitly specified via the --metallicity option - this was existing functionality, but
//                                            no distribution was implemented: sampling always returned ZSOLAR.  This change adds the LOGUNIFORM distribution, and 'formalises' the ZSOLAR 'distribution'.
//                                      - Added MASS to default SSE_SYSTEM_PARAMETERS_REC
//                                      - Removed AIS code
//                                      - Removed variable 'alpha' from BinaryCEDetails struct - use OPTIONS->CommonEnvelopeAlpha()
//                                          - Removed BINARY_PROPERTY::COMMON_ENVELOPE_ALPHA - use PROGRAM_OPTION::COMMON_ENVELOPE_ALPHA
//                                      - Issue #443: removed eccentricity distribution options FIXED, IMPORTANCE & THERMALISE (THERMALISE = THERMAL, which remains) 
// 02.17.04     JR - Nov 14, 2020   - Defect repairs
//                                      - Added CalculateRadiusOnPhase() and CalculateLuminosityOnPhase() to class BH (increases DNS yield)
//                                      - Added metallicity to sampling conditions in BaseBinaryStar constructor (should have been done when LOGUNIFORM metallicity distribution added)
// 02.17.05     TW - Nov 16, 2020   - Defect repairs
//                                      - Issue #444
//                                          - Fixed typo in synchronisation timescale
// 02.17.06     RTW - Nov 17, 2020  - Bug fix:
//                                      - Fixed Schneider remnant mass inversion from logRemnantMass^10 to 10^logRemnantMass, added some comments in the same section
// 02.17.07     TW - Nov 17, 2020   - Enhancements, code cleanup
//                                      - Issue #431
//                                          - Added option to change LBV wind prescription: choices are NONE, HURLEY_ADD, HURLEY and BELCYZNSKI
//                                      - Replaced numbers with constants for luminosity and temperature limits in mass loss
//                                      - Consolidated checks of luminosity for NJ winds within function
//                                      - NOTE: the above makes sure luminosity is checked before applying NJ winds for MS stars, this was not previously the case but I think it should be
// 02.17.08     JR - Nov 19, 2020   - Enhancements, code cleanup
//                                      - Added orbital-period-distribution option (see note in Options.cpp re orbital period option)
//                                      - Added mass-ratio option
//                                      - Updated default pythonSubmit to reflect new options, plus some previous omissions (by me...)
//                                      - Minor typo/formatting changes throughout
//                                      - Updated docs for new options, plus some typos/fixes/previous omissions
// 02.17.09     RTW - Nov 20, 2020  - Bug fix:
//                                      - Removed corner case for MT_hist=8 stars in the Schneider prescription (these should be considered Ultra-stripped)
// 02.17.10     RTW - Nov 25, 2020  - Enhancement:
//                                      - Cleaned up Schneider remnant mass function (now uses PPOW), and set the HeCore mass as an upper limit to the remnant mass
// 02.17.11     LVS - Nov 27, 2020  - Enhancements:
//                                      - Added option to vary all winds with OverallWindMassLossMultiplier
// 02.17.12     TW - Dec 9, 2020    - Enhancement, code cleanup, bug fix
//                                      - Issue #463
//                                          - Changed variable names from dml, dms etc. to rate_XX where XX is the mass loss recipe
//                                          - No longer overwrite variables with next mass loss recipe for clarity
//                                      - Added a new option to check the photon tiring limit during mass loss (default false for now)
//                                      - Added a new class variable to track the dominant mass loss rate at each timestep
// 02.17.13     JR - Dec 11, 2020   - Defect repair
//                                      - uncomment initialisations of mass transfer critical mass ratios in Options.cpp (erroneously commented in v02.16.00)
<<<<<<< HEAD
// 02.17.14     JR - Dec 14, 2020   - Code and architecture cleanup
//                                      - Architecture changes:
//                                          - Added Remnants class    - inherits from HeGB class
//                                          - Added WhiteDwarfs class - inherits from Remnants class; most of the WD code moved from HeWD, COWD and ONeWD to WhiteDwarfs class
//                                          - Changed HeWD class      - inherits from WhiteDwarfs class (COWD still inherits from HeWD; ONeWD from COWD)
//                                          - Change NS class         - inherits from Remnants class; code added/moved as necessary
//                                          - Change BH class         - inherits from Remnants class; code added/moved as necessary
//                                          - Change MR class         - inherits from Remnants class; code added/moved as necessary
//                                      - Code cleanup:
//                                          - added "const" to many functions (mostly SSE code) that dont modify class variables ("this") (still much to do, but this is a start)
//                                          - added "virtual" to GiantBranch::CalculateCoreMassAtBAGB() and BaseStar::CalculateTemperatureAtPhaseEnd()
//                                              - will have no impact given where they are called, but the keyword should be there (in case of future changes)
//                                          - changed hard-coded header suffixes from _1 -> (1), _2 -> (2)
//                                      - Added call to main() to seed random number generator with seed = 0 before options are processed (and user specified seed is know).  Ensure repeatability.
//                                      - Changed "timestep below minimum" warnings in Star.cpp to be displayed only if --enable-warnings is specified

const std::string VERSION_STRING = "02.17.15";
=======
// 02.17.14     TW - Dec 16, 2020   - Bug fix
//                                      - fix behaviour at fLBV=0 (had been including other winds but should just ignore them)

const std::string VERSION_STRING = "02.17.14";
>>>>>>> 89bcad4a

# endif // __changelog_h__<|MERGE_RESOLUTION|>--- conflicted
+++ resolved
@@ -631,8 +631,9 @@
 //                                      - Added a new class variable to track the dominant mass loss rate at each timestep
 // 02.17.13     JR - Dec 11, 2020   - Defect repair
 //                                      - uncomment initialisations of mass transfer critical mass ratios in Options.cpp (erroneously commented in v02.16.00)
-<<<<<<< HEAD
-// 02.17.14     JR - Dec 14, 2020   - Code and architecture cleanup
+// 02.17.14     TW - Dec 16, 2020   - Bug fix
+//                                      - fix behaviour at fLBV=0 (had been including other winds but should just ignore them)
+// 02.17.15     JR - Dec 17, 2020   - Code and architecture cleanup
 //                                      - Architecture changes:
 //                                          - Added Remnants class    - inherits from HeGB class
 //                                          - Added WhiteDwarfs class - inherits from Remnants class; most of the WD code moved from HeWD, COWD and ONeWD to WhiteDwarfs class
@@ -645,15 +646,9 @@
 //                                          - added "virtual" to GiantBranch::CalculateCoreMassAtBAGB() and BaseStar::CalculateTemperatureAtPhaseEnd()
 //                                              - will have no impact given where they are called, but the keyword should be there (in case of future changes)
 //                                          - changed hard-coded header suffixes from _1 -> (1), _2 -> (2)
-//                                      - Added call to main() to seed random number generator with seed = 0 before options are processed (and user specified seed is know).  Ensure repeatability.
+//                                      - Added call to main() to seed random number generator with seed = 0 before options are processed (and user specified seed is know).  Ensures repeatability.
 //                                      - Changed "timestep below minimum" warnings in Star.cpp to be displayed only if --enable-warnings is specified
 
 const std::string VERSION_STRING = "02.17.15";
-=======
-// 02.17.14     TW - Dec 16, 2020   - Bug fix
-//                                      - fix behaviour at fLBV=0 (had been including other winds but should just ignore them)
-
-const std::string VERSION_STRING = "02.17.14";
->>>>>>> 89bcad4a
 
 # endif // __changelog_h__