# ifndef __changelog_h__
# define __changelog_h__

// =====================================================================
// 
// COMPAS Changelog
// 
// =====================================================================
// 
// 02.00.00      JR - Sep 17, 2019 - Initial commit of new version
// 02.00.01      JR - Sep 20, 2019 - Fix compiler warnings. Powwow fixes
// 02.00.02      JR - Sep 21, 2019 - Make code clang-compliant
// 02.00.03      IM - Sep 23, 2019 - Added fstream include
// 02.01.00      JR - Oct 01, 2019 - Support for Chemically Homogeneous Evolution
// 02.02.00      JR - Oct 01, 2019 - Support for Grids - both SSE and BSE
// 02.02.01      JR - Oct 01, 2019 - Changed BaseBinaryStar code to assume tidal locking only if CHE is enabled
// 02.02.02      JR - Oct 07, 2019 - Defect repairs:
//                                       SSE iteration (increment index - Grids worked, range of values wasn't incrementing)
//                                       Errors service (FIRST_IN_FUNCTION errors sometimes printed every time)
//                                       Added code for both SSE and BSE so that specified metallicities be clamped to [0.0, 1.0].  What are reasonable limits?
//                                   Errors service performance enhancement (clean deleted stellar objects from catalog)
//                                   Changed way binary constituent stars masses equilibrated (they now retain their ZAMS mass, but (initial) mass and mass0 changes)
//                                   Add initial stellar type variable - and to some record definitions
//                                   Added change history and version number to constants.h
// 02.02.03      JR - Oct 09, 2019 - Defect repairs:
//                                       Initialised all BaseStar.m_Supernova elements (some had not been initialised)
//                                       Fixed regression in BaseStar.cpp (INITIAL_STELLAR_TYPE & INITIAL_STELLAR_TYPE_NAME in StellarPropertyValue())
//                                   Added max iteration check to Newton-Raphson method in SolveKeplersEquation (see constant MAX_KEPLER_ITERATIONS)
// 02.02.04      JR - Oct 09, 2019 - Defect repairs:
//                                       SN kick direction calculation corrected
//                                       Boolean value output corrected
//                                       Typos fixed
// 02.02.05      JR - Oct 10, 2019 - Defect repairs:
//                                       Determination of Chemically Homogeneous star fixed (threshold calculation)
//                                       Removed checks for RLOF to/from CH stars
//                                       Typos fixed
// 02.02.06      JR - Oct 11, 2019 - Renamed class "CHE" - now class "CH"
//                                   Updated CHE documentation
//                                   Added m_MassesEquilibrated variable to BaseBinaryStar
// 02.02.07      JR - Oct 20, 2019 - Defect repairs:
//                                       CEE printing systems post-stripping - github issue - reworked CE details/pre/post CE - partial fix (BindingEnergy remaining)
//                                       Added RANDOM_SEED to Options::OptionValue() (omitted erroneously)
//                                   Added m_SecondaryTooSmallForDCO variable to BaseBinaryStar - and to some record definitions
//                                   Added m_StellarMergerAtBirth variable to BaseBinaryStar - and to some record definitions
//                                   Added allow-rlof-at-birth program option
//                                       If CHE enabled, or allow-rlof-at-birth option is true, binaries that have one or both stars
//                                       in RLOF at birth will have masses equilibrated, radii recalculated, orbit circularised, and
//                                       semi-major axis recalculated, while conserving angular momentum - then allowed to evolve
//                                   Added allow-touching-at-birth program option
//                                       Binaries that have stars touching at birth (check is done after any equilibration and
//                                       recalculation of radius and separation is done) are allowed to evolve.  Evolve() function
//                                       immediately checks for merger at birth, flags status as such and stops evolution.
//                                   Documentation updated (see updated doc for detailed explanation of new program options)
// 02.03.00      JR - Oct 25, 2019 - Defect repairs:
//                                       removed extraneous delimiter at end of log file records
//                                   Added '--version' option
//                                   Changed minor version number - should have been done at last release - we'll grant the '--version' option minor release status...
// 02.03.01      JR - Nov 04, 2019 - Defect repair:
//                                       removed erroneous initialisation of m_CEDetails.alpha from BaseBinaryStar::SetRemainingCommonValues()
//                                       (CE Alpha was always being initialised to 0.0 regardless of program options)
// 02.03.02      JR - Nov 25, 2019 - Defect repairs:
//                                       added check for active log file before closing in Log::Stop()
//                                       added CH stars to MAIN_SEQUENCE and ALL_MAIN_SEQUENCE initializer_lists defined in constants.h
//                                       moved InitialiseMassTransfer() outside 'if' - now called even if not using mass transfer - sets some flags we might need
//                                       added code to recalculate rlof if CH stars are equilibrated in BaseBinaryStar constructor
//                                   Enhancements:
//                                       moved KROUPA constants from AIS class to constants.h
//                                       moved CalculateCDFKroupa() function from AIS class to BaseBinaryStar class
//                                       added m_CHE variable to BaseStar class - also selectable for printing
//                                       added explicit check to ResolveCommonEnvelope() to merge binary if the donor is a main sequence star
//                                   Chemically Homogeneous Evolution changes:
//                                       added check to CheckMassTransfer() in BaseBinaryStar.cpp to merge if CH+CH and touching - avoid CEE
//                                       added code to InitialiseMassTransfer() in BaseBinaryStar.cpp to equilibrate and possibly merge if both CH stars in RLOF
// (Unchanged)   IM - Nov 29, 2019 - Defect repairs:
//                                       changed Disbound -> Unbounded in header strings in constants.h
//                                       left one line in default/example grid file (Grid.txt)
//                                       fix default PPISN mass limit in python submit: 65 Msol -> 60 Msol
// 02.03.03      JR - Dec 04, 2019 - Defect repairs:
//                                       added code to UpdateAttributesAndAgeOneTimestep() in Star.cpp to recalculate stellar attributes after switching to new stellar type
//                                       (addresses discontinuous transitions e.g. CH -> HeMS)
//                                       changed IsPulsationalPairInstabilitySN() in GiantBranch.cpp to call IsPairInstabilitySN() instead of set MASSLESS_REMNANT if remnant mass <= 0.0
//                                       changed CalculateSNKickVelocity() in BaseStar.cpp to set m_SupernovaDetails.kickVelocity correctly after adjusting for fallback
// 02.03.04      FSB - Dec 04, 2019 - Defect repairs:
//                                       fixed bug in Fryer+2012 CalculateGravitationalRemnantMassadded() function to compare baryon mass of star remnant with
//  									                   baryon mass of MaximumNeutronStarMass instead of just MaximumNeutronStarMass. 
//                                       added m_BaryonicMassOfMaximumNeutronStarMass to BaseStar.h and BaseStar.cpp
// 02.03.05      JR - Dec 05, 2019 - Defect repairs:
//                                       fixed EvolveSingleStars() in main.cpp to print correct initial mass
//                                       fixed TPAGB::CalculateCOCoreMassAtPhaseEnd() - added conditional
// 02.04.00      JR - Dec 18, 2019 - New functionality:
//                                       added columns to BSE grid functionality: Kick_Velocity_1(&2), Kick_Theta_1(&2), Kick_Phi_1(&2), Kick_Mean_Anomaly_1(&2).  Updated documentation.
//                                   Changed functionality:
//                                       removed compiler version checks from Makefile - they seemed to only work for native Ubuntu and were more of a nuisance than anything...  (old version exists as Makefile-checks)
//                                   Defect repairs:
//                                       added recalculation of gbParams Mx & Lx in HeHG calculateGbParams()
//                                       created HeHG::CalculateGBParams_Static() and GiantBranch::CalculateGBParams_Static(), called from EAGB::ResolveEnvelopeLoss() to facilitate calculation of attributes for new stellar type before actually switching.  Needed to rewrite some other functions as static.  Note: this needs to be revisited and a more elegant solution implemented.
//                                       added CalculateRadiusAndStellarTypeOnPhase() for HeHG and HeGBstars, and changed call to calculateRadiusOnPhase() to CalculateRadiusAndStellarTypeOnPhase() in BaseStar::EvolveOnPhase().  This allows for HeHG and HeGB stars to change stellar type based on radius (previously missed).
//                                       set M = McBAGB for EAGB & TPAGB only (was being set for all types >= TPAGB)
//                                       added extra print detailed in BaseBinaryStar:Evolve() - sometimes missing a switch type in detailed output if only 1 timestep
//                                       swapped heading strings for ANY_STAR_PROPERTY::IS_ECSN and ANY_STAR_PROPERTY::IS_USSN (now correct)
//                                       removed condition in BaseBinaryStar::EvaluateSupernovae().  ResolveSupernova() is now called for all stellar types (not sure what I was thinking originally. I'm sure I had a good reason - or maybe I was just tired...)
//                                       changed name of GiantBranch::CalculateProtoCoreMass() to GiantBranch::CalculateProtoCoreMassDelayed() and changed calls to the function
//                                       swapped order of calculations of ePrime (CalculateOrbitalEccentricityPostSupernova()) and m_SemiMajorAxisPrime (CalculateSemiMajorAxisPostSupernova()) in BaseBinaryStar::ResolveSupernova().  Improper order was causing wrong value of m_SeminMajorAxisPrime to be used in calculation of ePrime
//                                       set m_Disbound = true appropriately in BaseBinaryStar::Evolve() (note: m_Disbound will change name to m_Unbound soon...)
//                                       changed return value of CHeB::DetermineEnvelopeType() to CONVECTIVE.  Left CHeB DetermineEnvelopeTypeHurley2002() as RADIATIVE (used in BinaryConstituentStar::CalculateSynchronisationTimescale())
//                                       changed BINARY_PROPERTY::ORBITAL_VELOCITY to BINARY_PROPERTY::ORBITAL_VELOCITY_PRE_2ND_SUPERNOVA in BSE_SUPERNOVAE_REC (6th value printed)
//                                       added p_Erase parameter to Log::CloseStandardFile(); changed Log::CloseAllStandardFiles() to call Log::CloseStandardFile() with p_Erase=false and erase entire map after all files closed (prevent coredump when closing all files)
//                                       added ResolveSupernova() to ONeWD.h - ONeWD stars were previously not checking for SN
//                                       fixed BaseBinaryStar::InitialiseMassTransfer() - star1 was being updated instead of star2 for CH + CH stars when CHE enabled
// 02.04.01      JR - Dec 23, 2019 - Defect repairs:
//                                       Removed SN_EVENT::SN - all occurrences of SN_EVENT::SN replaced by SN_EVENT::CCSN.
//                                           The current SN event ("Is"), and past SN event ("Experienced") are now bit maps (implemented as Enum Classes).  Each can have any of the values: CCSN, ECSN, PISN, PPSIN, USSN, RUNAWAY, RECYCLED_NS, and RLOF_ONTO_NS.  See definition of SN_EVENT Enum Class in constants.h for implementation and explanation.  
//                                       Updated variables selectable for printing:
//                                           Added ANY_STAR_PROPERTY::SN_TYPE (STAR_PROPERTY, SUPERNOVA_PROPERTY, COMPANION_PROPERTY (should always be SN_EVENT::NONE for companion star))
//                                           Added ANY_STAR_PROPERTY::EXPERIENCED_SN_TYPE (STAR_PROPERTY, SUPERNOVA_PROPERTY, COMPANION_PROPERTY)
//                                           All of ANY_STAR_PROPERTY::{CCSN, ECSN, PISN, PPISN, USSN} now selectable
//                                           Removed ANY_STAR_PROPERTY::SN - no longer selectable for printing (replaced by CCSN)
//                                           Updated documentation
//                                       Changed default record specifications for logfiles BSE_DOUBLE_COMPACT_OBJECTS_REC and BSE_SUPERNOVAE_REC
//                                           Removed the individual SN_EVENT columns for both "Is" and "Experienced" conditions (e.g. CCSN, ECSN etc)
//                                           "Is*" and "Experienced*" columns replaced with SN_TYPE & Experienced_SN_TYPE columns that record the SN event type (e.g. CCSN, ECSN, PPSN, PPSIN, USSN).  
//                                           RUNAWAY, RECYCLED_NS, and RLOF_ONTO_NS are still reported in separate, individual columns.
//                                       Added workaround for non-existent CHeB blue loop.  See description in CHeB::CalculateTimescales()
//                                       Removed binary star "survived" flag - it is always the NOT of the "unbound" flag
//                                       Changed initialisation function for HeGB stars (HeGB::Initialise() in HeGB.h) to NOT recalculate m_Age if evolving from HeHG -> HeGB 
//                                       Removed initialisation of m_Age (to 0.0) from COWD::Initialise() in COWD.h
//                                   Changed behaviour:  
//                                       Changed binary star "disbound" flag to "unbound" flag.  Changed all occurrences of "disbound" to "unbound".  Changed "unbound" header flag to "Unbound"
// 02.04.02      JR - Jan 06, 2020 - Defect repairs:
//                                       Added IsPISN() & IsPPISN() to IsSNEvent()
//                                       Fixed check for SN event at top of BaseBinaryStar::ResolveSupenova()
//                                       Changed BaseBinaryStar::EvaluateSupernovae() to more closely match legacy code behaviour (see notes in function description):
//                                          Added p_Calculate2ndSN parameter to determine if 2nd supernova needs to be resolved
//                                          Clear star2 current SN event if necessary
//                                          Check m_SemiMajorAxisPrime value prior to SN events (viz. new aPrime variable)
//                                       Fixed timestep initialisation in BaseStar::CalculateConvergedTimestepZetaNuclear()  (was negative)
//                                       Fixed m_Age calculation in FGB::ResolveEnvelopeLoss()
//                                       Added CalculateInitialSupernovaMass() to NS.h - was setting M = 5.0 for >= ONeWD, should be ONeWD only (introduced in fix in v04.02.00)
//                                       Changed NS functions to return Radius in Rsol instead of km:
//                                          Added function NS:CalculateRadiusOnPhaseInKM_Static() (returns radius in km)
//                                          Changed NS:CalculateRadiusOnPhase_Static() to return Rsol
//                                          Added CalculateRadiusOnPhase() for NS (ns.h) - returns Rsol 
//                                   Changed behaviour:  
//                                       Print detailed output record whenever stellartype changes (after star 2 if both change)
// (Unchanged)   LK - Jan 10, 2020 - Defect repairs:
//                                       Added missing includes to Star.cpp, utils.h and utils.cpp (required for some compiler versions)
// 02.05.00      JR - Jan 23, 2020 - New functionality:
//                                       Grid files:
//                                          Added kick velocity magnitude random number to BSE grid file - see docs re Grids
//                                          Added range check for Kick_Mean_Anomaly_1 and Kick_Mean_Anomaly_2 ([0.0, 2pi)) in BSE grid file
//                                          Cleaned up SSE & BSE grid file code
//                                       Added m_LBVphaseFlag variable to BaseStar class; also added ANY_STAR_PROPERTY::LBV_PHASE_FLAG print variable.
//                                   Deleted functionality:  
//                                       Removed IndividualSystem option and related options - this can now be achieved via a grid file
//                                          Update pythonSubmitDefault.py to remove individual system related parameters
//                                   Changed behaviour:
//                                       Removed check for Options->Quiet() around simulation ended and cpu/wall time displays at end of EvolveSingleStars() and EvolveBinaryStars() in main.cpp
//                                   Defect repairs:
//                                       Removed erroneous check for CH stars in BaseBinaryStar::EvaluateBinary()
//                                       Fix for issue #46 (lower the minimum value of McSN in star.cpp from Mch to 1.38)
//                                          Changed 'MCH' to 'MECS' in 
//                                             BaseStar::CalculateMaximumCoreMassSN()
//                                             GiantBranch::CalculateCoreMassAtSupernova_Static
// 02.05.01      FSB - Jan 27, 2020 -Enhancement:
//                                       Cleaned up default printed headers and parameters constants.h:
//                                           - removed double parameters that were printed in multiple output files 
//                                           - changed some of the header names to more clear / consistent names
//                                           - added some comments in the default printing below for headers that we might want to remove in the near future
// 02.05.02      JR - Feb 21, 2020 - Defect repairs:
//                                       - fixed issue #31: zRocheLobe function does not use angular momentum loss
//                                       - fixed default logfile path (defaulted to '/' instead of './')
//                                       - changed default CE_ZETA_PRESCRIPTION to SOBERMAN (was STARTRACK which is no longer supported)
// 02.05.03      JR - Feb 21, 2020 - Defect repairs:
//                                       - removed extraneous debug print statement from Log.cpp
// 02.05.04      JR - Feb 23, 2020 - Defect repairs:
//                                       - fixed regression introduced in v02.05.00 that incread DNS rate ten-fold
//                                           - changed parameter from m_SupernovaDetails.initialKickParameters.velocityRandom to m_SupernovaDetails.kickVelocityRandom in call to DrawSNKickVelocity() in BaseStar::CalculateSNKickVelocity()
//                                       - reinstated STAR_1_PROPERTY::STELLAR_TYPE and STAR_2_PROPERTY::STELLAR_TYPE in BSE_SYSTEM_PARAMETERS_REC
// 02.05.05      JR - Feb 27, 2020 - Defect repair:
//                                       - fixed age resetting to 0.0 for MS_GT_07 stars after CH star spins down and switches to MS_GT_07
//                                           - ensure m_Age = 0.0 in constructor for BaseStar
//                                           - remove m_Age = 0.0 from Initialise() in MS_gt.07.h 
// 02.05.06      JR - Mar 02, 2020 - Defect repair:
//                                       - fixed m_MassesEquilibrated and associated functions - was erroneously typed as DOUBLE - now BOOL
//                                   Added/changed functionality:
//                                       - added m_MassesEquilibratedAtBirth variable to class BaseBinaryStar and associated property BINARY_PROPERTY::MASSES_EQUILIBRATED_AT_BIRTH
//                                       - tidied up pythonSubmitDefault.py a little:
//                                             - set grid_filename = None (was '' which worked, but None is correct)
//                                             - set logfile_definitions = None (was '' which worked, but None is correct)
//                                             - added logfile names - set to None (COMPAS commandline arguments already exist for these - introduced in v02.00.00)
// 02.05.07      JR - Mar 08, 2020 - Defect repair:
//                                       - fixed circularisation equation in BaseBinaryStar::InitialiseMassTransfer() - now takes new mass values into account
// 02.06.00      JR - Mar 10, 2020 - Changed functionality:
//                                       - removed RLOF printing code & associated pythonSubmitDefault.py options
// 02.06.01      JR - Mar 11, 2020 - Defect repair:
//                                       - removed extraneous debug print statement from Log.cpp (was previously removed in v02.05.03 but we backed-out the change...)
// 02.06.02      JR - Mar 15, 2020 - Defect repairs:
//                                       - removed commented RLOF printing lines in constant.h (somehow that was lost in some out of sync git merges...)
//                                       - removed commented options no longer used from Options.h and Options.cpp
//                                       - fixed units headers in constants.h - there are now no blank units headers, so SPACE delimited files now parse ok (multiple spaces should be treated as a single space)
//                                       - changed file extension for TAB delimited files to 'tsv'
//                                       - removed "useImportanceSampling" option - not used in code
//                                       - fixed typo in zeta-calculation-every-timestep option in Options.cpp
//                                       - removed redundant OPTIONS->MassTransferCriticalMassRatioHeliumGiant() from qcritflag if statement in BaseBinaryStar::CalculateMassTransfer()
//                                       - fixed OPTIONS->FixedMetallicity() - always returned true, now returns actual value
//                                       - fixed OPTIONS->OutputPathString() - was always returning raw option instead of fully qualified path
//                                       - changed the following in BaseBinaryStar::SetRemainingCommonValues() - erroneously not ported from legacy code:
//                                           (a) m_JLoss = OPTIONS->MassTransferJloss();
//                                           (b) m_FractionAccreted = OPTIONS->MassTransferFractionAccreted();
//                                           (both were being set to default value of 0.0)
//                                       - added OPTIONS->ZetaAdiabaticArbitrary() - option existed, but Options code had no function to retrieve value
//                                       - added OPTIONS->MassTransferFractionAccreted() to options - erroneously not ported from legacy code
//                                   Changed functionality:
//                                       - all options now have default values, and those values will be displayed in the help text (rather than string constants which may be incorrect)
//                                       - boolean options can now be provided with an argument (e.g. --massTransfer false)
//                                       - added ProgramOptionDetails() to Options.cpp and OPTIONS->OptionsDetails() in preparation for change in output functionality
// 02.07.00      JR - Mar 16, 2020 - New/changed functionality:
//                                       - COMPAS Logfiles are created in a (newly created) directory - this way they are all kept together
//                                       - new command line option 'output-container' implemented (also in pythonSubmitDefault.py) - this option allows the user to specify the name of the log files container directory (default is 'COMPAS_Output')
//                                       - if detailed log files are created they will be created in a directory named 'Detailed_Output' within the container directory
//                                       - a run details file named 'Run_details' is created in the container directory.  The file records the run details:
//                                             - COMPAS version
//                                             - date & time of run
//                                             - timing details (wall time, CPU seconds)
//                                             - the command line options and parameters used:
//                                                   - the value of options and an indication of whether the option was supplied by the user or the default value was used
//                                                   - other parameters - calculated/determined - are recorded
//                                   Defect repair:
//                                       - changed "--outut" option name to "--outpuPath" in stringCommands in pythonSubmitDefault.py
// 02.08.00		  AVG - Mar 17, 2020 - Changed functionality:
//  									                   - removed post-newtonian spin evolution	code & associated pythonSubmitDefault.py options
//  									                   - removed only_double_compact_objects code & associated pythonSubmitDefault.py options
//  									                   - removed tides code & associated pythonSubmitDefault.py options
//  									                   - removed deprecated options from pythonSubmitDefault.py options
//  									                   - renamed options: mass transfer, iterations -> timestep-iterations
//  									                   - commented AIS Options until fully implemented
// 02.08.01      JR - Mar 18, 2020 - Defect repairs:
//                                      - restored initialisation of AIS options in Options.cpp (AIS now defaults off instead of on)
//                                      - fixed retrieval of values for:
//                                            - ANY_STAR_PROPERTY::LAMBDA_KRUCKOW_BOTTOM, 
//                                            - ANY_STAR_PROPERTY::LAMBDA_KRUCKOW_MIDDLE, and 
//                                            - ANY_STAR_PROPERTY::LAMBDA_KRUCKOW_TOP 
//                                         in BaseStar::StellarPropertyValue().  Were all previously retrieving same value as ANY_STAR_PROPERTY::LAMBDA_KRUCKOW
//                                      - fixed some comments in BAseBinaryStar.cpp (lines 2222 and 2468, "de Mink" -> "HURLEY")
//                                      - fixed description (in comments) of BinaryConstituentStar::SetPostCEEValues() (erroneously had "pre" instead of "post" - in comments only, not code)
//                                      - fixed description of BaseStar::DrawKickDirection()
// 02.08.02      JR - Mar 27, 2020 - Defect repairs:
//                                      - fixed issue #158 RocheLobe_1<CE == RocheLobe_2<CE always
//                                      - fixed issue #160 Circularisation timescale incorrectly calculated
//                                      - fixed issue #161 Splashscreen printed twice - now only prints once
//                                      - fixed issue #162 OPTIONS->UseFixedUK() always returns FALSE.  Now returns TRUE if user supplies a fixed kick velocity via --fix-dimensionless-kick-velocity command line option
// 02.08.03      JR - Mar 28, 2020 - Defect repairs:
//                                      - fixed typo in BaseBinaryStar::ResolveCommonEnvelopeEvent() when calculating circularisation timescale in the case where star2 is the donor: star1Copy was erroneously used instead of star2Copy; changed to star2Copy
//                                      - changed circularisation timescale of binary to be minimum of constituent stars circularisation timescales, clamped to (0.0, infinity)
// 02.09.00      JR - Mar 30, 2020 - Minor enhancements:
//                                      - tightened the conditions under which we allow over-contact binaries - enabling CHE is no longer a sufficient condition after this change: the allow-rlof-at-birth option must also be specified (ussue #164)
//                                      - added printing of number of stars (for SSE) or binaries (for BSE) created to both stdout and Run_Details (issue #165)
//                                      - enhanced grid processing code in main.cpp to better handle TAB characters
// 02.09.01      JR - Mar 30, 2020 - Defect repair:
//                                      - OPTIONS->UseFixedUK() returns TRUE when user supplies -ve value via --fix-dimensionless-kick-velocity.  Now return TRUE iff the user supplies a value >=0 via --fix-dimensionless-kick-velocity
// 02.09.02      DC - Mar 30, 2020 - Defect repairs:
//                                      - Pulsar code fixed by correcting unit of NS radius in NS.cpp (added KM_TO_M constant in constants.h as a part of this),
//                                      correcting initialisation of pulsar birth parameters from GiantBranch.cpp to NS.cpp, adding an extra condition for isolated evolution when the companion loses mass but the NS does not accrete 
//                                      - option MACLEOD was printing wrongly as MACLEOD+2014 for user options, hence corrected it to MACLEOD in Options.cpp
// 02.09.03      JR - Apr 01, 2020 - Defect repairs:
//                                      - reinstated assignment of "prev" values in BaseBinaryStar::EvaluateBinary() (where call to ResolveTides() was removed).  Fixes low DNS count introduced in v02.08.00 caused by removal of ResolveTides() function (and call)
//                                      - commented option --logfile-BSE-be-binaries to match Be-Binary options commented by AVG in v02.08.00
// 02.09.04      JR - Apr 03, 2020 - Defect repair:
//                                      - removed IsUSSN() from IsSNEvent() definition in BinaryConstituentStar.cpp (USSN flag indicates just US, not USSN. Needs to be tidied-up properly)
// 02.09.05	     IM - Apr 03, 2020 - Defect repair:
//  		                            - fixed timescale calculation issue for newly created HeHG stars (from stripped EAGB stars); fixes drop in CO core mass
// 02.09.06      JR - Apr 07, 2020 - Defect repair:
//                                      - corrected calculation in return statement for Rand::Random(const double p_Lower, const double p_Upper) (issue #201)
//                                      - corrected calculation in return statement for Rand::RandomInt(const double p_Lower, const double p_Upper) (issue #201)
// 02.09.07      SS - Apr 07, 2020 - Change eccentricity, semi major axis and orbital velocity pre-2nd supernove to just pre-supernova everywhere in the code
// 02.09.08      SS - Apr 07, 2020 - Update zetaMainSequence=2.0 and zetaHertzsprungGap=6.5 in Options::SetToFiducialValues
// 02.09.09      JR - Apr 11, 2020 - Defect repair:
//                                      - restored property names in COMPASUnorderedMap<STAR_PROPERTY, std::string> STAR_PROPERTY_LABEL in constants.h (issue #218) (was causing logfile definitions files to be parsed incorrectly)
// 02.09.10	     IM - Apr 12, 2020 - Minor enhancement: added Mueller & Mandel 2020 remnant mass and kick prescription, MULLERMANDEL
//  			                     Defect repair: corrected spelling of output help string for MULLER2016 and MULLER2016MAXWELLIAN
// 02.10.01	     IM - Apr 14, 2020 - Minor enhancement: 
//  				                            - moved code so that SSE will also sample SN kicks, following same code branch as BSE 
// 02.10.02      SS - Apr 16, 2020 - Bug Fix for issue #105 ; core and envelope masses for HeHG and TPAGB stars
// 02.10.03      JR - Apr 17, 2020 - Defect repair:
//                                      - added LBV and WR winds to SSE (issue #223)
// 02.10.04	     IM - Apr 25, 2020 - Minor enhancement: moved Mueller & Mandel prescription constants to constants.h, other cleaning of this option
// 02.10.05      JR - Apr 26, 2020 - Enhancements:
//                                      - Issue #239 - added actual random seed to Run_Details
//                                      - Issue #246 - changed Options.cpp to ignore --single-star-mass-max if --single-star-mass-steps = 1.  Already does in main.cpp.
// 02.10.06      JR - Apr 26, 2020 - Defect repair:
//                                      - Issue #233 - corrected cicularisation formalae used in both BaseBinartStar constructors
// 02.11.00      JR - Apr 27, 2020 - Enhancement:
//                                      - Issue #238 - add supernova kick functionality to SSE grid file (+ updated docs)
//                                   Defect repairs:
//                                      - fixed typo in Options.h: changed '#include "rand.h" to '#include "Rand.h"
//                                      - fixed printing of actual random seed in Run_Details file (moved to Log.cpp from Options.cpp: initial random seed is set after options are set)
// 02.11.01	     IM - May 20, 2020 - Defect repair: 
//                                      - changed max NS mass for MULLERMANDEL prescription to a self-consistent value
// 02.11.02      IM - Jun 15, 2020 - Defect repair:
//                                      - added constants CBUR1 and CBUR2 to avoid hardcoded limits for He core masses leading to partially degenerate CO cores
// 02.11.03     RTW - Jun 20, 2020 - Enhancement:
//                                      - Issue #264 - fixed mass transfer printing bug 
// 02.11.04      JR - Jun 25, 2020 - Defect repairs:
//                                      - Issue #260 - Corrected recalculation of ZAMS values after eqilibration and cicularisation at birth when using grid files
//                                      - Issue #266 - Corrected calculation in BaseBinaryStar::SampleInitialMassDistribution() for KROUPA IMF distribution
//                                      - Issue #275 - Previous stellar type not set when stellar type is switched mid-timestep - now fixed
// 02.11.05      IM - Jun 26, 2020 - Defect repair:
//  				                    - Issue #280 - Stars undergoing RLOF at ZAMS after masses are equalised were removed from run even if AllowRLOFatZAMS set
// 02.12.00      IM - Jun 29, 2020 - Defect repair:
//                                      - Issue 277 - move UpdateAttributesAndAgeOneTimestepPreamble() to after ResolveSupernova() to avoid inconsistency
// 02.12.01      IM - Jul 18, 2020 - Enhancement:
//                                      - Starting to clean up mass transfer functionality
// 02.12.02      IM - Jul 23, 2020 - Enhancement:
//                                      - Change to thermal timescale MT for both donor and accretor to determine MT stability
// 02.12.03      IM - Jul 23, 2020 - Enhancement:
//                                      - Introduced a new ENVELOPE_STATE_PRESCRIPTION to deal with different prescriptions for convective vs. radiative envelopes (no actual behaviour changes yet for ENVELOPE_STATE_PRESCRIPTION::LEGACY);
//                                      - Removed unused COMMON_ENVELOPE_PRESCRIPTION
// 02.12.04      IM - Jul 24, 2020 - Enhancement:
//                                      - Changed temperatures to be written in Kelvin (see issue #278)
// 02.12.05      IM - Jul 25, 2020 - Enhancement:
//                                      - Added definition of FIXED_TEMPERATURE prescription to DetermineEnvelopeType()
//                                      - Removed unnecessary (and inaccurate) numerical zeta Roche lobe calculation
// 02.12.06      IM - Jul 26, 2020 - Enhancement:
//                                      - Extended use of zetaRadiativeEnvelopeGiant (formerley zetaHertzsprungGap) for all radiative envelope giant-like stars
// 02.12.07      IM - Jul 26, 2020 - Defect repair:
//                                      - Issue 295: do not engage in mass transfer if the binary is unbound
// 02.12.08   	AVG - Jul 26, 2020 - Defect repair:
//                                      - Issue #269: legacy bug in eccentric RLOF leading to a CEE
// 02.12.09      IM - Jul 30, 2020 - Enhancement:
//                                      - Cleaning of BaseBinaryStar::CalculateMassTransferOrbit(); dispensed with mass-transfer-prescription option
// 02.13.00      IM - Aug 2, 2020  - Enhancements and defect repairs:
//                                      - Simplified timescale calculations in BaseBinaryStar
//                                      - Replaced Fast Phase Case A MT and regular RLOF MT from non-envelope stars with a single function based on a root solver rather than random guesses (significantly improves accuracy)
//                                      - Removed all references to fast phase case A MT
//                                      - Corrected failure to update stars in InitialiseMassTransfer if orbit circularised on mass transfer
//                                      - Corrected incorrect timestep calculation for HeHG stars
// 02.13.01     AVG - Aug 6, 2020  - Defect repair:
//  									- Issue #267: Use radius of the star instead of Roche-lobe radius throughout ResolveCommonEnvelopeEvent()
// 02.13.02      IM - Aug 8, 2020  - Enhancements and defect repairs:
//                                      - Simplified random draw from Maxwellian distribution to use gsl libraries
//                                      - Fixed mass transfer with fixed accretion rate
//                                      - Cleaned up code and removed unused code
//                                      - Updated documentation
// 02.13.03       IM - Aug 9, 2020  - Enhancements and defect repairs:
//                                      - Use total core mass rather than He core mass in calls to CalculateZAdiabtic (see Issue #300)
//                                      - Set He core mass to equal the CO core mass when the He shell is stripped (see issue #277)
//                                      - Ultra-stripped SNe are set at core collapse (do not confusingly refer to stripped stars as previously, see issue #189)
// 02.13.04       IM - Aug 14, 2020 - Enhancements and defect repairs:
//                                      - Catch exception in boost root finder for mass transfer (resolve issue #317)
//                                      - Update core masses during Initialisation of HG and HeHG stars to be consistent with Hurley models
//                                      - Avoid division by zero in mass transfer rates of WDs
//                                      - Remove POSTITNOTE remnant mass prescription
// 02.13.05       IM - Aug 16, 2020 - Enhancements and defect repairs:
//                                      - General code cleaning
//                                      - Removed some redundant variables (e.g., m_EnvMass, which can be computed from m_Mass and m_CoreMass)
//                                      - Removed calculations of ZetaThermal and ZetaNuclear (these were previously incorrect because they relied on the evolution of a stellar copy which reverted to BaseStar and therefore didn't have the correct behaviour)
//                                      - Fixed CalculateZadiabatic to use ZetaAdiabaticArbitrary rather than ZetaThermalArbitrary; removed the latter
//                                      - Capped He core mass gain during shell H burning for CHeB and TPAGB stars, whose on-phase evolution now ends promptly when this limit is reached; this change also resolves issue #315 (higher mass SN remnants than total stellar mass)
// 02.13.06     AVG - Aug 20, 2020  - Defect repair:
//  									- Issue #229: Corrected fitting parameters in Muller 16 SN kick function
// 02.13.07      IM - Aug 20, 2020  - Enhancements:
//                                      - ONeWDs can now undergo ECSN if their mass rises above MECS=1.38 solar masses (previously, they could only undergo CCSN on rising above 1.38 solar masses).  ONeWD::CalculateInitialSupernovaMass now returns MCBUR1 rather than 5.0 to ensure this happens
//                                      - BaseStar::CalculateMaximumCoreMassSN() has been removed - it is superfluous since  GiantBranch::CalculateCoreMassAtSupernova_Static does the same thing
//                                      - Some misleading comments in TPAGB dealing with SNe have been clarified
//                                      - Option to set MCBUR1 [minimum core mass at base of the AGB to avoid fully degenerate CO core formation] to a value different from the Hurley default of 1.6 solar masses added, Issue #65 resolved
//                                      - Removed unused Options::SetToFiducialValues()
//                                      - Documentation updated
// 02.13.08       JR - Aug 20, 2020 - Code cleanup:
//                                      - moved BaseStar::SolveKeplersEquation() to utils
//                                      - changed call to (now) utils::SolveKeplersEquation() in BaseStar::CalculateSNAnomalies() to accept tuple with error and show error/warning as necessary
//                                      - removed call to std::cerr from utils::SolveQuadratic() - now returns error if equation has no real roots
//                                      - changed call to utils::SolveQuadratic() in GiantBranch::CalculateGravitationalRemnantMass() to accept tuple with error and show warning as necessary
//                                      - changed RadiusEqualsRocheLobeFunctor() in BinaryBaseStar.h to not use the SHOW_WARN macro (can't uset ObjectId() function inside a templated function - no object)
//                                      - changed COMMANDLINE_STATUS to PROGRAM_STATUS (better description)
//                                      - moved ERROR:NONE to top of enum in constants.h (so ERROR = 0 = NONE - makes more sense...)
//                                      - added new program option '--enable-warnings' to enable warning messages (via SHOW_WARN macros).  Default is false.  SHOW_WARN macros were previously #undefined
// 02.13.09     RTW - Aug 21, 2020  - Code cleanup:
// 									    - Created changelog.txt and moved content over from constants.h
// 									    - Changed OrbitalVelocity to OrbitalAngularVelocity where that parameter was misnamed
// 									    - Changed Pre/PostSNeOrbitalVelocity to OrbitalVelocityPre/PostSN for consistency
// 									    - Added and updated physical conversion constants for clarity (e.g MSOL to MSOL_TO_KG)
// 									    - Removed ID from output files, it is confusing and superseded by SEED
// 									    - Removed 'Total' from TotalOrbital(Energy/AngularMomentum)
// 									    - Typos
// 02.13.10     IM - Aug 21, 2020   - Enhancement:
//                                      - Added caseBBStabilityPrescription in lieu of forceCaseBBBCStabilityFlag and alwaysStableCaseBBBCFlag to give more options for case BB/BC MT stability (issue #32)
// 02.13.11     IM - Aug 22, 2020   - Enhancement:
//                                      - Removed several stored options (e.g., m_OrbitalAngularVelocity, m_StarToRocheLobeRadiusRatio, etc.) to recompute them on an as-needed basis
//                                      - Removed some inf values in detailed outputs
//                                      - Slight speed-ups where feasible
//                                      - Shift various calculations to only be performed when needed, at printing, and give consistent values there (e.g., OmegaBreak, which was never updated previously)
//                                      - Remove a number of internal variables
//                                      - Declare functions constant where feasible
//                                      - Remove options to calculate Zetas and Lambdas at every timestep; variables that only appear in detailed outputs should not be computed at every timestep in a standard run
//                                      - Update documentation
//                                      - Remove postCEE binding energy (meaningless and wasn't re-computed, anyway)
// 02.13.12     IM - Aug 23, 2020   - Enhancement:
//                                      - More cleaning, removed some of the unnecessary prime quantities like m_SemiMajorAxisPrime, m_EccentricityPrime, etc.
//                                      - Thermal timescales are now correctly computed after the CE phase
//                                      - Detailed output passes a set of self-consistency checks (issue #288)
// 02.13.13     JR - Aug 23, 2020   - Defect repairs:
//                                      - Fixed debugging and logging macros in LogMacros.h
// 02.13.14     IM - Aug 29, 2020   - Defect repairs:
//                                      - Address issue #306 by removing detailed printing of merged binaries
//                                      - Address issue #70 by stopping evolution if the binary is touching
//                                      - Check for merged binaries rather than just touching binaries in Evaluate
//                                      - Minor cleaning (e.g., removed unnecessary CheckMassTransfer, which just repeated the work of CalculateMassTransfer but with a confusing name)
// 02.13.15     IM - Aug 30, 2020   - Defect repairs:
//                                      - Fixed issue #347: CalculateMassTransferOrbit was not correctly accounting for the MT_THERMALLY_LIMITED_VARIATION::RADIUS_TO_ROCHELOBE option
//                                      - Assorted very minor cleaning, including comments
// 02.14.00     IM - Aug 30, 2020   - Enhancement:
//                                      - Recreate RLOF printing (resolve issue #212)
// 02.14.01     ML - Sep 05, 2020   - Code cleanup:
//                                      - Issue #354 - Combine HYDROGEN_RICH and HYDROGEN_POOR supernova output variables into a single boolean variable IS_HYDROGEN_POOR 
// 02.15.00     JR - Sep 09, 2020   - Enhancements and related code cleanup:
//                                      - implemented "DETAILED_OUTPUT" folder inside "COMPAS_Output" container for SSE output
//                                      - SSE Parameters files moved to "DETAILED_OUTPUT" folder (they are analogous to BSE_Detailed_Output files)
//                                      - implemented SSE Switch Log and BSE Switch Log files (record written at the time of stellar type switch - see documentation)
//                                      - implemented SSE Supernova log file - see documentation (issue #253)
//                                      - added TIMESCALE_MS as a valid property in BaseStar::StellarPropertyValue().  The TIMESCALE_MS value in the SSE_Parameters file was being printed as "ERROR!" and nobody noticed :-)  It now prints correctly.
// 02.15.01     RS - Sep 10, 2020   - Enhancement
//                                       - added profiling option to keep track of repeated pow() calls
// 02.15.02     IM - Sep 11, 2020   - Defect repair
//                                       - changed ultra-stripped HeHG and HeGB stars to immediately check for supernovae before collapsing into WDs; this resolves issue #367
// 02.15.03     RTW - Sep 11, 2020   - Code cleanup:
//                                      - Set all references to kick "velocity" to magnitude. This is more correct, and will help distinguish from system and component vector velocities later
// 02.15.04     JR - Sep 11, 2020   - Enhancement
//                                       - refactored profiling code
//                                          - profiling code can now be #defined away for production build
//                                          - added options (via #defines) to profiling code: counts only (no CPU spinning), and print calling function name
//                                       - removed profiling program option
// 02.15.05     JR - Sep 12, 2020   - Code cleanup
//                                       - removed superfluous (and broken) #define guard around profiling.cpp
//                                       - minor change to profiling output (moved header and trailer to better place)
// 02.15.06     IM - Sep 12, 2020   - Defect repair
//                                       - Changed BaseBinaryStar::ResolveSupernova to account only for mass lost by the exploding binary during the SN when correcting the orbit
//                                       - Delayed supernova of ultra-stripped stars so that the orbit is adjusted in response to mass transfer first, before the SN happens
// 02.15.07     RTW - Sep 13, 2020   - Enhancement:
//                                      - Issue #12 - Move enhancement STROOPWAFEL from Legacy COMPAS to new COMPAS
//                                      - Issue #18 - double check STROOPWAFEL works in newCOMPAS
//                                      - Issue #154 - Test compatibility of CompasHPC and BSE_Grid.txt
//                                      - Added in combined functionality of Stroopwafel and pythonSubmit, with support for HPC runs
// 02.15.08     IM - Sep 14, 2020   - Defect repair:
//                                      - Issue #375 Error in Hurley remnant mass calculation
// 02.15.09     RTW - Oct 1, 2020   - Code cleanup:
//                                      - Rewrote ResolveSupernova to match Pfahl, Rappaport, Podsiadlowski 2002, and to allow for vector addition of system and component velocities
//                                      - Changed meaning of Supernova_State (see Docs)
//                                      - PostSN parameters have been removed
//                                      - SN phi has been redefined
// 02.15.10     IM - Oct 3, 2020    - Code cleanup:
//                                      - Removed some unnecessary internal variables and functions (m_TotalMass, m_TotalMassPrev, m_ReducedMass, m_ReducedMassPrev, m_TotalAngularMomentumPrev, CalculateAngularMomentumPrev(), EvaluateBinaryPreamble(),...
//                                      - Cleaned up some unclear comments
//                                      - ResolveCoreCollapseSN() no longer takes the Fryer engine as an argument (Fryer is just one of many possible prescriptions)
// 02.15.11     IM - Oct 3, 2020    - Defect repair and code cleanup:
//                                      - Fixed a number of defects in single stellar evolution (Github issues #381, 382, 383, 384, 385)
//                                      - The Fryer SN engine (delayed vs rapid) is no longer passed around, but read in directly in CalculateRemnantMassByFryer2012()
// 02.15.12     IM - Oct 5, 2020    - Enhancement
//                                      - Added timestep-multiplier option to adjust SSE and BSE timesteps relative to default
//                                      - Added eccentricity printing to RLOF logging
//                                      - Adjusted pythonSubmitDefault.py to include PESSIMISTIC CHE
//                                      - Updated documentation
// 02.15.13     JR - Oct 8, 2020    - Defect repair:
//                                      - Added checks for maximum time and timesteps to SSE code- issue #394
// 02.15.14     IM - Oct 8, 2020    - Defect repair:
//                                      - Added checks for dividing by zero when calculating fractional change in radius
// 02.15.15     IM - Oct 8, 2020    - Defect repair:
//                                      - Added safeguards for R<R_core in radius perturbation for small-envelope stars, complete addressing issue #394
// 02.15.16     RTW - Oct 14, 2020  - Code cleanup
//                                      - Changed separation to semiMajorAxis in RLOF and BeBinary properties
// 02.15.17     IM - Oct 16, 2020   - Defect repair and code cleanup:
//                                      - Issue 236 fixed: SN printing correctly enabled for all SNe
//                                      - Minor code cleaning: Cleaned up EvaluateSupernovae(), removed unnecessary m_Merged variable
// 02.15.18     RTW - Oct 22, 2020  - Code cleanup
//                                      - Removed redundant 'default' extension from files in the "defaults/" folder, and fixed references in the documentation.
//                                      - Added in '0' buffers to the Wall Times output to match the HH:MM:SS format
// 02.15.19     IM - Oct 23, 2020   - Enhancements
//                                      - Continue evolving DCOs until merger if EvolvePulsars is on (Issue #167)
//                                      - Removed m_SecondaryTooSmallForDCO (Issue #337)
// 02.15.20     RTW - Nov 03, 2020  - Code cleanup
//                                      - Removed unnecessary supernova phi rotation - it was added to agree with Simon's original definition, and to allow for seeds to reproduce the same SN final orbit. 
//                                      -   Removing it means seeds won't reproduce the same systems before and after, but populations are unaffected.
// 02.16.00     JR - Nov 03, 2020   - Enhancements
//                                      - Implemented new grid file functionality (see discussion in issue #412); updated docs - see docs (doc v2.3 has new documentation)
//
//                                      - Added all options to printing functionality: all options can now be selected for printing, 
//                                        either in the default log record specifications, or at runtime via the logfile-definitions option
//
//                                      - 'CHE_Option' header string changed to 'CHE_Mode'.  A few typos fixed in header strings.
//
//                                      - Added options
//                                          - initial-mass                          initial mass for single star (SSE)
//                                          - initial-mass-1                        initial mass for primary (BSE)
//                                          - initial-mass-2                        initial mass for secondary (BSE)
//                                          - semi-major-axis, a                    initial semi-major axis (BSE)
//                                          - orbital-period                        initial orbital period – only used if ‘semi-major-axis’ not specified
//                                          - eccentricity, e                       initial eccentricity (BSE)
//                                          - mode                                  mode of evolution: SSE or BSE (default is BSE)
//                                          - number-of-systems                     number of systems (single stars/binary stars) to evolve
//                                          - kick-magnitude-random                 kick magnitude random number for the star (SSE): used to draw the kick magnitude
//                                          - kick-magnitude                        the (drawn) kick magnitude for the star (SSE)
//                                          - kick-magnitude-random-1               kick magnitude random number for the primary star (BSE): used to draw the kick magnitude
//                                          - kick-magnitude-1                      the (drawn) kick magnitude for the primary star (BSE)
//                                          - kick-theta-1                          the angle between the orbital plane and the ’z’ axis of the supernova vector for the primary star (BSE)
//                                          - kick-phi-1                            the angle between ’x’ and ’y’, both in the orbital plane of the supernova vector, for the primary star (BSE)
//                                          - kick-mean-anomaly-1                   the mean anomaly at the instant of the supernova for the primary star (BSE)
//                                          - kick-magnitude-random-2               kick magnitude random number for the secondary star (BSE): used to draw the kick magnitude
//                                          - kick-magnitude-2                      the (drawn) kick magnitude for the secondary star (BSE)
//                                          - kick-theta-2                          the angle between the orbital plane and the ’z’ axis of the supernova vector for the secondary star (BSE)
//                                          - kick-phi-2                            the angle between ’x’ and ’y’, both in the orbital plane of the supernova vector, for the secondary star (BSE)
//                                          - kick-mean-anomaly-2                   the mean anomaly at the instant of the supernova for the secondary star (BSE)
//                                          - muller-mandel-kick-multiplier-BH      scaling prefactor for BH kicks when using 'MULLERMANDEL'
//                                          - muller-mandel-kick-multiplier-NS      scaling prefactor for NS kicks when using 'MULLERMANDEL'
//                                          - switchlog                             replaces ‘BSEswitchLog’ and ‘SSEswitchLog’
//                                          - logfile-rlof-parameters               replaces ‘logfile-BSE-rlof-parameters’
//                                          - logfile-common-envelopes              replaces ‘logfile-BSE-common-envelopes’
//                                          - logfile-detailed-output               replaces ‘logfile-BSE-detailed-output’, and now also used for SSE
//                                          - logfile-double-compact-objects		replaces ‘logfile-BSE-double-compact-objects’
//                                          - logfile-pulsar-evolution              replaces ‘logfile-BSE-pulsar-evolution’
//                                          - logfile-supernovae                    replaces ‘logfile-BSE-supernovae’ and ‘logfile-SSE-supernova’
//                                          - logfile-switch-log                    replaces ‘logfile-BSE-switch-log’ and ‘logfile-SSE-switch-log’
//                                          - logfile-system-parameters             replaces ‘logfile-BSE-system-parameters’
//
//                                      - Removed options
//                                          - number-of-binaries                    replaced by ‘number-of-systems’ for both SSE and BSE
//                                          - single-star-min                       replaced by ‘initial-mass’ and ‘number-of-stars’
//                                          - single-star-max                       replaced by ‘initial-mass’ and ‘number-of-stars’
//                                          - single-star-mass-steps                replaced by ‘initial-mass’ and ‘number-of-stars’
//                                          - BSEswitchLog                          replaced by ‘switchlog’
//                                          - SSEswitchLog                          replaced by ‘switchlog’
//                                          - logfile-BSE-rlof-parameters           replaced by ‘logfile-rlof-parameters’
//                                          - logfile-BSE-common-envelopes          replaced by ‘logfile-common-envelopes’
//                                          - logfile-BSE-detailed-output           replaced by ‘logfile-detailed-output’
//                                          - logfile-BSE-double-compact-objects    replaced by ‘logfile-double-compact-objects’
//                                          - logfile-BSE-pulsar-evolution          replaced by ‘logfile-pulsar-evolution’
//                                          - logfile-BSE-supernovae                replaced by ‘logfile-supernovae’
//                                          - logfile-SSE-supernova                 replaced by ‘logfile-supernovae’
//                                          - logfile-BSE-switch-log                replaced by ‘logfile-switch-log’
//                                          - logfile-SSE-switch-log                replaced by ‘logfile-switch-log’
//                                          - logfile-BSE-system-parameters         replaced by ‘logfile-system-parameters’
//
//                                      - Overloaded Options – these options are context-aware and are used for both SSE and BSE:
//                                          - number-of-systems                     specifies the number of systems (single stars/binary stars) to evolve
//                                          - detailed-output                       switches detailed output on/off for SSE or BSE
//                                          - switchlog                             enables the switch log for SSE or BSE
//                                          - logfile-detailed-ouput                defines filename for SSE or BSE detailed output file
//                                          - logfile-supernovae                    defines filename for SSE or BSE supernovae file
//                                          - logfile-switch-log                    defines filename for SSE or BSE switch log file
// 02.16.01     JR - Nov 04, 2020   - Enhancement
//                                      - changed switchlog implementation so that a single switchlog file is created per run
//                                        (see Issue #387 - note: single '--switch-log' option (shared SSE/BSE) implemented in v02.16.00)
// 02.16.02     IM - Nov 05, 2020   - Enhancements, Defect repairs
//                                      - Updated MT stability criteria for HeMS stars (Issue #425) to use MS zeta value
//                                      - Corrected baryon number for HeWD to match Hurley prescription (Issue #416)
//                                      - Corrected calculation of core mass after 2nd dredge-up (Issue #419)
//                                      - Corrected calculation of minimum radius on CHeB (Issue #420)
// 02.16.03     JR - Nov 08, 2020   - Defect repairs, Enhancements
//                                      - Issue #308
//                                          - added constant for minimum initial mass, maximum initial mass, minim metallicity and maximum metallicity to constants.h
//                                          - added checks to options code (specifically Options::OptionValues::CheckAndSetOptions()) to check option values for
//                                            initial mass and metallicity against constraints in constants.h
//                                      - Issue #342
//                                          - replaced header string suffixes '_1', '_2', '_SN', and '_CP' with '(1)', '(2)', '(SN)', and '(CP)' respectively
//                                          - now header strings ending in '(1)' indicate the value is for Star_1, '(2) for Star_2, '(SN)' for the supernova, and '(CP)' the companion
//                                      - Issue #351
//                                          - moved flags RECYCLED_NS and RLOF_ONTO_NS from SN_EVENT enum - now flags in BinaryConstiuentStar class
//                                          - removed RUNAWAY flag from SN_EVENT enum - removed entirely from code (not required)
//                                      - Issue #362
//                                          - changed header strings for RZAMS (radius at ZAMS) to 'Radius@ZAMS' - now consistent with MZAMS (mass at ZAMS - 'Mass@ZAMS')
//                                      - Issue #363
//                                          - made header strings for Lambdas uniform (all now start with 'Lambda_')
//                                      - Issue #409
//                                          - removed SN_THETA and SN_PHI from default SSE_SUPERNOVAE_REC (don't apply to SSE)
//                                      - Fixed defect that caused semi-major axis to be drawn from distribution rather than calculated from supplied orbital period
//                                        (moved check and calculation from options.cpp to BaseBinaryStar.cpp)
// 02.17.00     JR - Nov 10, 2020   - Enhancement, defect repairs, code cleanup
//                                      - Added SSE System Parameters file
//                                          - records initial parameters and result (final stellar type) 
//                                          - useful when detailed output is not required
//                                      - Fix for Issue #439
//                                      - Fixed typo in LogfileSwitchLog() in Options.h - only affected situation where user specified switchlog filename (overriding default filename)
//                                      - Removed m_LBVfactor variable from BaseBinaryStar - never used in BSE code
//                                      - Removed m_LBVfactor variable from BaseStar - use OPTIONS->LuminousBlueVariableFactor()
//                                      - Removed m_WolfRayetFactor variable from BaseBinaryStar - never used in BSE code
//                                      - Removed m_LBVfactor variable from BaseStar - use OPTIONS->WolfRayetFactor()
// 02.17.01     RTW - Nov 10, 2020  - Enhancement:
//                                      - Added in Schneider 2020 remnant mass prescriptions (standard and alternative)
//                                      - Added parameter MassTransferDonorHistory, as required for above prescription, which tracks the MT donor type (from which the MT Case can be established)
// 02.17.02     RTW - Nov 13, 2020  - Enhancement:
//                                      - Cleaned up the demo plotting routine so that the plot produced is the plot we use in the methods paper
// 02.17.03     JR - Nov 13, 2020   - Enhancements, code cleanup
//                                      - Added metallicity-distribution option: available distributions are ZSOLAR and LOGUNIFORM (see documentation)
//                                          - Added metallicity-min and metallicity-max options (for metallicity-distribution option)
//                                          - Metallicity is sampled if not explicitly specified via the --metallicity option - this was existing functionality, but
//                                            no distribution was implemented: sampling always returned ZSOLAR.  This change adds the LOGUNIFORM distribution, and 'formalises' the ZSOLAR 'distribution'.
//                                      - Added MASS to default SSE_SYSTEM_PARAMETERS_REC
//                                      - Removed AIS code
//                                      - Removed variable 'alpha' from BinaryCEDetails struct - use OPTIONS->CommonEnvelopeAlpha()
//                                          - Removed BINARY_PROPERTY::COMMON_ENVELOPE_ALPHA - use PROGRAM_OPTION::COMMON_ENVELOPE_ALPHA
//                                      - Issue #443: removed eccentricity distribution options FIXED, IMPORTANCE & THERMALISE (THERMALISE = THERMAL, which remains) 
// 02.17.04     JR - Nov 14, 2020   - Defect repairs
//                                      - Added CalculateRadiusOnPhase() and CalculateLuminosityOnPhase() to class BH (increases DNS yield)
//                                      - Added metallicity to sampling conditions in BaseBinaryStar constructor (should have been done when LOGUNIFORM metallicity distribution added)
// 02.17.05     TW - Nov 16, 2020   - Defect repairs
//                                      - Issue #444
//                                          - Fixed typo in synchronisation timescale
// 02.17.06     RTW - Nov 17, 2020  - Bug fix:
//                                      - Fixed Schneider remnant mass inversion from logRemnantMass^10 to 10^logRemnantMass, added some comments in the same section
// 02.17.07     TW - Nov 17, 2020   - Enhancements, code cleanup
//                                      - Issue #431
//                                          - Added option to change LBV wind prescription: choices are NONE, HURLEY_ADD, HURLEY and BELCYZNSKI
//                                      - Replaced numbers with constants for luminosity and temperature limits in mass loss
//                                      - Consolidated checks of luminosity for NJ winds within function
//                                      - NOTE: the above makes sure luminosity is checked before applying NJ winds for MS stars, this was not previously the case but I think it should be
// 02.17.08     JR - Nov 19, 2020   - Enhancements, code cleanup
//                                      - Added orbital-period-distribution option (see note in Options.cpp re orbital period option)
//                                      - Added mass-ratio option
//                                      - Updated default pythonSubmit to reflect new options, plus some previous omissions (by me...)
//                                      - Minor typo/formatting changes throughout
//                                      - Updated docs for new options, plus some typos/fixes/previous omissions
// 02.17.09     RTW - Nov 20, 2020  - Bug fix:
//                                      - Removed corner case for MT_hist=8 stars in the Schneider prescription (these should be considered Ultra-stripped)
// 02.17.10     RTW - Nov 25, 2020  - Enhancement:
//                                      - Cleaned up Schneider remnant mass function (now uses PPOW), and set the HeCore mass as an upper limit to the remnant mass
// 02.17.11     LVS - Nov 27, 2020  - Enhancements:
//                                      - Added option to vary all winds with OverallWindMassLossMultiplier
// 02.17.12     TW - Dec 9, 2020    - Enhancement, code cleanup, bug fix
//                                      - Issue #463
//                                          - Changed variable names from dml, dms etc. to rate_XX where XX is the mass loss recipe
//                                          - No longer overwrite variables with next mass loss recipe for clarity
//                                      - Added a new option to check the photon tiring limit during mass loss (default false for now)
//                                      - Added a new class variable to track the dominant mass loss rate at each timestep
// 02.17.13     JR - Dec 11, 2020   - Defect repair
//                                      - uncomment initialisations of mass transfer critical mass ratios in Options.cpp (erroneously commented in v02.16.00)
// 02.17.14     TW - Dec 16, 2020   - Bug fix
//                                      - fix behaviour at fLBV=0 (had been including other winds but should just ignore them)
// 02.17.15     JR - Dec 17, 2020   - Code and architecture cleanup
//                                      - Architecture changes:
//                                          - Added Remnants class    - inherits from HeGB class
//                                          - Added WhiteDwarfs class - inherits from Remnants class; most of the WD code moved from HeWD, COWD and ONeWD to WhiteDwarfs class
//                                          - Changed HeWD class      - inherits from WhiteDwarfs class (COWD still inherits from HeWD; ONeWD from COWD)
//                                          - Change NS class         - inherits from Remnants class; code added/moved as necessary
//                                          - Change BH class         - inherits from Remnants class; code added/moved as necessary
//                                          - Change MR class         - inherits from Remnants class; code added/moved as necessary
//                                      - Code cleanup:
//                                          - added "const" to many functions (mostly SSE code) that dont modify class variables ("this") (still much to do, but this is a start)
//                                          - added "virtual" to GiantBranch::CalculateCoreMassAtBAGB() and BaseStar::CalculateTemperatureAtPhaseEnd()
//                                              - will have no impact given where they are called, but the keyword should be there (in case of future changes)
//                                          - changed hard-coded header suffixes from _1 -> (1), _2 -> (2)
//                                      - Added call to main() to seed random number generator with seed = 0 before options are processed (and user specified seed is know).  Ensures repeatability.
//                                      - Changed "timestep below minimum" warnings in Star.cpp to be displayed only if --enable-warnings is specified
// 02.17.16     JR - Dec 17, 2020   - Code cleanup
//                                      - Removed "virtual" from GiantBranch::CalculateCoreMassAtBAGB() (incorrectly added in v02.17.15 - I was right the first time)
//                                      - Removed "const" from Remnants::ResolveMassLoss() (inadvertently added in v02.17.15)
//                                      - Removed declarations of variables m_ReducedMass, m_ReducedMassPrev, m_TotalMass, and m_TotalMassPrevfrom BaseBinaryStar.h (cleanup begun in v02.15.10 - these declarations were missed)
// 02.17.17     RTW - Dec 17, 2020  - Code cleanup
//                                      - Removed MassTransferCase related variables in favor of MassTransferDonorHist
// 02.17.18     JR - Dec 18, 2020   - Defect repair
//                                      - Typo in options code for option --switch-log: "switchlog" was incorrectly used instead of "switch-log"
// 02.17.19     LVS - Dec 19, 2020  - Enhancements:
//                                      - Added option to vary winds of cool stars (with T < VINK_MASS_LOSS_MINIMUM_TEMP) via a CoolWindMassLossMultiplier
// 02.18.00     JR - Jan 08, 2021   - Enhancement:
//                                      - Added support for HDF5 logfiles (see notes at top of log.h)
//                                      - Added 'logfile-type' option; allowed values are HDF5, CSV, TSV, TXT; default is HDF5
//                                      - Added 'hdf5-chunk-size' option - specifies the HDF5 chunk size (number of dataset entries)
//                                      - Added 'hdf5-buffer-size' option - specifies the HDF5 IO buffer size (number of chunks)
//                                      - Removed 'logfile-delimiter' option - delimiter now set by logfile type (--logfile-type option described above)
//                                      - Changed header strings containing '/' character: '/' replaced by '|' (header strings become dataset names in HDF5 files, and '/' is a path delimiter...)
// 02.18.01     SS - Jan 11, 2021   - Defect repair
//                                      - Added check if binary is bound when evolving unbound binaries
// 02.18.02     JR - Jan 12, 2021   - Defect repair:
//                                      - Changed "hdf5_chunk_size = 5000" to "hdf5_chunk_size = 100000" in default pythonSubmit (inadvertently left at 5000 after some tests...)
// 02.18.03     SS - Jan 19, 2021   - Enhancement:
// 									    - Added check for neutron star mass against maximum neutron star mass. 
//									      If a neutron star exceeds this mass it should collapse to a black hole. 
//                                        This can be relevant for neutron stars accreting, e.g. during common envelope evolution
// 02.18.04     IM - Jan 28, 2021   - Enhancement:
//                                      - NS to BH collapse preserves mass (see discussion in #514)
//                                      - Fixed comment typo
// 02.18.05     JR - Jan 29, 2021   - Defect repair:
//                                      - Honour '--evolve-unbound-systems' option when specified in a grid file (see issue #519)
//                                      - Honour '--evolve-pulsars' option when specified in a grid file (same as issue #519)
//                                      - Added "maximum-evolution-time", "maximum-number-timestep-iterations", and "timestep-multiplier" to m_GridLineExcluded vector in Options.h (previous oversight)
// 02.18.06     SS - Feb 1, 2021    - Defect repair:
//                                      - Make COMPAS use --neutrino-mass-loss-BH-formation options (resolves issue #453)
// 02.18.07     JR - Feb 18, 2021   - Enhancement:
//                                      - Added 'rotational-frequency' option so users can specify initial rotational frequency of SSE star
//                                      - Added 'rotational-frequency-1' and 'rotational-frequency-2' options so users can specify initial rotational frequency of both BSE stars
//                                      - Changed units of rotational frequencies written to logfiles (omega, omega_break, omega_ZAMS) from rotations per year to Hz
//                                      - Changed program option header strings containing '_1' and '_2' to '(1)' and '(2)' for consistency
// 02.18.08     JR - Feb 26, 2021   - Defect repairs:
//                                      - Remove stray diagnostic print from BaseStar constructor in BaseStar.cpp
//                                      - Fix for issue #530 - some commandline options ignored when a grid file is used
//                                          - the issue here was case-sensitive vs case-insensitive matches (asking BOOST to do case-insensitive matches for option names doesn't propagate to all matches BOOST does...)
//                                          - the options affected were all options that have mixed-case names:
//
//                                              - case-BB-stability-prescription
//                                              - kick-magnitude-sigma-CCSN-BH
//                                              - kick-magnitude-sigma-CCSN-NS
//                                              - kick-magnitude-sigma-ECSN
//                                              - kick-magnitude-sigma-USSN
//                                              - mass-transfer-thermal-limit-C
//                                              - muller-mandel-kick-multiplier-BH
//                                              - muller-mandel-kick-multiplier-NS
//                                              - neutrino-mass-loss-BH-formation
//                                              - neutrino-mass-loss-BH-formation-value
//                                              - PISN-lower-limit
//                                              - PISN-upper-limit
//                                              - PPI-lower-limit
//                                              - PPI-upper-limit
// 02.18.09     ML - Mar 22, 2021   - Defect repair:
//                                      - Correct polynomial evaluation of Nanjing lambda's for EAGB and TPAGB stellar types.
// 02.18.10     LVS - Apr 06, 2021   - Enhancement:
//                                      - Added PPISN prescription option - Farmer 2019
// 02.19.00     JR - Apr 20, 2021   - Enhancements and Defect Repairs:
//                                      - Enhancements:
//                                          - Added option to enable users to add program options values to BSE/SSE system parameters files
//                                              - option is '--add-options-to-sysparms', allowed values are {ALWAYS, GRID, NEVER}.  See docs for details.
//                                          - Included "Run_Details" file in HDF5 output file if logfile type = HDF5.  The text Run_Details file still exists
//                                            so users can still easily look at the contents of the Run_Details file - this enhancements adds a copy of the
//                                            Run_Details file to the HDF5 output file.
//
//                                      - Defect Repairs:
//                                          - fixed a few previously unnoticed typos in PROGRAM_OPTION map in constamts.h, and in Options::OptionValue() function.
//                                            Fairly benign since they had't been noticed, but needed to be fixed.
//
//                                      Modified h5copy.py (in postProcessing/Folders/H5/PythonScripts) so that groups (COMPAS files) will not be copied
//                                      if the group exists in the destination file but has a different number of datasets (columns) from the group in
//                                      the source file.
//
//                                      Also provided h5view.py - an HDF5 file viewer for COMPAS HDF5 files (in postProcessing/Folders/H5/PythonScripts).  See
//                                      documentation as top of source file for details.
// 02.19.01     JR - Apr 30, 2021   - Enhancements and Defect Repairs:
//                                      - Enhancements:
//                                          - changed chunk size for HDF5 files to HDF5_MINIMUM_CHUNK_SIZE for Run_Details group in COMPAS_Output and for detailed output files.
//                                              - Run_Details is a small file, and detailed output files are generally a few thousand records rather than hundreds of thousands, 
//                                                so a smaller chunk size wastes less space and doesn't impact performance significantly
//
//                                      - Defect Repairs:
//                                          - fixed issue #548 - HDF5 detailed output files not created when random-seed specified in a grid file
//                                          - fixed defect where records in HDF5 output files would be duplicated if the number of systems exceeded the HDF5 chunk size
//                                            being used (the default chunk size is 100000 - that might explain why this problem hasn't been reported)
//
//                                      Modified h5view.py (in postProcessing/Folders/H5/PythonScripts) to handle detailed output files
// 02.19.02     LVS - May 04, 2021   - Defect Repairs:
//                                      - Avoid possibility of exceeding total mass in Farmer PPISN prescription
// 02.19.03     TW - May 18, 2021    - Enhancement:
//                                      - Change default LBV wind prescription to HURLEY_ADD
// 02.19.04     JR - May 24, 2021    - Defect Repair:
//                                      - Fixed incrementing of random seed and binary id when grid file contains sets/ranges
//
//                                      Modified h5view.py (in postProcessing/Folders/H5/PythonScripts) to print number of unique seeds (where relevant) in summary output
// 02.20.00     IM - June 14, 2021  - Enhancement:
//                                      - Port defaults from preProcessing/pythonSubmit.py to options.cpp
//                                      - Minor fixes (e.g., documentation)
// 02.20.01     JR - June 21, 2021  - Defect repair:
//                                      - Fix for issue #585: add formatted value and delimiter to logrecord string in Log.h (defect introduced in v02.18.00; only affected SSE_Supernovae logfile)
// 02.20.02     JR - July 26, 2021  - Defect repair:
//                                      - Add HDF5 support to logging code for SSE/BSE switch log files.  Support for HDF5 switch files was inadvertently not added when HDF5 file support as added in v02.18.00 for all standard log files.  Switch log files are 'special' (they have extra columns, not part of the 'standard' log file functionality), and that was missed.
//                                      - Also removed '-lsz' from Makefile and Makefile.docker - library not required
// 02.21.00     JR - July 28, 2021  - Enhancement and Defect Repairs:
//                                      - Added code to copy any grid file and/or logfile-definitions file specified to output container.
//                                      - Copying a large grid file could take time, and take up much space, so added new program option '--store-input-files' which is TRUE by default.  If FALSE, neither the grid file (if specified) nor the logfile-definitions file (if specified) will be copied to the output container (if TRUE, both will be copied (if specified)).
//                                      - Fixed issue #600: changed pythonSubmit.py to treat fully-qualified grid filenames and fully-qualified logfile-definitions filenames correctly (i.e. don't add CWD if the filename is already fully-qualified).
//                                      - Fixed issue #601: changed pythonSubmit.py to put all boolean parameters on the commandline, with "True" or "False" value.
// 02.21.01     RTW - Aug 21, 2021  - Defect Repair:
//                                      - PrintRLOFProperties now gets called immediately before and after the call to EvaluateBinary so that the changes reflect only BSE changes.
//                                      - The function call has also been tidied up to take an argument specifying whether the call was made before or after the MT took place.
// 02.22.00     JR - Aug 26, 2021   - Enhancement:
//                                      - Added functionality to allow users to select a range of lines from the grid file (if specified) to process.  Added program options --grid-start-line and --grid-lines-to-process - see documentation for details.
// 02.22.01     JR - Sep 11, 2021   - Defect repair:
//                                      - Fix for issue #615: defaults for calculated/drawn program options now calculated after random seed is set for the system being evolved.
// 02.22.02     IM - Oct 4, 2021    - Defecr repair:
//                                      - Removed unnecessary IsPrimary() / BecomePrimary() functionality, fixed incorrect MassTransferTrackerHistory (see issue #605)
// 02.22.03     IM - Oct 4, 2022    - Defect repair:
//                                      - Corrected Eddington mass accretion limits, issue #612 (very minor change for WDs and NSs, factor of a few increase for BHs)
// 02.23.00 FSB/JR - Oct 11, 2021   - Enhancement:
//                                      - updated kelvin-helmholtz (thermal) timescale calculation with more accurate pre-factor and updated documentation.
//                                      - rationalised parameters of, and calls to, CalculateThermalTimescale()
// 02.23.01     JR - Oct 11, 2021   - Code cleanup:
//                                      - Typo fixed in version for changes made on October 11, 2021
//                                      - Changed KROUPA_POWER to SALPETER_POWER in utils:SampleInitialMass(); Removed KROUPA_POWER from constants.h
//                                      - Removed p_Id parameter from SSE/BSE switchlog functions - leftover from debugging
//                                      - Added CHEMICALLY_HOMOGENEOUS_MAIN_SEQUENCE property to SSE_SYSTEM_PARAMETERS_REC and BSE_SYSTEM_PARAMETERS_REC (both stars)
//                                      - Tidied up some parameters etc. to better comply with COMPAS coding guidelines
//                                      - Typo fixed in preProcessing/COMPAS_Output_Definitions.txt
// 02.24.00     JR - Oct 12, 2021   - Minor enhancements/optimisations:
//                                      - Added BaseStar::CalculateThermalMassAcceptanceRate() as a first-pass to address issue #595 - can be changed/expanded as required
//                                      - Changed BaseBinaryStar::CalculateTimeToCoalescence() to use Mandel 2021 https://iopscience.iop.org/article/10.3847/2515-5172/ac2d35, eq 5 to address issue #538
// 02.24.01     RTW - Oct 13, 2021  - Enhancements:
//                                      - Added units uniformly to the --help input descriptions
//                                      - Removed the BeBinary- and RLOF-specific random seeds (which were attributes of the events and were printed with e.g <MT) and replaced with system random seed
//                                      - In CE output, changed MASS_2_FINAL (which was sort of a wrapper for core mass) for MASS_2_POST_COMMON_ENVELOPE
//                                      - Removed SN kick angles from SystemParameters output (they are duplicated in SN output) and changed true_anomaly to mean_anomaly in BSE SN output
//                                      - Cosmetic typo fixes and added consistency, in the Event_Counter parameters and some function definitions
//                                      - Added *.eps, *.png to gitignore
// 02.24.02     JR - Oct 13, 2021   - Minor fixes:
//                                      - Fixed a few typos in header strings
//                                      - Changed true_anomaly to mean_anomaly in SSE SN output
// 02.25.00     JR - Oct 30, 2021   - Enhancements and minor fixes:
//                                      - Added ability for users to annotate log files via new program options '--notes-hdrs' and '--notes'.  See docs for details. 
//                                      - Added a shorthand notation for vector program options (e.g. annotations, log-classes, debug-classes).  See docs for details.
//                                      - Added '--notes-hdrs' and '--notes' to pythonSubmit.py (default = None for both)
//                                      - Added HDF5 support to Log::GetLogStandardRecord() (return value) and Log::LogStandardRecord() (input parameter).  This only matters
//                                        to SSE Supernovae file - for delayed writes.  The original implementation may have resulted in minor discrepanicies in SSE Supernovae
//                                        log records, (because of when the values were sampled (i.e. mid-timestep, or end of timestep)), which would only have been evident if
//                                        HDF5 files were compared to e.g. CSV files for the same binary - CSV, TSV, and TXT files had values sampled mid-timestep, HDF5 files 
//                                        at end of timestep).
//                                      - Added Log::Write() and Log::Put() for HDF5 files (better implementation - worked around in original implementation)
//                                      - Added additional checks for bad string -> number conversions throughout (for stoi(), stod(), etc.)
//                                      - Performance enhancement to BaseBinaryStar::CalculateTimeToCoalescence() (return early if e = 0.0)
//                                      - Fixed a few typos in comments
// 02.25.01     IM - Nov 1, 2021    -  Enhancements:
//                                      - Introduced common-envelope-allow-radiative-envelope-survive and common-envelope-allow-immediate-rlof-post-ce-survive options
//                                      - Addresses issue # 637
// 02.25.02     JR - Nov 1 , 2021    - Minor fixes:
//                                      - reinstated "_n" suffix for BSE detailed filenames (inadvertently removed in v02.25.00)
//                                      - updated pythonSubmit files:
//                                          preProcessing/pythonSubmit.py
//                                          examples/methods_paper_plots/detailed_evolution/pythonSubmitDemo.py
//                                          examples/methods_paper_plots/chirpmass_distribution/pythonSubmit.py
//                                          examples/methods_paper_plots/fig_5_HR_diagram/pythonSubmit.py
//                                          examples/methods_paper_plots/fig_6_max_R/pythonSubmit.py
//                                          examples/methods_paper_plots/fig_8_initial_core_final_mass_relations/pythonSubmitDefaults.py
//                                          examples/methods_paper_plots/fig_8_initial_core_final_mass_relations/pythonSubmitFryerRapid.py
//                                          examples/methods_paper_plots/fig_8_initial_core_final_mass_relations/pythonSubmitMandelMueller.py
// 02.25.03     JR - Nov 1 , 2021    - Minor fixes:
//                                      - fixed typo in Options.cpp for option --common-envelope-allow-immediate-RLOF-post-CE-survive (was typed common-envelope-allow-immediate-RLOF-post-CE_survive)
//                                      - fixed typo in Options.cpp for option --common-envelope-allow-radiative-envelope-survive (was typed common-envelope-allow-radiative-envelope-surive)
//                                        (neither of these caused problems because Boost matches only as many characters as necessary to determine the option name - would have if the names were not unique up to the typos)
// 02.25.04     IM - Nov 4, 2021     - Minor fixes
//                                      - More surive->survive typo fixes in python files to address issue #660
//                                      - Documentation edits to reflect new options common-envelope-allow-radiative-envelope-survive and common-envelope-allow-immediate-rlof-post-ce-survive options
// 02.25.05     IM - Nov 4, 2021     - Defect repair:
//                                      - Changed GiantBranch::CalculateRemnantMassByMullerMandel() to ensure that the remnant mass is no greater than the He core mass
// 02.25.06     IM - Nov 7, 2021     - Enhancements:
//                                      - Clarified program option documentation
//                                      - Removed unused CUSTOM semi-major axis initial distribution
//                                      - Removed unused STARTRACK zeta prescription
// 02.25.07     IM - Nov 12, 2021    - Defect repair:
//                                      - Changed EAGB::CalculateLuminosityOnPhase() and EAGB::CalculateLuminosityAtPhaseEnd() to use the helium core mass rather than the CO core mass (see Eq. in second paragraph of section 5.4 of Hurley+, 2000); this fixes a downward step in luminosity and radius on transition to EAGB
// 02.25.08     JR - Nov 15, 2021    - Defect repair:
//                                      - Fixed error introduced in v02.25.00: Added HDF5 support to GetLogStandardRecord().
//                                        Defect introduced was omission of code for HDF5 file support if a specified property is supplied to GetLogStandardRecord(), causing a boost::bad_get error.
//                                        The defect only affected HDF5 SSE_Supernovae files.  This fix adds the omitted code.
//                                      - Changed Options::PrintOptionHelp() to print help (-h/--h) to stdout instead of stderr.
// 02.25.09     IM - Nov 16, 2021    - Defect repair:
//                                      -Revert EAGB treatment to 02.25.06 until a proper fix is introduced
// 02.25.10     JR - Nov 19, 2021    - Defect repairs:
//                                      - clamp timestep returned in BaseStar::CalculateTimestep() to NUCLEAR_MINIMUM_TIMESTEP
//                                      - change NUCLEAR_MINIMUM_TIMESTEP to 1 year (from 100 years) in constants.h
// 02.26.00     IM - Nov 30, 2021    - Defect repairs:
//                                      - only decrease effective initial mass for HG and HeHG stars on mass loss when this decrease would not drive an unphysical decrease in the core mass
//                                      - change mass comparisons (e.g., mass vs. He flash mass threshold) to compare effective initial mass rather than current mass
//                                      - minor code and comment cleanup
// 02.26.01     IM - Dec 5, 2021     - Defect repair, Code cleanup:
//                                      - Removed redundant function ResolveRemnantAfterEnvelopeLoss (ResolveEnvelopeLoss is sufficient)
//                                      - Cleaned / updated ResolveEnvelopeLoss
//                                      - Fixed issue with masses and types of remnants formed from stripped HG stars
// 02.26.02     RTW - Dec 17, 2021   - Defect repair, Code cleanup:
//                                      - Changed all occurrences of PPOW(base, 1.0/3.0) with std::cbrt, as the former could not handle negative bases
//                                      - Changed all occurrences of sqrt with std::sqrt for consistency with the above change
// 02.26.03     IM - Jan 10, 2022    - Defect repair, code cleanup:
//                                      - Cleaned up treatment of HG donors having CONVECTIVE envelopes in LEGACY; fixed an issues with CEs from HG donors introduced in 02.25.01 
// 02.27.00     ML - Jan 12, 2022    - Enhancements:
//                                      - Add enhanced Nanjing lambda option that continuously extrapolates beyond radial range
//                                      - Add Nanjing lambda option to switch between calculation using rejuvenated mass and true birth mass
//                                      - Add Nanjing lambda mass and metallicity interpolation options
//                                      - No change in default behaviour
// 02.27.01     IM - Feb 3, 2022     - Defect repair:
//                                      - Fixed condition for envelope type when using ENVELOPE_STATE_PRESCRIPTION::FIXED_TEMPERATURE (previously, almost all envelopes were incorrecctly declared radiative)
// 02.27.02     IM - Feb 3, 2022     - Defect repair:
//                                      - Fixed mass change on forced envelope loss in response to issue # 743
// 02.27.03     JR - Feb 8, 2022     - Defect repair:
//                                      - Fix for issue # 745 - logfile definition records not updated correctly when using logfile-definitions file (see issue for details)
// 02.27.04     RTW - Feb 15, 2022   - Defect repair:
//                                      - Fix for issue # 761 - USSNe not occurring. See issue for details.
// 02.27.05     IRS - Feb 17, 2022   - Enhancements:
//                                      - Add function HasOnlyOneOf, which returns true if a binary has only one component in the list of stellar types passed, and false if neither or both are in the list
//                                      - Add function IsHMXRBinary, which returns true if HasOnlyOneOf(Black hole, Neutron star) and the companion radius is > 80% of the Roche Lobe radius
//                                      - Add flag --hmxr-binaries, which tells COMPAS to store binaries in BSE_RLOF output file if IsHMXRBinary
//                                      - Add columns for pre- and post-timestep ratio of stars to Roche Lobe radius to BSE_RLOF output file (addressing issue #746)
//                                      - Changed variables named rocheLobeTracker, roche_lobe_tracker etc. to starToRocheLobeRadiusRatio, star_to_roche_lobe_radius_ratio, etc. for clarity
// 02.27.06     SS - Apr 5, 2022     -  Defect repair:
//                                      - Fixed StarTrack PPISN prescription, previously it was doing the same thing as the COMPAS PPISN prescription.
// 02.27.07     RTW - Apr 5, 2022    - Defect repair:
//                                      - Fix for issue # 773 - ONeWD not forming due to incorrect mass comparison in TPAGB. 
// 02.27.08     RTW - Apr 12, 2022   - Defect repair:
//                                      - Fix for issue # 783 - Some mergers involving a massive star were not logged properly in BSE_RLOF, whenever a jump in radius due to changing stellar type within ResolveMassChanges was much greater than the separation.
// 02.27.09     VK - Apr 25, 2022    - Minor Enhancement:
//                                      - Converted constant: MULLERMANDEL_SIGMAKICK into an option: --muller-mandel-sigma-kick
// 02.28.00     Lvs - May 11, 2022   - Enhancements:
//                                      - Introduced new remnant mass prescription: Fryer+ 2022, adding new options --fryer-22-fmix and --fryer-22-mcrit
// 02.29.00     RTW - May 5, 2022    - Enhancement:
//                                      - Fix for issue # 596 - New option to allow for H rich ECSN (defaults to false). This removes non-interacting ECSN progenitors from contributing to the single pulsar population.
// 02.30.00     RTW - May 8, 2022    - Enhancement
//                                      - Added MACLEOD_LINEAR specific angular momentum gamma loss prescription for stable mass transfer
// 02.31.00     IM - May 14, 2022    - Enhancement
//                                      - Added option retain-core-mass-during-caseA-mass-transfer to preserve a larger donor core mass following case A MT, set equal to the expected core mass of a newly formed HG star with mass equal to that of the donor, scaled by the fraction of its MS lifetime
//                                      - Code and comment cleaning
// 02.31.01     RTW - May 16, 2022   - Defect repair:
//                                      - Fixed help string for H rich ECSN option implemented in v2.29.99
// 02.31.02     JR - May 18, 2022    - Defect repairs:
//                                      - Fixed STAR_PROPERTY_LABEL entries in contsants.h for INITIAL_STELLAR_TYPE and INITIAL_STELLAR_TYPE_NAME - both missing the prefix "INITIAL_".
//                                        Only caused a problem if a user wanted to add either of those to the logfile-definitions file - but since they are in the system parameters files (SSE and BSE)
//                                        by default encountering the problem would probably be unlikely.
//                                      - Fixed error identifier in Log::UpdateAllLogfileRecordSpecs() - was (incorrectly) ERROR::UNKNOWN_BINARY_PROPERTY, now (correctly) ERROR::UNKNOWN_STELLAR_PROPERTY 
// 02.31.03     RTW - May 20, 2022   - Defect repair:
//                                      - Fixed MS+MS unstable MT not getting flagged as a CEE
// 02.31.04     RTW - June 10, 2022  - Enhancements
//                                      - Fixed MT_TRACKER values to be clearer and complementary to each other
//                                      - Updated the relevant section in the detailed plotter that uses MT_TRACKER values
//                                      - Removed end states from detailed plotter (Merger, DCO, Unbound) so that they don't over compress the rest
// 02.31.05     RTW - July 25, 2022  - Defect repair:
//                                      - Renamed option '--allow-H-rich-ECSN' to 'allow-non-stripped-ECSN'
//                                      - Fixed check for non-interacting ECSN progenitors to consider MT history instead of H-richness
// 02.31.06     RTW - Aug 2, 2022    - Enhancement:
//                                      - Added stellar merger to default BSE_RLOF output
// 02.31.07     IM - August 1, 2022  - Defect repair:
//                                      - Print to DetailedOutput after merger, addresses https://github.com/TeamCOMPAS/COMPAS/issues/825
//                                      - Ensures no ONeWDs are formed with masses above Chandrasekhar mass
//                                      - Minor comment tweaks and a bit of defensive programming
// 02.31.08     RTW - Aug 3, 2022    - Enhancement:
//                                      - Added Accretion Induced Collapse (AIC) of ONeWD as another type of SN
// 02.31.09     RTW - Aug 9, 2022    - Enhancement:
//                                      - Max evolution time and max number of timesteps now read in from gridline as well as commandline
// 02.31.10     RTW - Aug 12, 2022   - Enhancement:
//                                      - Added option to set the Temperature boundary between convective/radiative giant envelopes
// 02.32.00     JR - Aug 27, 2022    - Enhancement & minor cleanup:
//                                      - Add 'record type' functionality to all standard log files
//                                      - Add/rationalise calls to PrintDetailedOutput() for binary systems
//                                          - remove m_PrintExtraDetailedOutput variable (and associated code) from BaseBinaryStar class
//                                      - Add new option for each standard log file to allow specification of which record types to print
//                                          - see e.g. '--logfile-detailed-output-record-types'
//                                      - Online documentation updated for record types and new options
//                                      - Detailed ploter changed to work with record type column (thanks RTW)
//                                      - Added new section to online documentation: 'What's new'
//                                          - documented record types changes in this new section
//                                      - Minor cleanup:
//                                          - minor formatting and typo fixes (src + docs)
//                                          - removed IncrementOmega() function from the BaseStar and Star classes (anti-patterm and no longer used - if it ever was)
//                                          - tidied up description of MainSequence::UpdateMinimumCoreMass()
// 02.33.00     RTW - Aug 13, 2022   - Enhancement:
//                                      - Added critical mass ratios from Claeys+ 2014 for determining if MT is unstable
//                                      - Cleaned up stability check functions in BaseBinaryStar.cpp for clarity, and to allow for critical mass ratios to be checked correctly
// 02.33.01     RTW - Sep 26, 2022   - Defect repair:
//                                      - Fixed interpolation of MACLEOD_LINEAR gamma for specific angular momentum. Previously interpolated on the gamma value, now interpolates in orbital separation
// 02.33.02      IM - Nov 27, 2022   - Defect repair:
//                                      - Fixed ignored value of input radius when computing the thermal timescale, relevant if using Roche lobe radius instead (issue #853)
//                                      - Cleaned code and comments around the use of MT_THERMALLY_LIMITED_VARIATION::RADIUS_TO_ROCHELOBE vs. C_FACTOR (issue #850)
// 02.34.00      IM - Nov 28, 2022   - Enhancement:
//                                      - Adding framework for Hirai & Mandel 2-stage common envelope formalism
//                                          (placeholders for now -- will have identical results to default version)
//                                      - Placed Dewi CE prescription on parity with others
// 02.34.01     RTW - Nov 30, 2022   - Defect repair:
//                                      - Fixed Time<MT and Time>MT calls in BSE_RLOF. Previously, they were identical. Now, Time<MT correctly reflects the previous time.
// 02.34.02     JR - Nov 30, 2022    - Defect repair:
//                                      - Fixed problem with no content in switchlog files (issue #870 - introduced in v2.32.00).
//                                      - Changed conditional statement in HG::ResolveEnvelopeLoss() and FGB::ResolveEnvelopeLoss() to be consistent with other stellar types ('>' -> '>=').
// 02.34.03     NRS - Jan 9, 2023    - Defect repair:
//                                      - Fixed units for post-CEE semi-major axis in CEE logs (issue #876).
// 02.34.04     RTW - Jan 31, 2023   - Enhancement:
//                                      - Added SN orbit inclination angle to BSE_SUPERNOVAE output
// 02.34.05     JR - Jan 29, 2023    - Code cleanup:
//                                      - Addressed issue #888 - replaced class variables m_LogMetallicityXi, m_LogMetallicitySigma, and m_LogMetallicityRho in BaseStar with getter functions.
// 02.34.06     IM - Feb 1, 2023     - Bug fixes:
//                                      - Re-enabled ResolveMassLoss() for Remnants so that Mdot is correctly reset
//                                      - Set Mdot to 0 in BaseBinaryStar::CalculateWindsMassLoss() when winds are turned off while the binary is in mass trensfer
//                                      - Removed Dutch winds for Remnants
//                                      - Fixed typo in NS::CalculateLuminosityOnPhase_Static()
//                                      - Minor code cleaning
// 02.35.00     RTW - Dec 8, 2022    - Enhancement:
//                                      - Added critical mass ratios from Ge+ 2020 for determining if MT is unstable
// 02.35.01     RTW - Feb 12, 2022   - Enhancement:
//                                      - Added post-SN orbital inclination vector to the output-able BINARY_PROPERTIES (not included in output, by default). 
// 02.35.02     JR - Feb 19, 2023    - Minor change and defect repair:
//                                      - Changed units of ROCHE_LOBE_RADIUS_1 and ROCHE_LOBE_RADIUS_2 from orbital separation to RSOL
//                                      - Changed header string for ROCHE_LOBE_RADIUS_1 from "RocheLobe(1)|a" to "RocheLobe(1)" - ditto for ROCHE_LOBE_RADIUS_2
//                                      - removed STAR_TO_ROCHE_LOBE_RADIUS_RATIO_1 ("Radius(1)|RL")and STAR_TO_ROCHE_LOBE_RADIUS_RATIO_2 ("Radius(2)|RL") from
//                                        the default output for BSE_DETAILED_OUTPUT_REC (can be calculated from other values in the default output)
//                                      - changed plot_detailed_evolution.py to accommodate the removal of STAR_TO_ROCHE_LOBE_RADIUS_RATIO_1 and 
//                                        STAR_TO_ROCHE_LOBE_RADIUS_RATIO_2 from the default output
//                                      - changed online documentation to reflect:
//                                           (a) removal of STAR_TO_ROCHE_LOBE_RADIUS_RATIO_1 and STAR_TO_ROCHE_LOBE_RADIUS_RATIO_2 from the default output
//                                           (b) change of header strings for ROCHE_LOBE_RADIUS_1 and ROCHE_LOBE_RADIUS_2 (units already (accidentally...) correct)
//                                      - fixed minor defect in call to m_Accretor->CalculateMassAcceptanceRate() in BaseBinaryStar::CalculateMassTransfer()
//                                        (only affected runs with mass-transfer-thermal-limit-accretor = RADIUS_TO_ROCHELOBE)
// 02.35.03     LvS - Feb 27, 2023   - Enhancement:
//                                      - Added mass accretion prescription during CE following model 2 from van Son + 2020
// 02.36.00     JR - Mar 15, 2023    - Enhancement, minor defect repairs:
//                                      - Addressed issue #797 - implemented functionality to create YAML file.  Two new options (--create-YAML-file and --YAML-template).  See documentation for details.
//                                      - Modified runSubmit.py to work with new yaml file format (i.e. all options could be commented...)
//                                      - Minor defect repairs in options code
//                                      - Minor fixes to online documentation; also clarified make arguments
// 02.36.01     JR - Mar 20, 2023    - Documentation:
//                                      - Updated documentation for YAML files.
//                                      - Modified YAML template to include notice regarding commented lines in default YAML file.
// 02.37.00     NR,RTW - Mar 26, 2023 - Enhancement:
//                                      - Added functionality for WDs to accrete in different regimes. 
//                                          - This applies to each WD subtype individually, though there is some overlap between COWDs and ONeWDs.
//                                          - Also involves tracking the WD shell mass, to account for shell burning that later increases the WD mass.
//                                          - Includes possible instability, and merger if the donor is a giant, as well as new SN types, 
//                                          - AIC (accretion induced collapse), SNIA (Type Ia), and HeSD (Helium shell detonation). 
//                                      - Tangential but related changes:
//                                          - Cleaned up the call to EddingtonCriticalRate, puttting it in BaseStar along with the optional prefactor.
//                                          - Moved NS radius and luminosity calls into NS.h from elsewhere in the code.
// 02.37.01     JR - Mar 27, 2023    - Defect repair:
//                                      - Updated changelog.h and whats-new.rst to correctly reflect changes to the code and version numbers after a bad fix for merge conflicts
//                                      - Changed "DD" to "HeSD" as appropriate
//                                      - A couple of code-cleanups
// 02.37.02     JR - Mar 27, 2023    - Defect repair:
//                                      - Changed yaml.h to include <algorithm> and <chrono> - not including them causes docker build to fail.
// 02.37.03     IM - Apr 8, 2023     - Defect repair:
//                                      - Resolved issue #855 by using Mass0 rather than Mass to determine ages and timescales
// 02.38.01     IM - Apr 16, 2023    - Enhancement:
//                                      - Added option to eject the convective envelope by pulsations (ExpelConvectiveEnvelopeAboveLuminosityThreshold)
//                                          if log10(m_Luminosity/m_Mass) exceeds LuminosityToMassThreshold
// 02.38.02     NR - Apr 20, 2023    - Defect repair:
//                                      - Added missing const in WD files which was generating warnings when compiling.
//                                   - Enhancement:
//                                      - Added QCRIT_PRESCRIPTION::HURLEY_HJELLMING_WEBBINK based on Hurley+ 2002 and its corresponding documentation.
// 02.38.03     IM - Apr 20, 2023    - Enhancement:
//                                      - Updated defaults following #957
// 02.38.04     IM - Apr 20, 2023    - Enhancement:
//                                      - Included Picker et al. (2023, in prep.) fits for the convective envelope mass in the TWO_STAGE common envelope treatment
// 02.38.05     YS - May 10, 2023    - Updates and changes to NS.cpp:
//                                      - Added NS::ChooseTimeStep(). Detailed time step description and reasoning can be found in NS.cpp
//                                      - Added output options (not default): PULSAR_BIRTH_PERIOD and PULSAR_BIRTH_SPIN_DOWN_RATE, which output the birth spin period and period derivative of a pulsar
//                                      - Updated codes on pulsar evolution, solving the problem of pulsars not evolving properly. This is written in cgs. 
//                                      - Added NS::SpinDownIsolatedPulsar(), describes single pulsar spinning down with magnetic braking. 
//                                          This is later used in NS::UpdateMagneticFieldAndSpin()
//                                      - m_PulsarDetails.spinDownRate was described as Pdot (s s^-1), when it is in fact f-dot(rad s^-2). This is now corrected. 
//                                      - In BSE_Pulsar_Evolution file, the pulsar parameters at birth were not recorded. 
//                                          Pulsar was also evolved an additional time step here with unspecified size.
//                                          Fix to this problem is done by setting the PULSAR_RECORD_TYPE:
//                                           (a) if record_type = 1 (DEFAULT), these are the initial values of the pulsar set at birth
//                                           (b) if record_type = 3 (POST_BINARY_TIMESTEP), these describe normal pulsar evolution
//                                      - Another caveat:
//                                         pulsar recycling mechanisms are not yet fully implemented, so COMPAS cannot produce MSPs for the time being; more updates to come.
// 02.38.06     JR - Jun 04, 2023    - Defect repair:
//                                      - Fixed "hides overloaded virtual function" warnings.
//                                      - Added "-Woverloaded-virtual" to compiler flags to enable warnings for g++ on linux systems.
// 02.38.07     JR - Jun 04, 2023    - Defect repair:
//                                      - Fix for issue #958 - evolving unbound systems that contain two compact objects.  Also added BINARY_PROPERTY::UNBOUND 
//                                        to BSE Detailed Output file default record.
//                                      - Changed makefile to be POSIX compliant for .o suffix rule.  No need to change docker Makefile - it is already POSIX compliant.
//                                         - since GNU Make 4.3 a warning is issued for suffix rules that include prerequisites - in our case the .o rule on line 125:
//                                           "Makefile:125: warning: ignoring prerequisites on suffix rule definition" - and in future releases it will become an error.
// 02.38.08     NRS - Jun 22, 2023   - Defect repair:
//                                      - Changed documentation to  match default value of m_EvolveUnboundSystems (TRUE).
//                                   - Enhancement:
//                                      - Added --evolve-double-white-dwarfs option to allow evolution of DWD systems (FALSE by default).
// 02.39.00     JR - Jul 04, 2023    - Enhancement, a little code cleanup:
//                                      - Record and expose m_EvolutionStatus for both BaseStar and BaseBinaryStar as a variable available for selection
//                                        for printing.  m_EvolutionStatus records the final evolution status - the reason evolution was stopped.  This was
//                                        already printed to the console for each star or binary, and is now available to be recorded in the log files.
//                                      - Add 'Evolution_Status' column to both SSE and BSE default system parameters records, and record m_EvolutionStatus there. 
//                                      - Fixed a few typos, a little code cleanup.
// 02.39.01     LC - Sep 01, 2023    - Defect repair:
//                                      - Fix for issue #945 - made HeSD SN types a sub-class of SNIA types.
// 02.40.00     JDM - Sep 29, 2023   - Enhancement:
//                                      - Added 'FLEXIBLE2023' option to --mass-loss-prescription. Recover previous defaults via 'BELCZYNSKI2010' option. this applies the following prescriptions:
//                                          - Added --OB-mass-loss program option.
//                                          - Added --RSG-mass-loss.
//                                          - Added --VMS-mass-loss.
//                                          - Added --WR-mass-loss.
// 02.41.00     JR - Nov 02, 2023    - Enhancement, a little cleanup:
//                                      - Added naive tides implementation.  Functionality enabled with new option `--enable-tides`.  Default is no tides.
//                                      - Fixed CalculateOrbitalAngularMomentum() (now uses eccentricity)
//                                      - Added links to online documentation to splash string
//                                      - Constants 'G1' and 'G_SN' renamed to 'G_AU_Msol_yr' and 'G_km_Msol_s' respectively
// 02.41.01     JR - Dec 11, 2023    - Defect repair, a little code cleanup:
//                                      - Fix for issue #1022 - incorrect index used for last array entry.
//                                      - A little code cleanup
// 02.41.02     JR - Dec 15, 2023    - Defect repair:
//                                      - 2.41.00 backed-out the changes made in 2.40.00 - this puts them back
//                                      - Calling it a defect repair so we get a new version number - just in case we need it...
// 02.41.03     JR - Dec 28, 2023    - Defect repair:
//                                      - Fix for issue #1034
//                                      - This fix changes the functions
//                                           . BaseBinaryStar::CalculateAngularMomentum(), 
//                                           . BaseBinaryStar::CalculateTotalEnergy(), and
//                                           . BaseStar::AngularMomentum()
//                                        to use moment of inertia rather than gyration radius.
//                                        This fix changes CalculateMomentOfInertia to properly implement Hurley et al., 2000 eq 109  
//                                        This fix also removes CalculateGyrationRadius() from all classes, and changes code that called CalculateGyrationRadius().
//                                        These changes have wider implications than just issue #1034 and may change DCO yields slightly.
//                                      - Removed some unused functions.
//                                      - Change to functionality (noted above) noted in 'What's New' online documentation page
// 02.41.04     JR - Dec 30, 2023    - Defect repair:
//                                      - Fix for issue #1048
// 02.41.05     YS - Jan 31, 2024    - Bug fix:
//                                      - Fix for issue #1058: fixing calculation of pulsar spin period
// 02.41.06     JR - Feb 10, 2024    - Defect repair:
//                                      - Fix for issue #1057:
//                                            HeMS::CalculateMomentOfInertia() falls back to MainSequence::CalculateMomentOfInertia()
//                                            HeHG::CalculateMomentOfInertia() falls back to GiantBranch::CalculateMomentOfInertia()
//                                      - Added sanity checks for mass and luminosity where necessary in variants of CalculateRadiusOnPhase_Static()
// 02.42.00     JR - Feb 20, 2024    - Enhancements, defect repair, a little cleanup
//                                      - added `timesteps-filename` option to allow users to provide preset timesteps for both SSE and BSE
//                                      - updated documentation for new option; updated `What's New`
//                                      - SSE vs BSE consistency: modified SSE to evolve a single star exactly as the primary in a wide binary with small companion
//                                      - quantised timesteps to an integral multiple of 1E-12Myr - new constant `TIMESTEP_QUANTUM` in constants.h
//                                      - little bit of code cleanup
//                                      - added warning for stellar type switch not taken - just a diagnostic for now
// 02.42.01     JR - Feb 25, 2024    - Defect repair
//                                      - fix for issue 1066 - see issue/PR for explanation
//                                      - cleaned up root solvers OmegaAfterSynchronisation(), MassLossToFitInsideRocheLobe(), and Mass0ToMatchDesiredCoreMass(), and their respective functors
//                                      - MassLossToFitInsideRocheLobe(), and Mass0ToMatchDesiredCoreMass() now return -1.0 if no acceptable root found
//                                      - calling code for MassLossToFitInsideRocheLobe() and Mass0ToMatchDesiredCoreMass() now handles -ve return:
//                                           - if MassLossToFitInsideRocheLobe() returns -ve value (i.e. no root found), the binary immediately enters a CE phase
//                                           - if Mass0ToMatchDesiredCoreMass() returns -ve value (i.e. no root found), an arbitrary value is used for core mass (see code for value)
// 02.42.02    RTW - Mar 21, 2024    - Minor edits:
//                                      - Defect repair : Added explicit definition `bool isUnstable = false` to avoid confusion in BaseBinaryStar.cpp
//                                      - Defect repair : Fixed erroneous core mass values in ResolveSNIa in WhiteDwarfs.cpp. Was previously 0 for all core masses. 
//                                      - Enhancement: Added output parameter TZAMS for internal variable m_TZAMS
// 02.43.00    RTW - Mar 29, 2024    - Enhancement:
//                                      - Added Hirai pulsar rocket kick, and related options
// 02.43.01    SS - Apr 8, 2024      - Defect repair
//                                      - Fix CalculateMassLossRateBjorklundEddingtonFactor to use LSOLW (in SI) rather than LSOL (in cgs)        
// 02.43.02    JR - Apr 15, 2024     - Defect repair
//                                      - Fix for issue #1074 - SSE Supernova records duplicated
// 02.43.03    IM - Apr 15, 2024     - Enhancement
//                                      - Updated fits for the mass and binding energy of the outer convective envelope based on Picker, Hirai, Mandel (2024)
//                                      - Added functionality for CalculateConvectiveEnvelopeMass(), CalculateConvectiveCoreMass(), CalculateConvectiveCoreRadius()
//                                   - Defect repair
//                                      - Fixes to CalculateRadialExtentConvectiveEnvelope(), comments
// 02.43.04    JR - Apr 20, 2024     - Defect repair, some code cleanup:
//                                      - Defect repair: Issue #1084 - modified code to record desired persistence of objects so that cloned stars don't participate in logging etc.
//                                      - Removed some unused code (as a result of the defect repair)
//                                      - Some Code cleanup
// 02.43.05    JR - Apr 21, 2024     - Defect repair, some code cleanup:
//                                      - Last piece of no logging for clones - this prevents ephemeral clones from writing to or clearing the SSE SN stash.
// 02.44.00    VK - Apr 04, 2024     - Enhancement:
//                                      - Added realistic tides to binary evolution, based on the formalism described in Kapil et al. (2024). Functionality enabled by setting the new option `--tides-prescription` to the value `KAPIL2024` (default is `NONE`)
//                                      - Removed old option `--enable-tides`, which can now be enabled by setting `--tides-prescription PERFECT`.
//                                      - Dynamcial tides implementation follows Zahn, 1977, Kushnir et al., 2017, and Ahuir et al., 2021.
//                                      - Equilibrium tides implementation follows Barker, 2020.
//                                      - Secular evolution under the effect of tides follows Zahn, 1977, Eqs. (3.6) to (3.8)
// 02.44.01    JR - May 02, 2024     - Defect repairs, some code cleanup:
//                                      - defect repairs to address issues #978 and #1075 (discontinuous radius evolution/fluctuating radii)
//                                           - the repairs made here are an attempt to ensure that COMPAS stellar evolution matches Hurley sse stellar evolution
//                                           - see issue #978 for details of changes made and the reasons for the changes, as well as results of tests of the changes
//                                      - a little code cleanup
// 02.44.02    JR - May 03, 2024     - Defect repair:
//                                      - change to the core mass calculations at phase end for the CHeB phase - uses method from Hurley sse code rather Hurley et al. 2000
//                                        prior to this change the CHeB core mass at phase end was > mass (which in turn caused a spike in luminosity and Teff).
// 02.44.03    IM - May 06, 2024     - Defect repair, enhancement, minor cleanup:
//                                      - updated Picker et al. (2024) coefficients for the 2-stage CE prescription
//                                      - optimisticCE is now recorded only if the binary avoided merger (see issue #1014)
// 02.44.04    IM - May 06, 2024     - Defect repair:
//                                      - removed (incorrect) calculation of nuclear timescale (see issue #430)
//                                      - replaced ApplyBlackHoleKicks() with ReweightBlackHoleKicksByMass() and now applying it only to BHs (see issue #1027)
//                                      - set PISN massless remnant mass to zero (see issue #1051)
// 02.44.05    JR - May 07, 2024     - Defect repair:
//                                      - fix for HG-CHeB transition for low metallicities
// 02.45.00    JR - May 09, 2024     - Enhancements:
//                                      - changed compiler standard from c++11 to c++17 in Makefile - see issue #984
//                                        (Tested ok with Ubuntu v20.04, g++ v11.04, and boost v1.74; and macOS v14.1.1, clang v15.0.0, and boost v1.85.)
//                                      - added check for boost version to allow for deprecated filesystem option
//                                      - added `requirements.in` file to online docs to specify requirements for latest dependencies
// 02.46.00    IM - May 13, 2024     - Enhancements, defect repair:
//                                      - added options --radial-change-fraction and --mass-change-fraction, as approximate desired fractional changes in stellar radius and mass on phase when setting SSE and BSE timesteps
//                                      - the recommended values for both parameters are 0.005, but the default remains 0, which reproduces previous timestep choices
//                                      - mass transfer from main sequence donors (including HeMS) can now proceed on nuclear timescales -- approximated as the radial expansion timescales -- if equilibrium zetas are greater than Roche lobe zetas
//                                      - removed the fixed constant MULLERMANDEL_MAXNS; instead, OPTIONS->MaximumNeutronStarMass() is used for consistency (see issue #1114)
//                                      - corrected return units of CalculateRadialExpansionTimescale() to Myr
//                                      - added option --natal-kick-for-PPISN; if set to true, PPISN remnants receive the same natal kick as other CCSN, otherwise (default) they receive no natal kick
//                                      - updated documentation
// 02.46.01    IM - May 15, 2024     - Defect repair
//                                      - Corrected CalculateConvectiveCoreRadius()
//                                      - Minor documentation and comment fixes
// 02.46.02    VK - May 15, 2024     - Defect repair
//                                      - Corrected CalculateImKlmEquilibrium()
//                                      - Minor grammatical correction in tides documentation
// 02.46.03    IM - May 15, 2024     - Enhancements
//                                      - Create a new function, CalculateNuclearMassLossRate(), to compute the nuclear mass loss rate rather than CalculateRadialExpansionTimescale(), which can be unreliable during mass transfer
//                                      - Update BaseBinaryStar::CalculateMassTransfer() to use this function and to correctly evaluate m_AccretionFraction and the corresponding zetaRocheLobe
// 02.46.04    IM - May 16, 2024     - Defect repair
//                                      - Repaired a bug in GiantBranch::CalculateRemnantMassByMullerMandel() that could cause an infinite loop (see issue #1127)
// 02.46.05    JR - May 16, 2024     - Defect repair, minor cleanup:
//                                      - fix for issue #744 - GB parameters `p` and `q` calculated differently for naked helium stars (see issue for details)
//                                      - changed name of `ResolveEnvelopeLoss()` parameter `p_NoCheck` to `p_Force` (it is required, and now we understand why... see issue #873)
//                                      - some code cleanup
// 02.47.00    IM - May 18, 2024     - Defect repair and enhancement
//                                      - Equilibrium zeta and radial response of MS stars to mass loss are now calculated using CalculateRadiusOnPhase() rather than by cloning
//                                      - MassLossToFitInsideRocheLobe() and associated functor updated, work more efficiently, no longer artificially fail, and also use CalculateRadiusOnPhase()
//                                      - Nuclear timescale mass transfer limited to accrete only the smaller of the desired total MT and rate*dt on a timestep of size dt
//                                      - ROOT_ABS_TOLERANCE increased to avoid artificial failures on round-off errors
//                                      - code cleanup and bug repairs elsewhere
// 02.47.01    IM - May 20, 2024     - Defect repair
//                                      - Renamed the version of CalculateRadiusOnPhase() that takes in mass and tau as arguments into CalculateRadiusOnPhaseTau() to avoid clash with the version that takes in mass and luminosity as arguments
// 02.48.00    RTW - May 22, 2024    - Enhancements
//                                      - Added separate options for MacLeod Linear AM loss for degenerate vs non-degenerate accretors
//                                         - options added: `--mass-transfer-jloss-macleod-linear-fraction-degen` and `--mass-transfer-jloss-macleod-linear-fraction-non-degen`
// 02.48.01    JR - May 24, 2024     - Defect repairs
//                                      - Changed functionality of `output-path` option to create missing directories in the path (see issue #998 - technically not a defect, but close enough)
//                                      - Fixed incorrect default values for options `--mass-transfer-jloss-macleod-linear-fraction-degen` and `--mass-transfer-jloss-macleod-linear-fraction-non-degen`
//                                      - Changed BaseStar::UpdateAttributesAndAgeOneTimestepPreamble() so timescales are not recalculated when we know dT = 0
//                                      - Added documentation for log file record type
//                                      - Added "Quick Links" to documentation
//                                      - Updated "What's New"
// 02.49.00    RTW - May 24, 2024    - Enhancement:
//                                      - Updated the Ge et al. 2020 table for critical mass ratios, to include new values calculated for fully non-conservative MT. 
//                                      - Modified the critical mass ratio calculator to interpolate between the fully conservative and fully non-conservative values,
//                                      - albeit with fixed AM loss (isotropic re-emission).
// 02.49.01    IM - May 25, 2024     - Defect repair:
//                                      - AIC now happens only when the mass of an ONeWD exceeds MCS, the Chandrasekhar mass, which requires accretion onto the WD (see Issue # #1138)
// 02.49.02    VK - June 11, 2024    - Defect repairs:
//                                      - Fixed the sign of IW dissipation in dynamical tides to follow (2,2) mode synchronization.
//                                      - Changed the definitions of beta and gamma in dynamical tides to be consistent with tri-layered stellar structures as well as bi-layered.
//                                      - Fixed the definition of epsilon in IW dynamical tides to follow Ogilvie (2013) Eq. (42)
// 02.49.03    VK - June 13, 2024    - Code cleanup:
//                                      - Removed confusing definition of `one_minus_beta` in Dynamical tides code.
// 02.49.04    IM - June 19, 2024    - Defect repair, enhancement:
//                                      - Corrected check for nuclear timescale (slow case A) mass transfer
//                                      - Reduced MAXIMUM_MASS_TRANSFER_FRACTION_PER_STEP to 0.0001 to improve accuracy of orbital separation updates following mass transfer
//                                      - Corrected temperature units in Picker formula for Tonset used in the calculation of the convective envelope mass
//                                      - Code cleanup
// 02.49.05    IM - June 22, 2024    - Enhancement:
//                                      - Replaced fixed-step, first-order integrator for orbital change after mass transfer with an adaptive-step, higher-order ODE integrator for improved speed and accuracy
// 02.49.06    JDM - July 01, 2024   - Defect repairs:
//                                      - Changed the VERY_MASSIVE_MINIMUM_MASS threshold to use m_Mass (current), rather than m_ZAMS.                                      
//                                      - Lowered VINK_MASS_LOSS_MINIMUM_TEMP from 12.5 to 8kK, to eliminate the short interval during CHeB when WR winds were active between the RSG and OB temperature ranges, at low Z.
// 02.50.00    IM - July 03, 2024    - Enhancement:
//                                      - Change TPAGB::IsSupernova() so that stars with base of AGB core masses below MCBUR1 remain on the TPAGB until they make WDs; remove ResolveTypeIIaSN() functionality.
//                                      - Add --evolve-main-sequence-mergers option which allows for main sequence merger products to continue evolution
//                                      - Update HG::CalculateRadialExtentConvectiveEnvelope() to use a combination of Hurley & Picker to avoid excessively high convective envelope densities
// 02.50.01    JR - July 04, 2024    - Defect repair:
//                                      - Fix for issue #1160: added prefix "PO_" to all program option header strings to differentiate from stellar/binary properties.
// 03.00.00    JR - June 24, 2024    - Enhancements, defect repairs, deprecations, code cleanup:
//                                         1. implementation of more coherent and robust error handling
//                                         2. added source files (all are .h file, so the makefile does not need to change)
//                                            The added source files are mostly the result of separating out sections of the constants.h file.
//                                            I believe it had become too unwieldy, and sectioning it out seemed to be the reasonable thing to do.
//                                            I broke constants.h into 5 separate files:
//                                               a. constants.h    - pretty-much just contains constants now
//                                               b. typedefs.h     - an existing file, but I moved the enum class declarations and associated label maps, except those that pertain directly to logging, from constants.h to typedefs.h
//                                               c. LogTypedefs.h  - new file containing logging-related type definitions, including things like definitions of the default record composition for the various log files
//                                               d. ErrorCatalog.h - new file containing the COMPAS error catalog - this where symbolic names for errors are defined, and contains the mapping from symbolic name to error string
//                                               e. EnumHash.h     - contains the hash function for enum class types
//                                         3. deprecation of some program options, and some program option values
//                                         4. fixed what I believe was a defect in `utils::SolveKeplersEquation()` that was causing erroneous "out-of-bounds" warnings for the eccentric anomaly
//                                         5. added debug functionality to show stack trace and halt the program - see the discussion and implementation of the SIGUSR2 signal handler in `main.cpp`.
//                                         6. removed BaseBinaryStar class variable m_UK and associated printing functionality - this is trivial to compute in post-processing
//                                         7. corrected the Hurley remnant mass prescription CalculateRemnantMass_Static() to handle black hole formation
//                                         8. code cleanup (including removal of unused BE Binaries code)
// 03.00.01    IM - July 28, 2024    - Enhancements, defect repairs, code cleanup:
//                                      - Fixed coefficient typo in HeWD::DetermineAccretionRegime()
//                                      - Added the function MESAZAMSHeliumFractionByMetallicity() to compute the ZAMS He mass fraction in the same way as MESA default
//                                      - Always allow radiative-envelope donors to survive CE in the TWO_STAGE CE formalism (with documentation clarification)
//                                      - Set the maximum convective envelope mass to the total envelope mass for intermediate mass stars, where the Picker+ (2024) fits are invalid
//                                      - Stop evolution on massless remnant + remnant, regardless of --evolve-main-sequence-merger-products (no further evolution expected)
//                                      - Corrected rejuvenation of main sequence merger products
// 03.00.02   IM - Aug 7, 2024      - Enhancements, defect repairs, code cleanup:
//                                      - Continue evolution of main sequence merger products beyond the main sequence
//                                      - Remove spurious print statement
//                                      - Typo fixes
// 03.00.03   JR - Aug 21, 2024     - Defect repair:
//                                      - Fix for issue 1184: Segmentation Fault (Core Dumped) Encountered in COMPAS V3.0 with "--common-envelope-formalism TWO_STAGE"
// 03.00.04   JR - Aug 22, 2024     - Defect repair:
//                                      - Fix for issue #1182: Switch log issue
// 03.00.05   JR - Aug 22, 2024     - Defect repair:
//                                      - Reinstate correctly functioning code for floating-point error handling for Linux
//                                      - Disable floating-point error handling for MacOS - until I can figure out how to
//                                        make it work properly for both INTEL and ARM architectures.
// 03.01.00   APB - Aug 24, 2024    - Enhancement:
//                                      - Implemented gravitational radiation at each timestep of binary evolution. Available with new '--emit-gravitational-radiation' option.  Updates time step dynamically if required.
<<<<<<< HEAD
// 03.01.01   JR - Aug 24, 2024     - Defect repair, code cleanup:
//                                      - Fix for issue #1179: Remove unsupported option value (FIXED) for options PULSAR_BIRTH_SPIN_PERIOD_DISTRIBUTION and PULSAR_BIRTH_MAGNETIC_FIELD_DISTRIBUTION
//                                      - Remove BeBinary-related code (mostly already commented)
//                                      - Fix typos in comments in BaseBinaryStar.cpp
=======
// 03.01.01    JR - Aug 24, 2024    - Defect repair:
//                                      - Fix bad merge - use this version instead of v03.01.00
>>>>>>> 1fe9f7be


const std::string VERSION_STRING = "03.01.01";

# endif // __changelog_h__<|MERGE_RESOLUTION|>--- conflicted
+++ resolved
@@ -1265,17 +1265,14 @@
 //                                        make it work properly for both INTEL and ARM architectures.
 // 03.01.00   APB - Aug 24, 2024    - Enhancement:
 //                                      - Implemented gravitational radiation at each timestep of binary evolution. Available with new '--emit-gravitational-radiation' option.  Updates time step dynamically if required.
-<<<<<<< HEAD
-// 03.01.01   JR - Aug 24, 2024     - Defect repair, code cleanup:
+// 03.01.01   JR - Aug 24, 2024     - Defect repair:
+//                                      - Fix bad merge - use this version instead of v03.01.00
+// 03.01.02   JR - Aug 24, 2024     - Defect repair, code cleanup:
 //                                      - Fix for issue #1179: Remove unsupported option value (FIXED) for options PULSAR_BIRTH_SPIN_PERIOD_DISTRIBUTION and PULSAR_BIRTH_MAGNETIC_FIELD_DISTRIBUTION
 //                                      - Remove BeBinary-related code (mostly already commented)
 //                                      - Fix typos in comments in BaseBinaryStar.cpp
-=======
-// 03.01.01    JR - Aug 24, 2024    - Defect repair:
-//                                      - Fix bad merge - use this version instead of v03.01.00
->>>>>>> 1fe9f7be
 
 
-const std::string VERSION_STRING = "03.01.01";
+const std::string VERSION_STRING = "03.01.02";
 
 # endif // __changelog_h__