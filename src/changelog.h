--- conflicted
+++ resolved
@@ -1205,20 +1205,20 @@
 //                                      - albeit with fixed AM loss (isotropic re-emission).
 // 02.49.01    IM - May 25, 2024     - Defect repair:
 //                                      - AIC now happens only when the mass of an ONeWD exceeds MCS, the Chandrasekhar mass, which requires accretion onto the WD (see Issue # #1138)
-<<<<<<< HEAD
-
-                  
-const std::string VERSION_STRING = "02.49.01";
-=======
 // 02.49.02    VK - June 11, 2024     - Defect repairs:
 //                                      - Fixed the sign of IW dissipation in dynamical tides to follow (2,2) mode synchronization.
 //                                      - Changed the definitions of beta and gamma in dynamical tides to be consistent with tri-layered stellar structures as well as bi-layered.
 //                                      - Fixed the definition of epsilon in IW dynamical tides to follow Ogilvie (2013) Eq. (42)
 // 02.49.03    VK - June 13, 2024     - Code cleanup:
 //                                      - Removed confusing definition of `one_minus_beta` in Dynamical tides code.
-                                   
-const std::string VERSION_STRING = "02.49.03";
->>>>>>> 9c896a9a
+// 02.49.04    IM - June 19, 2024     - Defect repair, enhancement:
+//                                      - Corrected check for nuclear timescale (slow case A) mass transfer
+//                                      - Reduced MAXIMUM_MASS_TRANSFER_FRACTION_PER_STEP to 0.0001 to improve accuracy of orbital separation updates following mass transfer
+//                                      - Code cleanup
+
+
+const std::string VERSION_STRING = "02.49.04";
+
 
 
 # endif // __changelog_h__