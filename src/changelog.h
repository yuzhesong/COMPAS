--- conflicted
+++ resolved
@@ -418,14 +418,11 @@
 //                                      - implemented SSE Switch Log and BSE Switch Log files (record written at the time of stellar type switch - see documentation)
 //                                      - implemented SSE Supernova log file - see documentation (issue #253)
 //                                      - added TIMESCALE_MS as a valid property in BaseStar::StellarPropertyValue().  The TIMESCALE_MS value in the SSE_Parameters file was being printed as "ERROR!" and nobody noticed :-)  It now prints correctly.
-<<<<<<< HEAD
-// 02.15.01     RW - Sep 10, 2020   - Code cleanup:
-//                                      - Set all references to kick "velocity" to magnitude. This is more correct, and will help distinguish from system and component vector velocities later
-=======
 // 02.15.01     RS - Sep 10, 2020   - Enhancement
 //                                       - added profiling option to keep track of repeated pow() calls
->>>>>>> 246d7ae1
+// 02.15.02     RW - Sep 10, 2020   - Code cleanup:
+//                                      - Set all references to kick "velocity" to magnitude. This is more correct, and will help distinguish from system and component vector velocities later
 
-const std::string VERSION_STRING = "02.15.01";
+const std::string VERSION_STRING = "02.15.02";
 
 # endif // __changelog_h__