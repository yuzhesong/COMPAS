--- conflicted
+++ resolved
@@ -922,16 +922,11 @@
 //                                      - Added Accretion Induced Collapse (AIC) of ONeWD as another type of SN
 // 02.31.09     RTW - Aug 9, 2022    - Enhancement:
 //                                      - Max evolution time and max number of timesteps now read in from gridline as well as commandline
-<<<<<<< HEAD
-// 02.32.00     RTW - Aug 11, 2022   - Enhancement:
+// 02.31.10     RTW - Aug 12, 2022   - Enhancement:
+//                                      - Added option to set the Temperature boundary between convective/radiative giant envelopes
+// 02.32.00     RTW - Aug 13, 2022   - Enhancement:
 //                                      - Added critical mass ratios from Claeys+ 2014 for determining if MT is unstable
 
 const std::string VERSION_STRING = "02.32.00";
-=======
-// 02.31.10     RTW - Aug 12, 2022   - Enhancement:
-//                                      - Added option to set the Temperature boundary between convective/radiative giant envelopes
-
-const std::string VERSION_STRING = "02.31.10";
->>>>>>> 9f507fa5
 
 # endif // __changelog_h__