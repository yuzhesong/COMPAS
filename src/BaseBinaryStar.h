#ifndef __BaseBinaryStar_h__
#define __BaseBinaryStar_h__

#include "constants.h"
#include "typedefs.h"
#include "profiling.h"
#include "utils.h"
#include "vector3d.h"

#include "Log.h"
#include "Star.h"
#include "AIS.h"
#include "BinaryConstituentStar.h"

#include <boost/math/tools/roots.hpp>

#include <boost/math/special_functions/next.hpp>    // For float_distance.
#include <boost/math/special_functions/cbrt.hpp>    // For boost::math::cbrt.

#include <tuple>                                    // for std::tuple and std::make_tuple.


class Log;
class Star;
class AIS;
class BinaryConstituentStar;


class BaseBinaryStar {

public:

    BaseBinaryStar(const AIS &p_AIS, const long int p_Id = -1l);

/*
    BaseBinaryStar(const AIS           &p_AIS,
                   const double         p_Mass1,
                   const double         p_Mass2,
                   const double         p_Metallicity1,
                   const double         p_Metallicity2,
                   const double         p_SemiMajorAxis,
                   const double         p_Eccentricity,
                   const KickParameters p_KickParameters1,
                   const KickParameters p_KickParameters2,
                   const long int       p_Id = -1l);
*/

    void CopyMemberVariables(const BaseBinaryStar& p_Star) {

        m_Id                               = p_Star.m_Id;

        m_Error                            = p_Star.m_Error;

        m_RandomSeed                       = p_Star.m_RandomSeed;

        m_AIS                              = p_Star.m_AIS;

        m_BeBinaryDetails                  = p_Star.m_BeBinaryDetails;

        m_BeBinaryDetails.currentProps     = p_Star.m_BeBinaryDetails.currentProps  == &(p_Star.m_BeBinaryDetails.props1) ? &(m_BeBinaryDetails.props1) : &(m_BeBinaryDetails.props2);
        m_BeBinaryDetails.previousProps    = p_Star.m_BeBinaryDetails.previousProps == &(p_Star.m_BeBinaryDetails.props1) ? &(m_BeBinaryDetails.props1) : &(m_BeBinaryDetails.props2);

        m_CircularizationTimescale         = p_Star.m_CircularizationTimescale;

        m_CEDetails                        = p_Star.m_CEDetails;

        m_Unbound                          = p_Star.m_Unbound;

        m_Dt                               = p_Star.m_Dt;

        m_Eccentricity                     = p_Star.m_Eccentricity;
        m_EccentricityAtDCOFormation       = p_Star.m_EccentricityAtDCOFormation;
        m_EccentricityInitial              = p_Star.m_EccentricityInitial;
        m_EccentricityPreSN                = p_Star.m_EccentricityPreSN;
        m_EccentricityPrev                 = p_Star.m_EccentricityPrev;

        m_FractionAccreted                 = p_Star.m_FractionAccreted;

        m_CosIPrime                        = p_Star.m_CosIPrime;
        m_IPrime                           = p_Star.m_IPrime;

        m_JLoss                            = p_Star.m_JLoss;

        m_LBVfactor                        = p_Star.m_LBVfactor;

        m_MassesEquilibrated               = p_Star.m_MassesEquilibrated;
        m_MassesEquilibratedAtBirth        = p_Star.m_MassesEquilibratedAtBirth;

        m_Mass1Final                       = p_Star.m_Mass1Final;
        m_Mass2Final                       = p_Star.m_Mass2Final;

        m_MassEnv1                         = p_Star.m_MassEnv1;
        m_MassEnv2                         = p_Star.m_MassEnv2;

        m_aMassLossDiff                    = p_Star.m_aMassLossDiff;

        m_MassTransfer                     = p_Star.m_MassTransfer;
        m_aMassTransferDiff                = p_Star.m_aMassTransferDiff;

        m_MassTransferTrackerHistory       = p_Star.m_MassTransferTrackerHistory;

        m_Merged                           = p_Star.m_Merged;
        m_MergesInHubbleTime               = p_Star.m_MergesInHubbleTime;

        m_OrbitalVelocityPreSN             = p_Star.m_OrbitalVelocityPreSN;

        m_PrintExtraDetailedOutput         = p_Star.m_PrintExtraDetailedOutput;

        m_RLOFDetails                      = p_Star.m_RLOFDetails;
        m_RLOFDetails.currentProps         = p_Star.m_RLOFDetails.currentProps  == &(p_Star.m_RLOFDetails.props1) ? &(m_RLOFDetails.props1) : &(m_RLOFDetails.props2);
        m_RLOFDetails.previousProps        = p_Star.m_RLOFDetails.previousProps == &(p_Star.m_RLOFDetails.props1) ? &(m_RLOFDetails.props1) : &(m_RLOFDetails.props2);

        m_SecondaryTooSmallForDCO          = p_Star.m_SecondaryTooSmallForDCO;

        m_SemiMajorAxis                    = p_Star.m_SemiMajorAxis;
        m_SemiMajorAxisAtDCOFormation      = p_Star.m_SemiMajorAxisAtDCOFormation;
        m_SemiMajorAxisInitial             = p_Star.m_SemiMajorAxisInitial;
        m_SemiMajorAxisPreSN               = p_Star.m_SemiMajorAxisPreSN;
        m_SemiMajorAxisPrev                = p_Star.m_SemiMajorAxisPrev;

        m_StellarMerger                    = p_Star.m_StellarMerger;
        m_StellarMergerAtBirth             = p_Star.m_StellarMergerAtBirth;

        m_SupernovaState                   = p_Star.m_SupernovaState;

        m_SynchronizationTimescale         = p_Star.m_SynchronizationTimescale;

        m_SystemicVelocity                 = p_Star.m_SystemicVelocity;

        m_ThetaE                           = p_Star.m_ThetaE;
        m_PhiE                             = p_Star.m_PhiE;  
        m_PsiE                             = p_Star.m_PsiE;  

        m_Time                             = p_Star.m_Time;
        m_TimePrev                         = p_Star.m_TimePrev;
        m_TimeToCoalescence                = p_Star.m_TimeToCoalescence;

        m_TotalAngularMomentum             = p_Star.m_TotalAngularMomentum;

        m_TotalEnergy                      = p_Star.m_TotalEnergy;

        m_OrbitalAngularMomentumPrev       = p_Star.m_OrbitalAngularMomentumPrev;
        m_OrbitalAngularMomentum           = p_Star.m_OrbitalAngularMomentum;

        m_OrbitalEnergyPrev                = p_Star.m_OrbitalEnergyPrev;
        m_OrbitalEnergy                    = p_Star.m_OrbitalEnergy;

        m_uK                               = p_Star.m_uK;

        m_WolfRayetFactor                  = p_Star.m_WolfRayetFactor;

        m_ZetaLobe                         = p_Star.m_ZetaLobe;
        m_ZetaStar                         = p_Star.m_ZetaStar;

        // copy the constituent stars and pointers

        m_Star1     = p_Star.m_Star1 ? new BinaryConstituentStar(*(p_Star.m_Star1)) : nullptr;
        m_Star2     = p_Star.m_Star2 ? new BinaryConstituentStar(*(p_Star.m_Star2)) : nullptr;

        m_Donor     = p_Star.m_Donor    ? (p_Star.m_Donor    == p_Star.m_Star1 ? m_Star1 : m_Star2) : nullptr;
        m_Accretor  = p_Star.m_Accretor ? (p_Star.m_Accretor == p_Star.m_Star1 ? m_Star1 : m_Star2) : nullptr;

        m_Supernova = p_Star.m_Supernova ? (p_Star.m_Supernova == p_Star.m_Star1 ? m_Star1 : m_Star2) : nullptr;
        m_Companion = p_Star.m_Companion ? (p_Star.m_Companion == p_Star.m_Star1 ? m_Star1 : m_Star2) : nullptr;

    }

    // Copy constructor
    BaseBinaryStar(const BaseBinaryStar& p_Star) {

        m_ObjectId    = globalObjectId++;                           // get unique object id (don't copy source)
        m_ObjectType  = OBJECT_TYPE::BASE_BINARY_STAR;              // can only copy from BASE_BINARY_STAR
        m_StellarType = STELLAR_TYPE::BINARY_STAR;                  // always

        CopyMemberVariables(p_Star);                                // copy member variables
    }


    // Assignment overload
    BaseBinaryStar& operator = (const BaseBinaryStar& p_Star) {

        if (this != &p_Star) {                                      // make sure we're not not copying ourselves...

            m_ObjectId    = globalObjectId++;                      // get unique object id (don't copy source)
            m_ObjectType  = OBJECT_TYPE::BASE_BINARY_STAR;         // can only copy from BASE_BINARY_STAR
            m_StellarType = STELLAR_TYPE::BINARY_STAR;             // always

            CopyMemberVariables(p_Star);                            // copy member variables
        }
        return *this;
    }


    virtual ~BaseBinaryStar() { delete m_Star1; delete m_Star2; }


    // object identifiers - all classes have these
    OBJECT_ID           ObjectId() const                            { return m_ObjectId; }
    OBJECT_TYPE         ObjectType() const                          { return m_ObjectType; }
    STELLAR_TYPE        StellarType() const                         { return m_StellarType; }
    long int            Id() const                                  { return m_Id; }


    // getters - alphabetically
    BeBinaryDetailsT    BeBinaryDetails() const                     { return m_BeBinaryDetails; }
	double              CEAlpha() const                             { return m_CEDetails.alpha; }
	bool                CEAtLeastOnce() const                       { return m_CEDetails.CEEcount > 0; }
    unsigned int        CEEventCount() const                        { return m_CEDetails.CEEcount; }
	double              CircularizationTimescale() const            { return m_CircularizationTimescale; }
	unsigned int        CommonEnvelopeEventCount() const            { return m_CEDetails.CEEcount; }
    bool                Unbound() const                             { return m_Unbound; }
    bool                DoubleCoreCE() const                        { return m_CEDetails.doubleCoreCE; }
    double              Dt() const                                  { return m_Dt; }
    double              Eccentricity() const                        { return m_Eccentricity; }
    double              EccentricityAtDCOFormation() const          { return m_EccentricityAtDCOFormation; }
    double              EccentricityInitial() const                 { return m_EccentricityInitial; }
    double              EccentricityPostCEE() const                 { return m_CEDetails.postCEE.eccentricity; }
    double              EccentricityPreSN() const                   { return m_EccentricityPreSN; }
    double              EccentricityPreCEE() const                  { return m_CEDetails.preCEE.eccentricity; }
    ERROR               Error() const                               { return m_Error; }
    double              FractionAccreted() const                    { return m_FractionAccreted; }
    bool                HasOneOf(STELLAR_TYPE_LIST p_List) const;
    bool                HasStarsTouching() const                    { return (utils::Compare(m_SemiMajorAxis, 0.0) > 0) && (m_SemiMajorAxis <= RSOL_TO_AU * (m_Star1->Radius() + m_Star2->Radius())); }
    bool                HasTwoOf(STELLAR_TYPE_LIST p_List) const;
    bool                ImmediateRLOFPostCEE() const                { return m_RLOFDetails.immediateRLOFPostCEE; }
    STELLAR_TYPE        InitialStellarType1() const                 { return m_Star1->InitialStellarType(); }
    STELLAR_TYPE        InitialStellarType2() const                 { return m_Star2->InitialStellarType(); }
    bool                IsBeBinary() const                          { return HasOneOf({STELLAR_TYPE::NEUTRON_STAR}) && HasOneOf({STELLAR_TYPE::MS_LTE_07, STELLAR_TYPE::MS_GT_07}); }
    bool                IsBHandBH() const                           { return HasTwoOf({STELLAR_TYPE::BLACK_HOLE}); }
    bool                IsDCO() const                               { return HasTwoOf({STELLAR_TYPE::NEUTRON_STAR, STELLAR_TYPE::BLACK_HOLE}); }
    bool                IsNSandBH() const                           { return HasOneOf({STELLAR_TYPE::NEUTRON_STAR}) && HasOneOf({STELLAR_TYPE::BLACK_HOLE}); }
    bool                IsNSandNS() const                           { return HasTwoOf({STELLAR_TYPE::NEUTRON_STAR}); }
    bool                IsUnbound() const                           { return (utils::Compare(m_SemiMajorAxis, 0.0) <= 0 || (utils::Compare(m_Eccentricity, 1.0) > 0)); }         // semi major axis <= 0.0 means unbound, presumably by SN)
    bool                IsWDandWD() const                           { return HasTwoOf({STELLAR_TYPE::HELIUM_WHITE_DWARF, STELLAR_TYPE::CARBON_OXYGEN_WHITE_DWARF, STELLAR_TYPE::OXYGEN_NEON_WHITE_DWARF}); }
    double              LBV_Factor() const                          { return m_LBVfactor; }
    double              Mass1Final() const                          { return m_Mass1Final; }
    double              Mass2Final() const                          { return m_Mass2Final; }
    double              Mass1PostCEE() const                        { return m_Star1->MassPostCEE(); }
    double              Mass1PreCEE() const                         { return m_Star1->MassPreCEE(); }
    double              Mass2PostCEE() const                        { return m_Star2->MassPostCEE(); }
    double              Mass2PreCEE() const                         { return m_Star2->MassPreCEE(); }
    double              MassEnv1() const                            { return m_MassEnv1; }
    double              MassEnv2() const                            { return m_MassEnv2; }
    bool                MassesEquilibrated() const                  { return m_MassesEquilibrated; }
    bool                MassesEquilibratedAtBirth() const           { return m_MassesEquilibratedAtBirth; }
    MT_TRACKING         MassTransferTrackerHistory() const          { return m_MassTransferTrackerHistory; }
    bool                MergesInHubbleTime() const                  { return m_MergesInHubbleTime; }
    bool                OptimisticCommonEnvelope() const            { return m_CEDetails.optimisticCE; }
    double              OrbitalAngularVelocity() const              { return sqrt(G1 * (m_Star1->Mass() + m_Star2->Mass()) / (m_SemiMajorAxis * m_SemiMajorAxis * m_SemiMajorAxis)); }      // rads/year
    double              OrbitalVelocityPreSN() const                { return m_OrbitalVelocityPreSN; }
    double              Periastron() const                          { return m_SemiMajorAxis*(1.0-m_Eccentricity); }
    double              PeriastronRsol() const                      { return Periastron()*AU_TO_RSOL; }
	double              Radius1PostCEE() const                      { return m_Star1->RadiusPostCEE(); }
	double              Radius2PostCEE() const                      { return m_Star2->RadiusPostCEE(); }
	double              Radius1PreCEE() const                       { return m_Star1->RadiusPreCEE(); }
	double              Radius2PreCEE() const                       { return m_Star2->RadiusPreCEE(); }
	unsigned long int   RandomSeed() const                          { return m_RandomSeed; }
	BinaryRLOFDetailsT  RLOFDetails() const                         { return m_RLOFDetails; }
    bool                RLOFSecondaryPostCEE() const                { return m_Star2->RLOFPostCEE(); }
    double              RocheLobe1to2PostCEE() const                { return m_CEDetails.postCEE.rocheLobe1to2; }
    double              RocheLobe1to2PreCEE() const                 { return m_CEDetails.preCEE.rocheLobe1to2; }
    double              RocheLobe2to1PostCEE() const                { return m_CEDetails.postCEE.rocheLobe2to1; }
    double              RocheLobe2to1PreCEE() const                 { return m_CEDetails.preCEE.rocheLobe2to1; }
    double              RocheLobeRadius1() const                    { return CalculateRocheLobeRadius_Static(m_Star1->Mass(), m_Star2->Mass()); }
    double              RocheLobeRadius2() const                    { return CalculateRocheLobeRadius_Static(m_Star2->Mass(), m_Star1->Mass()); }
    double              RocheLobeTracker1() const                   { return m_Star1->RocheLobeTracker(m_SemiMajorAxis, m_Eccentricity); }
    double              RocheLobeTracker2() const                   { return m_Star2->RocheLobeTracker(m_SemiMajorAxis, m_Eccentricity); }
    bool                SecondaryTooSmallForDCO() const             { return m_SecondaryTooSmallForDCO; }
    double              SemiMajorAxisAtDCOFormation() const         { return m_SemiMajorAxisAtDCOFormation; }
    double              SemiMajorAxisInitial() const                { return m_SemiMajorAxisInitial; }
    double              SemiMajorAxisPostCEE() const                { return m_CEDetails.postCEE.semiMajorAxis; }
    double              SemiMajorAxisPreSN() const                  { return m_SemiMajorAxisPreSN; }
    double              SemiMajorAxisPreCEE() const                 { return m_CEDetails.preCEE.semiMajorAxis; }
    double              SemiMajorAxis() const                       { return m_SemiMajorAxis; }
    double              SemiMajorAxisRsol() const                   { return m_SemiMajorAxis*AU_TO_RSOL; }
    bool                SimultaneousRLOF() const                    { return m_RLOFDetails.simultaneousRLOF; }
    bool                StableRLOFPostCEE() const                   { return m_RLOFDetails.stableRLOFPostCEE; }
    bool                StellarMerger() const                       { return m_StellarMerger; }
    bool                StellarMergerAtBirth() const                { return m_StellarMergerAtBirth; }
    STELLAR_TYPE        StellarType1() const                        { return m_Star1->StellarType(); }
    STELLAR_TYPE        StellarType1PostCEE() const                 { return m_Star1->StellarTypePostCEE(); }
    STELLAR_TYPE        StellarType1PreCEE() const                  { return m_Star1->StellarTypePreCEE(); }
    STELLAR_TYPE        StellarType2() const                        { return m_Star2->StellarType(); }
    STELLAR_TYPE        StellarType2PostCEE() const                 { return m_Star2->StellarTypePostCEE(); }
    STELLAR_TYPE        StellarType2PreCEE() const                  { return m_Star2->StellarTypePreCEE(); }
    SN_STATE            SN_State() const                            { return m_SupernovaState; }
    double              SynchronizationTimescale() const            { return m_SynchronizationTimescale; }
    double              SystemicSpeed() const                       { return m_SystemicVelocity.Magnitude(); }
    double              Time() const                                { return m_Time; }
    double              TimeToCoalescence() const                   { return m_TimeToCoalescence; }
    double              TotalAngularMomentum() const                { return m_TotalAngularMomentum; }
    double              TotalEnergy() const                         { return m_TotalEnergy; }
    double              UK() const                                  { return m_uK; }
    double              WolfRayetFactor() const                     { return m_WolfRayetFactor; }
    double              ZetaLobe() const                    	    { return m_ZetaLobe; }
    double              ZetaStar() const                            { return m_ZetaStar; }


    // member functions - alphabetically
            COMPAS_VARIABLE     BinaryPropertyValue(const T_ANY_PROPERTY p_Property) const;

    static  double              CalculateRocheLobeRadius_Static(const double p_MassPrimary, const double p_MassSecondary);

            EVOLUTION_STATUS    Evolve();

            void                PrintSwitchLog(const long int p_Id, const bool p_PrimarySwitching) { if (OPTIONS->SwitchLog()) LOGGING->LogBSESwitchLog(this, p_Id, p_PrimarySwitching); }

            COMPAS_VARIABLE     PropertyValue(const T_ANY_PROPERTY p_Property) const;

            BinaryConstituentStar* Star1() { return m_Star1; }                              // Returns a pointer to the primary - here mainly to support the BSE Switch Log. Be careful!
            BinaryConstituentStar* Star2() { return m_Star2; }                              // Returns a pointer to the secondary - here mainly to support the BSE Switch Log. Be careful!

private:

    BaseBinaryStar() { }

    OBJECT_ID    m_ObjectId;                                                                // Instantiated object's unique object id
    OBJECT_TYPE  m_ObjectType;                                                              // Instantiated object's object type
    STELLAR_TYPE m_StellarType;                                                             // Stellar type defined in Hurley et al. 2000
    long int     m_Id;                                                                      // Id used to name detailed output file - uses p_Id as passed (usually the index number of multiple binaries being produced)

    ERROR m_Error;                                                                          // Records most recent error encountered for this binary

    // member variables - alphabetical in groups (sort of...)

    unsigned long int   m_RandomSeed;                                                       // Random seed for this binary

    AIS                 m_AIS;

    BeBinaryDetailsT    m_BeBinaryDetails;                                                  // BeBinary details

    BinaryCEDetailsT    m_CEDetails;                                                        // Common Event details

    double              m_CircularizationTimescale;

    bool                m_Unbound;                                                          // Binary unbound?

    double              m_Dt;                                                               // Timestep

    double              m_Eccentricity;                                                     // Initial eccentricity
    double              m_EccentricityAtDCOFormation;                                       // Eccentricity at DCO formation
    double              m_EccentricityInitial;                                              // Record initial eccentricity              JR: todo: check necessary
    double              m_EccentricityPreSN;                                                // Eccentricity prior to supernova
    double              m_EccentricityPrev;                                                 // Eccentricity at previous timestep

    double	            m_FractionAccreted;	                                                // Fraction of mass accreted from the donor during mass transfer

    double              m_CosIPrime;
    double              m_IPrime;

    double	            m_JLoss;			                                                // Specific angular momentum with which mass is lost during non-conservative mass transfer

    double              m_LBVfactor;

    bool                m_MassesEquilibrated;                                               // Indicates whether stars had masses equilbrated at some stage after birth
    bool                m_MassesEquilibratedAtBirth;                                        // Indicates whether stars had masses equilbrated at birth

    double              m_Mass1Final;                                                       // Star1 mass in Msol after losing its envelope (in this case, we asume it loses all of its envelope)
    double              m_Mass2Final;                                                       // Star2 mass in Msol after losing its envelope (in this case, we asume it loses all of its envelope)

    double              m_MassEnv1;                                                         // Star1 envelope mass in Msol
    double              m_MassEnv2;                                                         // Star2 envelope mass in Msol

    double              m_aMassLossDiff;

    bool                m_MassTransfer;
    double              m_aMassTransferDiff;

    MT_TRACKING         m_MassTransferTrackerHistory;

    double              m_ReducedMassPrev;
    double              m_ReducedMass;

    double              m_TotalMassPrev;
    double              m_TotalMass;

    bool                m_Merged;                                                           // Indicates if the stars merged
    bool                m_MergesInHubbleTime;                                               // Indicates if the stars merge in Hubble Time

    double              m_OrbitalVelocityPreSN;

    bool                m_PrintExtraDetailedOutput;                                         // Flag to ensure that detailed output only gets printed once per timestep

    BinaryRLOFDetailsT  m_RLOFDetails;                                                      // RLOF details

    bool                m_SecondaryTooSmallForDCO;                                          // Indicates if the secondary star was born too small for the binary to evolbve into a DCO

    double              m_SemiMajorAxis;                                                    // Semi-major axis
    double              m_SemiMajorAxisAtDCOFormation;                                      // Semi-major axis at DCO formation
    double              m_SemiMajorAxisInitial;                                             // Record initial semi-major axis              JR: todo: check necessary
    double              m_SemiMajorAxisPreSN;                                               // Semi-major axis prior to supernova
    double              m_SemiMajorAxisPrev;                                                // Semi-major axis at previous timestep

    bool                m_StellarMerger;                                                    // Indicates that the constituent stars merged
    bool                m_StellarMergerAtBirth;                                             // Indicates that the constituent stars were touching at bierth

    SN_STATE            m_SupernovaState;                                                   // Indicates which star (or stars) are undergoing / have undergone a supernova event

    double              m_SynchronizationTimescale;

    Vector3d            m_SystemicVelocity;                                                 // Systemic velocity vector, relative to ZAMS Center of Mass
    double              m_ThetaE;                                                           // Euler Theta
    double              m_PhiE;                                                             // Euler Phi                
    double              m_PsiE;                                                             // Euler Psi
    
    double              m_Time;                                                             // Physical simulation time
    double              m_TimePrev;                                                         // Previous simulation time
    double              m_TimeToCoalescence;                                                // Coalescence time

    double              m_TotalAngularMomentum;

    double              m_TotalEnergy;

	double              m_OrbitalAngularMomentumPrev;
	double              m_OrbitalAngularMomentum;

	double              m_OrbitalEnergyPrev;
	double              m_OrbitalEnergy;

    double              m_uK;

    double              m_WolfRayetFactor;

    double              m_ZetaLobe;
    double              m_ZetaStar;


    // Binaries contain two stars
    BinaryConstituentStar *m_Star1;                                                         // Initially more massive star - the primary
    BinaryConstituentStar *m_Star2;                                                         // Initially less massive star - the secondary

    BinaryConstituentStar *m_Donor;                                                         // Pointer to the donor for mass transfer
    BinaryConstituentStar *m_Accretor;                                                      // Pointer to the accretor for mass transfer

    BinaryConstituentStar *m_Supernova;                                                     // Pointer to the star that is undergoing / has undergone a supernova event
    BinaryConstituentStar *m_Companion;                                                     // Pointer to the companion star to the supernova


    // member functions - alphabetical in groups (sort of...)

    // CalculateAngularMomentum - the actual function takes 10 parameters because of the various calling permutations
    //                          - various signatures are defined here - they just assemble the parameters as required
    //                            and call the actual function
    // JR: todo: note in the orginal code the binary orbital velicity was passed in as a parameter but never used - I removed it

    void    SetInitialValues(const AIS &p_AIS, const long int p_Id);
    void    SetRemainingValues();


    double  CalculateAngularMomentum(const double p_SemiMajorAxis,
                                     const double p_Eccentricity,
                                     const double p_Star1Mass,
                                     const double p_Star2Mass,
                                     const double p_Star1Radius,
                                     const double p_Star2Radius,
                                     const double p_Star1_SpinAngularVelocity,
                                     const double p_Star2_SpinAngularVelocity,
                                     const double p_Star1_GyrationRadius,
                                     const double p_Star2_GyrationRadius);

    double  CalculateAngularMomentum()                                      { return CalculateAngularMomentum(m_SemiMajorAxis, m_Eccentricity, m_Star1->Mass(), m_Star2->Mass(), m_Star1->Radius(), m_Star2->Radius(), m_Star1->Omega(), m_Star2->Omega(), m_Star1->CalculateGyrationRadius(), m_Star2->CalculateGyrationRadius()); }

    double  CalculateAngularMomentum(const double p_SemiMajorAxis,
                                     const double p_Eccentricity,
                                     const double p_Star1_SpinAngularVelocity,
                                     const double p_Star2_SpinAngularVelocity,
                                     const double p_Star1_GyrationRadius,
                                     const double p_Star2_GyrationRadius)   { return CalculateAngularMomentum(p_SemiMajorAxis, p_Eccentricity, m_Star1->Mass(), m_Star2->Mass(), m_Star1->Radius(), m_Star2->Radius(), p_Star1_SpinAngularVelocity, p_Star2_SpinAngularVelocity, p_Star1_GyrationRadius, p_Star2_GyrationRadius); }

    double  CalculateAngularMomentumPrev()                                  { return CalculateAngularMomentum(m_SemiMajorAxisPrev, m_EccentricityPrev, m_Star1->MassPrev(), m_Star2->MassPrev(), m_Star1->RadiusPrev(), m_Star2->RadiusPrev(), m_Star1->OmegaPrev(), m_Star2->OmegaPrev(), m_Star1->CalculateGyrationRadius(), m_Star2->CalculateGyrationRadius()); }

<<<<<<< HEAD
    double  CalculateCosFinalPlaneTilt(const double p_KickTheta, const double p_KickPhi);
=======
    double  CalculateCDFKroupa(const double p_Mass);
>>>>>>> 22626539

    void    CalculateEnergyAndAngularMomentum();

    double  CalculateGammaAngularMomentumLoss(const double p_DonorMass, const double p_AccretorMass);
    double  CalculateGammaAngularMomentumLoss()                             { return CalculateGammaAngularMomentumLoss(m_Donor->Mass(), m_Accretor->Mass()); }


    void    CalculateMassTransfer(const double p_Dt);
    double  CalculateMassTransferOrbit(const double p_DonorMass, const double p_DeltaMassDonor, const double p_ThermalRateDonor, BinaryConstituentStar& p_Accretor, const double p_FractionAccreted);
    void    CalculateWindsMassLoss();
    void    InitialiseMassTransfer();

    double  CalculateOrbitalAngularMomentum(const double p_Mu,
                                            const double p_Mass,
                                            const double p_SemiMajorAxis)   { return p_Mu * sqrt(G1 * p_Mass * p_SemiMajorAxis); }

    double  CalculateOrbitalEnergy(const double p_Mu,
                                   const double p_Mass,
                                   const double p_SemiMajorAxis)            { return -(G1 * p_Mu * p_Mass) / (2.0 * p_SemiMajorAxis); }

    double  CalculateZRocheLobe(const double p_jLoss);

    double  CalculateSemiMajorAxisPostSupernova(const double p_KickMagnitude,
                                                const double p_TotalMassPreSN,
                                                const double p_TotalMassPostSN,
                                                const double p_KickTheta,
                                                const double p_KickPhi);

    double  CalculateTimeToCoalescence(double a0, double e0, double m1, double m2);

    // CalculateTotalEnergy - the actual function takes 9 parameters because of the various calling permutations
    //                      - various signatures are defined here - they just assemble the parameters as required
    //                        and call the actual function
    double  CalculateTotalEnergy(const double p_SemiMajorAxis,
                                 const double p_Star1Mass,
                                 const double p_Star2Mass,
                                 const double p_Star1Radius,
                                 const double p_Star2Radius,
                                 const double p_Star1_SpinAngularVelocity,
                                 const double p_Star2_SpinAngularVelocity,
                                 const double p_Star1GyrationRadius,
                                 const double p_Star2GyrationRadius);

    double  CalculateTotalEnergy()                                          { return CalculateTotalEnergy(m_SemiMajorAxis, m_Star1->Mass(), m_Star2->Mass(), m_Star1->Radius(), m_Star2->Radius(), m_Star1->Omega(), m_Star2->Omega(), m_Star1->CalculateGyrationRadius(), m_Star2->CalculateGyrationRadius()); }

    double  CalculateTotalEnergy(const double p_SemiMajorAxis,
                                 const double p_Star1_SpinAngularVelocity,
                                 const double p_Star2_SpinAngularVelocity,
                                 const double p_Star1_GyrationRadius,
                                 const double p_Star2_GyrationRadius)       { return CalculateTotalEnergy(p_SemiMajorAxis, m_Star1->Mass(), m_Star2->Mass(), m_Star1->Radius(), m_Star2->Radius(), p_Star1_SpinAngularVelocity, p_Star2_SpinAngularVelocity, p_Star1_GyrationRadius, p_Star2_GyrationRadius); }


    void    EvaluateBinary(const double p_Dt);

    void    EvaluateSupernovae(const bool p_Resolve2ndSN);

    void    EvolveOneTimestep(const double p_Dt);
    void    EvolveOneTimestepPreamble(const double p_Dt);

    void    ResolveCoalescence();
    void    ResolveCommonEnvelopeEvent();
    void    ResolveMassChanges();
    bool    ResolveSupernova();

    void    SetPostCEEValues(const double p_SemiMajorAxis,
                             const double p_Eccentricity,
                             const double p_RocheLobe1to2,
                             const double p_RocheLobe2to1);

    void    SetPreCEEValues(const double p_SemiMajorAxis,
                            const double p_Eccentricity,
                            const double p_RocheLobe1to2,
                            const double p_RocheLobe2to1);

    bool    ShouldPrintRLOFParameters();
    void    StashBeBinaryProperties();
    void    StashRLOFProperties();

    void    UpdateSystemicVelocity(Vector3d p_newVelocity);

    // printing functions
    void PrintRLOFParameters(const string p_Rec = "");
    void PrintBinarySystemParameters(const string p_Rec = "")               {                                   LOGGING->LogSystemParameters(this, p_Rec); }
    void PrintDetailedOutput(const long int p_Id, const string p_Rec = "")  { if (OPTIONS->DetailedOutput())    LOGGING->LogBSEDetailedOutput(this, p_Id, p_Rec); }
    void PrintDoubleCompactObjects(const string p_Rec = "")                 {                                   LOGGING->LogDoubleCompactObject(this, p_Rec); }
    void PrintCommonEnvelope(const string p_Rec = "")                       {                                   LOGGING->LogCommonEnvelope(this, p_Rec); }
    void PrintBeBinary(const string p_Rec = "");
    void PrintPulsarEvolutionParameters(const string p_Rec = "")            { if (OPTIONS->EvolvePulsars())     LOGGING->LogBSEPulsarEvolutionParameters(this, p_Rec); }
    void PrintSupernovaDetails(const string p_Rec = "")                     {                                   LOGGING->LogBSESupernovaDetails(this, p_Rec); }

    
    //Functor for the boost root finder to determine how much mass needs to be lost from a donor without an envelope in order to fit inside the Roche lobe
    template <class T>
    struct RadiusEqualsRocheLobeFunctor
    {
        RadiusEqualsRocheLobeFunctor(BaseBinaryStar * p_Binary, BinaryConstituentStar * p_Donor, BinaryConstituentStar * p_Accretor, ERROR * p_Error, double p_FractionAccreted)
        {
            m_Binary=p_Binary;
            m_Donor=p_Donor;
            m_Accretor=p_Accretor;
            m_Error = p_Error;
            m_FractionAccreted = p_FractionAccreted;
        }
        T operator()(double const& dM)
        {
            if(dM >= m_Donor->Mass()){                    // Can't remove more than the donor's mass
                *m_Error = ERROR::TOO_MANY_RLOF_ITERATIONS;
                return m_Donor->Radius();
            }
            double donorMass=m_Donor->Mass();
            double accretorMass=m_Accretor->Mass();
            BinaryConstituentStar* donorCopy = new BinaryConstituentStar(*m_Donor);
            double semiMajorAxis = m_Binary->CalculateMassTransferOrbit(donorCopy->Mass(), -dM , donorCopy->CalculateThermalMassLossRate(), *m_Accretor, m_FractionAccreted);
            double RLRadius      = semiMajorAxis * (1-m_Binary->Eccentricity()) * CalculateRocheLobeRadius_Static(donorMass - dM, accretorMass + (m_Binary->FractionAccreted() * dM)) * AU_TO_RSOL;
            (void)donorCopy->UpdateAttributes(-dM, -dM*donorCopy->Mass0()/donorCopy->Mass());
            // Modify donor Mass0 and Age for MS (including HeMS) and HG stars
            donorCopy->UpdateInitialMass();                                                                                                                 // update initial mass (MS, HG & HeMS)  JR: todo: fix this kludge - mass0 is overloaded, and isn't always "initial mass"
            donorCopy->UpdateAgeAfterMassLoss();                                                                                                            // update age (MS, HG & HeMS)
            
            (void)donorCopy->AgeOneTimestep(0.0);                                                                                                           // recalculate radius of star - don't age - just update values
            
            double thisRadiusAfterMassLoss = donorCopy->Radius();
            
            delete donorCopy; donorCopy = nullptr;
            
            return (RLRadius-thisRadiusAfterMassLoss);
        }
    private:
        BaseBinaryStar * m_Binary;
        BinaryConstituentStar * m_Donor;
        BinaryConstituentStar * m_Accretor;
        ERROR * m_Error;
        double m_FractionAccreted;
    };
    
  
    //Root solver to determine how much mass needs to be lost from a donor without an envelope in order to fit inside the Roche lobe
    double MassLossToFitInsideRocheLobe(BaseBinaryStar * p_Binary, BinaryConstituentStar * p_Donor, BinaryConstituentStar * p_Accretor, double p_FractionAccreted)
    {
        using namespace std;                          // Help ADL of std functions.
        using namespace boost::math::tools;           // For bracket_and_solve_root.
        
        double guess = ADAPTIVE_RLOF_FRACTION_DONOR_GUESS * p_Donor->Mass();    // Rough guess at solution
        double factor = ADAPTIVE_RLOF_SEARCH_FACTOR;  // Size of search steps
        
        const boost::uintmax_t maxit = ADAPTIVE_RLOF_MAX_ITERATIONS;            // Limit to maximum iterations.
        boost::uintmax_t it = maxit;                  // Initally our chosen max iterations, but updated with actual.
        bool is_rising = true;                        // So if result with guess is too low, then try increasing guess.
        int digits = std::numeric_limits<double>::digits;  // Maximum possible binary digits accuracy for type T.
        // Some fraction of digits is used to control how accurate to try to make the result.
        int get_digits = digits - 5;                  // We have to have a non-zero interval at each step, so
        // maximum accuracy is digits - 1.  But we also have to
        // allow for inaccuracy in f(x), otherwise the last few
        // iterations just thrash around.
        eps_tolerance<double> tol(get_digits);             // Set the tolerance.
        
        std::pair<double, double> root;
        try {
            ERROR error = ERROR::NONE;
            root = bracket_and_solve_root(RadiusEqualsRocheLobeFunctor<double>(p_Binary, p_Donor, p_Accretor, &error, p_FractionAccreted), guess, factor, is_rising, tol, it);
            if (error != ERROR::NONE) SHOW_WARN(error);
        }
        catch(exception& e) {
            SHOW_ERROR(ERROR::TOO_MANY_RLOF_ITERATIONS, e.what());  //Catch generic boost root finding error
            m_Donor->Radius();
        }
        SHOW_WARN_IF(it>=maxit, ERROR::TOO_MANY_RLOF_ITERATIONS);
        
        return root.first + (root.second - root.first)/2;      // Midway between brackets is our result, if necessary we could return the result as an interval here.
    }

    
    
};

#endif // __BaseBinaryStar_h__<|MERGE_RESOLUTION|>--- conflicted
+++ resolved
@@ -469,11 +469,7 @@
 
     double  CalculateAngularMomentumPrev()                                  { return CalculateAngularMomentum(m_SemiMajorAxisPrev, m_EccentricityPrev, m_Star1->MassPrev(), m_Star2->MassPrev(), m_Star1->RadiusPrev(), m_Star2->RadiusPrev(), m_Star1->OmegaPrev(), m_Star2->OmegaPrev(), m_Star1->CalculateGyrationRadius(), m_Star2->CalculateGyrationRadius()); }
 
-<<<<<<< HEAD
     double  CalculateCosFinalPlaneTilt(const double p_KickTheta, const double p_KickPhi);
-=======
-    double  CalculateCDFKroupa(const double p_Mass);
->>>>>>> 22626539
 
     void    CalculateEnergyAndAngularMomentum();
 
