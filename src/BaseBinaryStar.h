--- conflicted
+++ resolved
@@ -117,23 +117,11 @@
         m_Merged                           = p_Star.m_Merged;
         m_MergesInHubbleTime               = p_Star.m_MergesInHubbleTime;
 
-<<<<<<< HEAD
         m_OrbitalAngularVelocity           = p_Star.m_OrbitalAngularVelocity;
         m_OrbitalAngularVelocityPrev       = p_Star.m_OrbitalAngularVelocityPrev;
         m_OrbitalAngularVelocityPrime      = p_Star.m_OrbitalAngularVelocityPrime;
         m_OrbitalVelocityPreSN             = p_Star.m_OrbitalVelocityPreSN;
         m_OrbitalVelocityPostSN            = p_Star.m_OrbitalVelocityPostSN;
-=======
-        m_MSN                              = p_Star.m_MSN;
-        m_MSNPrime                         = p_Star.m_MSNPrime;
-
-        m_OrbitalAngularVelocity           = p_Star.m_OrbitalAngularVelocity;
-        m_OrbitalAngularVelocityPrev       = p_Star.m_OrbitalAngularVelocityPrev;
-        m_OrbitalAngularVelocityPrime      = p_Star.m_OrbitalAngularVelocityPrime;
-
-        m_OrbitalVelocityPreSN             = p_Star.m_OrbitalVelocityPreSN;
-
->>>>>>> 04be178b
         m_PrintExtraDetailedOutput         = p_Star.m_PrintExtraDetailedOutput;
 
         m_RLOFDetails                      = p_Star.m_RLOFDetails;
@@ -172,14 +160,8 @@
         m_TotalEnergy                      = p_Star.m_TotalEnergy;
         m_TotalEnergyPrime                 = p_Star.m_TotalEnergyPrime;
 
-<<<<<<< HEAD
-        // RTW
-        m_TotalOrbitalAngularMomentumPrev  = p_Star.m_TotalOrbitalAngularMomentumPrev;
-        m_TotalOrbitalAngularMomentumPrime = p_Star.m_TotalOrbitalAngularMomentumPrime;
-=======
         m_OrbitalAngularMomentumPrev  = p_Star.m_OrbitalAngularMomentumPrev;
         m_OrbitalAngularMomentumPrime = p_Star.m_OrbitalAngularMomentumPrime;
->>>>>>> 04be178b
 
         m_OrbitalEnergyPrev           = p_Star.m_OrbitalEnergyPrev;
         m_OrbitalEnergyPrime          = p_Star.m_OrbitalEnergyPrime;
@@ -425,23 +407,11 @@
     bool                m_Merged;                                                           // Indicates if the stars merged
     bool                m_MergesInHubbleTime;                                               // Indicates if the stars merge in Hubble Time
 
-<<<<<<< HEAD
     double              m_OrbitalAngularVelocity;
     double              m_OrbitalAngularVelocityPrev;
     double              m_OrbitalAngularVelocityPrime;
     double              m_OrbitalVelocityPreSN;
     double              m_OrbitalVelocityPostSN;
-=======
-    double              m_MSN;
-    double              m_MSNPrime;
-
-    double              m_OrbitalAngularVelocity;
-    double              m_OrbitalAngularVelocityPrev;
-    double              m_OrbitalAngularVelocityPrime;
-
-    double              m_OrbitalVelocityPreSN;
-
->>>>>>> 04be178b
     bool                m_PrintExtraDetailedOutput;                                         // Flag to ensure that detailed output only gets printed once per timestep
 
     BinaryRLOFDetailsT  m_RLOFDetails;                                                      // RLOF details
@@ -478,19 +448,11 @@
     double               m_TotalEnergy;
     double               m_TotalEnergyPrime;
 
-<<<<<<< HEAD
-    double               m_TotalOrbitalAngularMomentumPrev;
-    double               m_TotalOrbitalAngularMomentumPrime;
-
-    double               m_TotalOrbitalEnergyPrev;
-    double               m_TotalOrbitalEnergyPrime;
-=======
 	double              m_OrbitalAngularMomentumPrev;
 	double              m_OrbitalAngularMomentumPrime;
 
 	double              m_OrbitalEnergyPrev;
 	double              m_OrbitalEnergyPrime;
->>>>>>> 04be178b
 
     double               m_uK;
 
@@ -565,7 +527,7 @@
                                             const double p_SemiMajorAxis)   { return p_Mu * sqrt(G1 * p_Mass * p_SemiMajorAxis); }
 
     double  CalculateOrbitalEnergy(const double p_Mu,
-                               const double p_Mass,
+                                   const double p_Mass,
                                    const double p_SemiMajorAxis)            { return -(G1 * p_Mu * p_Mass) / (2.0 * p_SemiMajorAxis); }
 
     double  CalculateAdaptiveRocheLobeOverFlow(const double p_JLoss);
