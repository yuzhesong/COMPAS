#ifndef __constants_h__
#define __constants_h__

#include <cmath>
#include <string>
#include <vector>
#include <map>
#include <unordered_map>

#include <boost/variant.hpp>


typedef unsigned long int                                               OBJECT_ID;                  // OBJECT_ID type

typedef std::vector<double>                                             DBL_VECTOR;
typedef std::tuple <double, double>                                     DBL_DBL;
typedef std::tuple <double, double, double>                             DBL_DBL_DBL;
typedef std::tuple<std::string, std::string, std::string, std::string>  STR_STR_STR_STR;

// Hash for Enum Class
struct EnumClassHash
{
    template <typename T>
    std::size_t operator()(T t) const
    {
        return static_cast<std::size_t>(t);
    }
};

template <typename Key>
using HashType = typename std::conditional<std::is_enum<Key>::value, EnumClassHash, std::hash<Key>>::type;

template <typename Key, typename T>
using COMPASUnorderedMap = std::unordered_map<Key, T, HashType<Key>>;


// Bitwise operators for Enum Class - |, |=, &, &=, ^, ^=, ~ only
// from http://blog.bitwigglers.org/using-enum-classes-as-type-safe-bitmasks/
#define ENABLE_BITMASK_OPERATORS(x)     \
template<>                              \
struct EnableBitMaskOperators<x> {      \
    static const bool enable = true;    \
};

template<typename Enum>  
struct EnableBitMaskOperators {
    static const bool enable = false;
};

template<typename Enum>  
typename std::enable_if<EnableBitMaskOperators<Enum>::enable, Enum>::type  
operator |(Enum lhs, Enum rhs) {
    return static_cast<Enum> (
        static_cast<typename std::underlying_type<Enum>::type>(lhs) |
        static_cast<typename std::underlying_type<Enum>::type>(rhs)
    );
}

template<typename Enum>  
typename std::enable_if<EnableBitMaskOperators<Enum>::enable, Enum>::type  
operator |=(Enum &lhs, Enum rhs) {
    lhs = static_cast<Enum> (
        static_cast<typename std::underlying_type<Enum>::type>(lhs) |
        static_cast<typename std::underlying_type<Enum>::type>(rhs)           
    );

    return lhs;
}

template<typename Enum>  
typename std::enable_if<EnableBitMaskOperators<Enum>::enable, Enum>::type 
operator &(Enum lhs, Enum rhs) {
    return static_cast<Enum> (
        static_cast<typename std::underlying_type<Enum>::type>(lhs) &
        static_cast<typename std::underlying_type<Enum>::type>(rhs)
    );
}

template<typename Enum>  
typename std::enable_if<EnableBitMaskOperators<Enum>::enable, Enum>::type 
operator &=(Enum &lhs, Enum rhs) {
    lhs = static_cast<Enum> (
        static_cast<typename std::underlying_type<Enum>::type>(lhs) &
        static_cast<typename std::underlying_type<Enum>::type>(rhs)           
    );

    return lhs;
}

template<typename Enum>  
typename std::enable_if<EnableBitMaskOperators<Enum>::enable, Enum>::type 
operator ^(Enum lhs, Enum rhs) {
    return static_cast<Enum> (
        static_cast<typename std::underlying_type<Enum>::type>(lhs) ^
        static_cast<typename std::underlying_type<Enum>::type>(rhs)
    );
}

template<typename Enum>  
typename std::enable_if<EnableBitMaskOperators<Enum>::enable, Enum>::type 
operator ^=(Enum &lhs, Enum rhs) {
    lhs = static_cast<Enum> (
        static_cast<typename std::underlying_type<Enum>::type>(lhs) ^
        static_cast<typename std::underlying_type<Enum>::type>(rhs)           
    );

    return lhs;
}

template<typename Enum>  
typename std::enable_if<EnableBitMaskOperators<Enum>::enable, Enum>::type 
operator ~(Enum rhs) {
    return static_cast<Enum> (
        ~static_cast<typename std::underlying_type<Enum>::type>(rhs)
    );
}


/*
 * Trick to allow SWITCH on literal strings
 * constexpr is (or can be) evaluated at compile-time, hence the ability to SWITCH using it.
 *
 * This function returns a hash value for a string - very small chance of collisions, but if a
 * collision happens the compiler will complain (because CASE values will be the same).
 *
 * Adapted from https://rextester.com/discussion/FGBUG88403/Switch-case-with-strings-in-C-11,
 * but variations available in many places with the right Google search terms...
 */

constexpr uint64_t StrHash(char const* p_Str, uint64_t p_Hash = 14695981039346656037ull) {
    return (*p_Str == 0) ? p_Hash : StrHash(p_Str + 1, (p_Hash * 1099511628211ull) ^ static_cast<uint64_t>(*p_Str));
}

constexpr uint64_t _(char const* p_Str) {
    return StrHash(p_Str);
}



extern OBJECT_ID globalObjectId;                                                                    // used to uniquely identify objects - used primarily for error printing

// Constants in SI
// CPLB: Use CODATA values where applicable http://physics.nist.gov/cuu/Constants/index.html

// JR: cmath (included file) provides the following pi-related constants:
//
// pi	        M_PI	    3.14159265358979323846
// pi/2         M_PI_2	    1.57079632679489661923
// pi/4         M_PI_4	    0.785398163397448309616
// 1/pi         M_1_PI	    0.318309886183790671538
// 2/pi         M_2_PI	    0.636619772367581343076
// 2/sqrt(pi)	M_2_SQRTPI	1.12837916709551257390
//
// I've added _2_PI and SQRT_M_2_PI below

#undef COMPARE_WITH_TOLERANCE // define/undef this to compare floats with/without tolerance (see FLOAT_TOLERANCE_ABSOLUTE, FLOAT_TOLERANCE_RELATIVE and Compare() function)

constexpr double FLOAT_TOLERANCE_ABSOLUTE               = 0.0000005;                                                // Absolute tolerance for floating-point comparisons if COMPARE_WITH_TOLERANCE is defined
constexpr double FLOAT_TOLERANCE_RELATIVE               = 0.0000005;                                                // Relative tolerance for floating-point comparisons if COMPARE_WITH_TOLERANCE is defined


// initialisation constants
constexpr double DEFAULT_INITIAL_DOUBLE_VALUE           = 0.0;                                                      // default initial value for double variables
constexpr double DEFAULT_INITIAL_INTEGER_VALUE          = 0;                                                        // default initial value for int variables
constexpr double DEFAULT_INITIAL_ULONGINT_VALUE         = 0l;                                                       // default initial value for unsigned long int variables
constexpr double DEFAULT_INITIAL_BOOLEAN_VALUE          = false;                                                    // default initial value for bool variables


// conversion constants

// mass
constexpr double G_TO_KG                                = 1.0E-3;                                                   // convert grams to kg
constexpr double MSOL_TO_G                              = 1.98892E33;                                               // convert Solar Mass to g
constexpr double MSOL_TO_KG                             = MSOL_TO_G * G_TO_KG;                                      // convert Solar Mass to kg 
constexpr double KG_TO_MSOL                             = 1.0 / MSOL_TO_KG;                                         // convert kg to Solar Mass

// length
constexpr double KM_TO_CM 					            = 1.0E5;									                // convert km to cm
constexpr double KM_TO_M                                = 1000.0 ;                                                  // convert km to m
constexpr double CM_TO_M                                = 1.0E-2;                                                   // convert cm to m

constexpr double RSOL_TO_KM                             = 6.957E5;                                                  // convert Solar Radius (RSOL) to km
constexpr double RSOL_TO_CM                             = 6.957E10;                                                 // convert Solar Radius (RSOL) to cm
constexpr double RSOL_TO_AU                             = 0.00465047;                                               // convert Solar Radius (RSOL) to AU

constexpr double AU_TO_CM                               = 14959787070000.0;                                         // convert Astronomical Units (AU) to cm
constexpr double AU_TO_RSOL				                = 1.0 / RSOL_TO_AU;                                         // convert Astronomical Units AU to Solar Radius RSOL
constexpr double AU_TO_KM                               = AU_TO_CM / 1.0E5;                                         // convert Astronomical Units AU to km

constexpr double KM_TO_RSOL					            = 1.0 / RSOL_TO_KM;						                    // convert km to Solar Radius (RSOL)
constexpr double KM_TO_AU                               = 1.0 / AU_TO_KM;                                           // convert km to Astronomical Units AU

// time
constexpr double SECONDS_IN_YEAR                        = 31556926.0;                                               // number of second in 1 year
constexpr double SECONDS_IN_DAY                         = SECONDS_IN_YEAR * 4.0 / 1461.0;                           // number of second in 1 day
constexpr double SECONDS_IN_MS                          = 1.0E-3;                                                   // number of second in 1 millisecond
constexpr double SECONDS_IN_MYR                         = 31556926.0 * 1.0E6;                                       // number of second in 1 Myr
constexpr double MYR_TO_YEAR                            = 1.0E6;                                                    // convert Myr to year
constexpr double YEAR_TO_MYR                            = 1.0E-6;                                                   // convert year to Myr

// energy
constexpr double JOULES_TO_ERG                          = 1.0E7;                                                    // convert Joules to Erg

// B field
constexpr double TESLA_TO_GAUSS                         = 1.0E4;					                                // convert Tesla to Gauss
constexpr double GAUSS_TO_TESLA                         = 1.0 / TESLA_TO_GAUSS;                                     // convert Gauss to Tesla


// constants

constexpr double _2_PI                                  = M_PI * 2;                                                 // 2PI
constexpr double SQRT_M_2_PI                            = 0.7978845608028653558798921198687637369517;               // sqrt(2/PI)
constexpr double DEGREE                                 = M_PI / 180.0;                                             // 1 degree in radians

constexpr double GAMMA_E                                = 0.57721566490153286060651209008240243104215933593992;     // Euler's Constant (probably don't need so many digits after the decimal point...)

constexpr double H0                                     = 67.8;                                                     // Hubble's Constant in km s^-1 Mpc^-1  (from plank approx 67.80±0.77) CPLB: Use WMAP value
constexpr double H0SI                                   = H0 * 1000.0 / 3.0E22;                                     // Hubble's Constant in SI units, s^-1
constexpr double HUBBLE_TIME                            = 1 / H0SI;                                                 // Hubble time in s

constexpr double G                                      = 6.67E-11;                                                 // Gravitational constant in m^3 kg^-1 s^-2 (more accurately known as G M_sol)
constexpr double G_CGS                                  = 6.6743E-8;                                                // Gravitational constant in cm^3 g^-1 s^-2
constexpr double G1                                     = 4.0 * M_PI * M_PI;                                        // Gravitational constant in AU^3 Msol^-1 yr^-2
constexpr double G_SN                                   = G * 1.0E-9 / KG_TO_MSOL;                                  // Gravitational constant in km^3 Msol^-1 s^-2, for use in the ResolveSupernova() function

constexpr double RSOL                                   = 6.957E8;                                                  // Solar Radius (in m)
constexpr double ZSOL                                   = 0.02;                                                     // Solar Metallicity
constexpr double TSOL                                   = 5778.0;                                                   // Solar Temperature in kelvin

constexpr double AU                                     = 149597870700.0;                                           // 1 AU (Astronomical Unit) in metres
constexpr double KM                                     = 1000.0;                                                   // 1 km (Kilometre) in metres
constexpr double C                                      = 3.0E8;                                                    // Speed of light in m s^-1

constexpr double MU_0                                   = 4.0 * M_PI * 1.0E-7;                                      // Vacuum permeability in m kg s-2 A-2

constexpr double NEUTRINO_LOSS_FALLBACK_FACTOR          = 1.0;                                                      // Factor which accounts for mass loss in neutrino winds during a supernovae. Should be made a flag and added to pythonSubmit.py

constexpr double MC_L_C1                                = 9.20925E-5;                                               // Core Mass - Luminosity relation constant c1 (Hurley et al. 2000, eq 44)
constexpr double MC_L_C2                                = 5.402216;                                                 // Core Mass - Luminosity relation constant c2 (Hurley et al. 2000, eq 44)

constexpr double HE_RATE_CONSTANT                       = 7.66E-5;                                                  // Helium rate constant (Hurley et al. 2000, eq 68)
constexpr double HHE_RATE_CONSTANT                      = 1.27E-5;                                                  // Combined rate constant for both hydrogen and helium shell burning (Hurley et al. 2000, eq 71)

constexpr double BLACK_HOLE_LUMINOSITY                  = 1.0E-10;                                                  // Black Hole luminosity

constexpr double NEUTRON_STAR_MASS                      = 1.4;                                                      // Canonical NS mass in Msol
constexpr double NEUTRON_STAR_RADIUS                    = (1.0 / 7.0) * 1.0E-4;                                     // 10km in Rsol.  Hurley et al. 2000, just after eq 93

constexpr double MCH                                    = 1.44;                                                     // Chandrasekhar mass
constexpr double MECS                                   = 1.38;                                                     // Mass of Neutron-Star (NS) formed in electron capture supernova (ECS). From Belczysnki+2008, before eq. 3.
constexpr double MECS_REM                               = 1.26;                                                     // Gravitational mass of Neutron-Star (NS) formed in electron capture supernova (ECS). From Belczysnki+2008, eq. 3
constexpr double MASS_LOSS_ETA                          = 0.5;                                                      // Mass loss efficiency -- can be set in the code as an option easily enough
constexpr double MCBUR1HURLEY					        = 1.6;							                            // Minimum core mass at base of the AGB to avoid fully degenerate CO core formation (Hurley value, Fryer+ and Belczynski+ use 1.83)
constexpr double MCBUR2					                = 2.25;							                            // Core mass at base of the AGB above which the CO core is completely non-degenerate

constexpr double LBV_LUMINOSITY_LIMIT_STARTRACK         = 6.0E5;                                                    // STARTRACK LBV luminosity limit
constexpr double LBV_LUMINOSITY_LIMIT_VANBEVEREN        = 3.0E5;                                                    // VANBEVEREN LBV luminosity limit

constexpr double CONVECTIVE_BOUNDARY_TEMPERATURE        = 5.3703E3;                                                 // Threshold temperature for the star to develop a convective envelope, in Kelvin (10^3.73 K, from Belczynski+, 2008)

constexpr double ABSOLUTE_MINIMUM_TIMESTEP              = 100.0 / SECONDS_IN_MYR;                                   // 100 seconds expressed in Myr (3.1688765E-12 Myr)
constexpr double NUCLEAR_MINIMUM_TIMESTEP               = 1.0E-4;                                                   // Minimum time step for nuclear evolution = 100 years expressed in Myr

constexpr int    MAX_TIMESTEP_RETRIES                   = 30;                                                       // Maximum retries to find a good timestep for stellar evolution

constexpr double MAXIMUM_MASS_LOSS_FRACTION             = 0.01;                                                     // Maximum allowable mass loss - 1.0% (of mass) expressed as a fraction
constexpr double MAXIMUM_RADIAL_CHANGE                  = 0.01;                                                     // Maximum allowable radial change - 1% (of radius) expressed as a fraction
constexpr double MINIMUM_MASS_SECONDARY                 = 4.0;                                                      // Minimum mass of secondary to evolve

constexpr double MAXIMUM_MASS_TRANSFER_FRACTION_PER_STEP	 = 0.001;                                               // Maximal fraction of donor mass that can be transferred in one step of stable mass transfer

constexpr double LAMBDA_NANJING_ZLIMIT                  = 0.0105;                                                   // Metallicity cutoff for Nanjing lambda calculations

constexpr int    MAX_KEPLER_ITERATIONS                  = 1000;                                                     // Maximum number of iterations to solve Kepler's equation
constexpr double NEWTON_RAPHSON_EPSILON                 = 1.0E-5;                                                   // Accuracy for Newton-Raphson method

constexpr double EPSILON_PULSAR                         = 1.0;                                                      // JR: todo: description

constexpr double ADAPTIVE_RLOF_FRACTION_DONOR_GUESS     = 0.001;                                                    // Fraction of donor mass to use as guess in MassLossToFitInsideRocheLobe()
constexpr int ADAPTIVE_RLOF_MAX_ITERATIONS              = 50;                                                       // Maximum number of iterations in MassLossToFitInsideRocheLobe()
constexpr double ADAPTIVE_RLOF_SEARCH_FACTOR            = 2.0;                                                      // Search factor in MassLossToFitInsideRocheLobe()



// string constants

const std::string DEFAULT_OUTPUT_CONTAINER_NAME         = "COMPAS_Output";                                          // Default name for output container (directory)
const std::string DETAILED_OUTPUT_DIRECTORY_NAME        = "Detailed_Output";                                        // Name for detailed output directory within output container
const std::string RUN_DETAILS_FILE_NAME                 = "Run_Details";                                            // Name for run details output file within output container


// AIS constants
constexpr double SALPETER_POWER                         = -2.35;                                                    // JR: todo; description (AIS)
constexpr double KROUPA_POWER                           = -2.35;                                                    // JR: todo; description (AIS)
constexpr double KROUPA_MINIMUM                         = 0.5;                                                      // JR: todo; description (AIS)
constexpr double KROUPA_MAXIMUM                         = 100.0;                                                    // JR: todo; description (AIS)

// Kroupa IMF is a broken power law with three slopes
constexpr double KROUPA_POWER_1                         = -0.3;
constexpr double KROUPA_POWER_2                         = -1.3;
constexpr double KROUPA_POWER_3                         = -2.3;

// Often require the power law exponent plus one
constexpr double KROUPA_POWER_PLUS1_1                   = 0.7;
constexpr double KROUPA_POWER_PLUS1_2                   = -0.3;
constexpr double KROUPA_POWER_PLUS1_3                   = -1.3;

constexpr double ONE_OVER_KROUPA_POWER_1_PLUS1          = 1.0 / KROUPA_POWER_PLUS1_1;
constexpr double ONE_OVER_KROUPA_POWER_2_PLUS1          = 1.0 / KROUPA_POWER_PLUS1_2;
constexpr double ONE_OVER_KROUPA_POWER_3_PLUS1          = 1.0 / KROUPA_POWER_PLUS1_3;

// There are two breaks in the Kroupa power law -- they occur here (in solar masses)
constexpr double KROUPA_BREAK_1                         = 0.08;
constexpr double KROUPA_BREAK_2                         = 0.5;

// Some values that are really constants
constexpr double KROUPA_BREAK_1_PLUS1_1                 = 0.1706722802578593435430149987533206236794;               // pow(KROUPA_BREAK_1, KROUPA_POWER_PLUS1_1);
constexpr double KROUPA_BREAK_1_PLUS1_2                 = 2.1334035032232417942876874844165077959929;               // pow(KROUPA_BREAK_1, KROUPA_POWER_PLUS1_2);
constexpr double KROUPA_BREAK_1_POWER_1_2               = 0.08;                                                     // pow(KROUPA_BREAK_1, (KROUPA_POWER_1 - KROUPA_POWER_2));

constexpr double KROUPA_BREAK_2_PLUS1_2                 = 1.2311444133449162844993930691677431098761;               // pow(KROUPA_BREAK_2, KROUPA_POWER_PLUS1_2);
constexpr double KROUPA_BREAK_2_PLUS1_3                 = 2.4622888266898325689987861383354862197522;               // pow(KROUPA_BREAK_2, KROUPA_POWER_PLUS1_3);
constexpr double KROUPA_BREAK_2_POWER_2_3               = 0.5;                                                      // pow(KROUPA_BREAK_2, (KROUPA_POWER_2 - KROUPA_POWER_3));

// Constants for the Muller and Mandel remnant mass and kick prescriptions
constexpr double MULLERMANDEL_M1                        = 2.0;	
constexpr double MULLERMANDEL_M2                        = 3.0; 
constexpr double MULLERMANDEL_M3                        = 7.0; 
constexpr double MULLERMANDEL_M4                        = 8.0; 
constexpr double MULLERMANDEL_MU1                       = 1.2;
constexpr double MULLERMANDEL_SIGMA1                    = 0.02;  
constexpr double MULLERMANDEL_MU2A                      = 1.4; 
constexpr double MULLERMANDEL_MU2B                      = 0.5;
constexpr double MULLERMANDEL_SIGMA2                    = 0.05;
constexpr double MULLERMANDEL_MU3A                      = 1.4;
constexpr double MULLERMANDEL_MU3B                      = 0.4;
constexpr double MULLERMANDEL_SIGMA3                    = 0.05;
constexpr double MULLERMANDEL_MUBH                    	= 0.8;
constexpr double MULLERMANDEL_SIGMABH                   = 0.5;
constexpr double MULLERMANDEL_MINNS                     = 1.13;
constexpr double MULLERMANDEL_MAXNS                     = 2.0;
constexpr double MULLERMANDEL_KICKNS                    = 400.0;
constexpr double MULLERMANDEL_KICKBH                    = 200.0;
constexpr double MULLERMANDEL_SIGMAKICK                 = 0.3; 

// object types
enum class OBJECT_TYPE: int { NONE, MAIN, UTILS, AIS, STAR, BASE_STAR, BINARY_STAR, BASE_BINARY_STAR, BINARY_CONSTITUENT_STAR };    //  if BASE_STAR, check STELLAR_TYPE
const COMPASUnorderedMap<OBJECT_TYPE, std::string> OBJECT_TYPE_LABEL = {
    { OBJECT_TYPE::NONE,                    "Not_an_Object!" },
    { OBJECT_TYPE::MAIN,                    "Main" },
    { OBJECT_TYPE::UTILS,                   "Utils" },
    { OBJECT_TYPE::AIS,                     "AdaptiveImportanceSampling" },
    { OBJECT_TYPE::STAR,                    "Star" },
    { OBJECT_TYPE::BASE_STAR,               "BaseStar" },
    { OBJECT_TYPE::BINARY_STAR,             "BinaryStar" },
    { OBJECT_TYPE::BASE_BINARY_STAR,        "BaseBinaryStar" },
    { OBJECT_TYPE::BINARY_CONSTITUENT_STAR, "BinaryConstituentStar" },
};


// Commandline Status constants
enum class PROGRAM_STATUS: int { SUCCESS, CONTINUE, ERROR_IN_COMMAND_LINE, LOGGING_FAILED, ERROR_UNHANDLED_EXCEPTION };


// enum class ERROR
// Symbolic names for errors and warnings (error strings below in ERRORLabel map)
// Listed alphabetically (except for 'NONE' - first so ERROR = 0 = NONE)
enum class ERROR: int {
    NONE,                                                           // no error
    AGE_NEGATIVE_ONCE,                                              // age is < 0.0 - invalid
    BAD_LOGFILE_RECORD_SPECIFICATIONS,                              // error in logfile record specifications
    BINARY_EVOLUTION_STOPPED,                                       // evolution of current binary stopped
    BINARY_SIMULATION_STOPPED,                                      // binary simulation stopped
    ERROR,                                                          // unspecified error
    EXPECTED_ASSIGNMENT_OPERATOR,                                   // expected assignment operator
    EXPECTED_BINARY_PROPERTY,                                       // expected a binary property (STAR_1_, STAR_2_, SUPERNOVA_, COMPANION_, or BINARY_PROPERTY)
    EXPECTED_COMMA_OR_CLOSE_BRACE,                                  // expected a comma or close brace
    EXPECTED_LOGFILE_RECORD_NAME,                                   // expected logfile record name
    EXPECTED_OPEN_BRACE,                                            // expected an open brace
    EXPECTED_PROPERTY_SPECIFIER,                                    // expected a valid property specifier
    EXPECTED_SN_EVENT,                                              // expected a supernova event
    EXPECTED_STELLAR_PROPERTY,                                      // expected a stellar property (STAR_PROPERTY)
    FILE_DOES_NOT_EXIST,                                            // file does not exist
    FILE_NOT_CLOSED,                                                // error closing file - file not closed
    FILE_OPEN_ERROR,                                                // error opening file
    FILE_WRITE_ERROR,                                               // error writing to file - data not written
    GRID_FILE_DEFAULT_METALLICITY,                                  // grid file metallicity missing for SSE - using default
    GRID_FILE_DUPLICATE_HEADER,                                     // grid file has a duplicated header field
    GRID_FILE_EMPTY_HEADER,                                         // grid file has an empty header field
    GRID_FILE_EXTRA_COLUMN,                                         // grid file record has an extra data column
    GRID_FILE_INVALID_DATA,                                         // grid file record has an invalid data value (not a number)
    GRID_FILE_MISSING_DATA,                                         // grid file record has a missing data value
    GRID_FILE_MISSING_HEADER,                                       // grid file has a missing header field
    GRID_FILE_NEGATIVE_DATA,                                        // grid file record has a negative data value
    GRID_FILE_UNKNOWN_HEADER,                                       // grid file has an unknown header field
    GRID_FILE_USING_PERIOD,                                         // grid file - using Period to calculate separation (Separation is missing)
    HAVE_NEITHER_SEPARATION_NOR_PERIOD,                             // user specified neither separation nor period
    HAVE_SEPARATION_AND_PERIOD,                                     // user specified both separation and period
    HIGH_TEFF_WINDS,                                                // winds being used at high temperature
    INVALID_AIS_DCO_TYPE,                                           // invalid AIS DCO type specified in program options
    INVALID_EDDINGTION_FACTOR,                                      // invalid OPTION value: Eddington Accretion Factor eddingtonAccretionFactor < 0.0
    INVALID_ENVELOPE_TYPE,                                          // invalid envelope type
    INVALID_MASS_TRANSFER_DONOR,                                    // mass transfer from NS, BH or Massless Remnant
    INVALID_RADIUS_INCREASE_ONCE,                                   // radius increased when it should have decreased (or at least remained static)
    INVALID_TYPE_EDDINGTON_RATE,                                    // invalid stellar type for Eddington critical rate calculation
    INVALID_TYPE_MT_MASS_RATIO,                                     // invalid stellar type for mass ratio calculation
    INVALID_TYPE_MT_THERMAL_TIMESCALE,                              // invalid stellar type for thermal timescale calculation
    INVALID_TYPE_ZETA_CALCULATION,                                  // invalid stellar type for Zeta calculation
    LAMBDA_NOT_POSITIVE,                                            // lambda is <= 0.0 - invalid
    LOW_TEFF_WINDS,                                                 // winds being used at low temperature
    MASS_NOT_POSITIVE_ONCE,                                         // mass is <= 0.0 - invalid
    MAXIMUM_MASS_LOST,                                              // (WARNING) maximum mass lost during mass loss calculations
    NO_CONVERGENCE,                                                 // iterative process did not converge
    NO_LAMBDA_DEWI,                                                 // Dewi lambda calculation not supported for stellar type
    NO_LAMBDA_NANJING,                                              // Nanjing lambda calculation not supported for stellar type
    NO_REAL_ROOTS,                                                  // equation has no real roots
    NOT_INITIALISED,                                                // object not initialised
    OUT_OF_BOUNDS,                                                  // value out of bounds
    RADIUS_NOT_POSITIVE,                                            // radius is <= 0.0 - invalid
    RADIUS_NOT_POSITIVE_ONCE,                                       // radius is <= 0.0 - invalid
    RESOLVE_SUPERNOVA_IMPROPERLY_CALLED,                            // ResolveSupernova() called, but m_Supernova->IsSNevent() is false
    STELLAR_EVOLUTION_STOPPED,                                      // evolution of current star stopped
    STELLAR_SIMULATION_STOPPED,                                     // stellar simulation stopped
    TOO_MANY_RLOF_ITERATIONS,                                       // too many iterations in RLOF root finder
    UNEXPECTED_END_OF_FILE,                                         // unexpected end of file
    UNEXPECTED_SN_EVENT,                                            // unexpected supernova event in this context
    UNKNOWN_A_DISTRIBUTION,                                         // unknown a-distribution
    UNKNOWN_BH_KICK_OPTION,                                         // unknown black hole kick option (in program options)
    UNKNOWN_BINARY_PROPERTY,                                        // unknown binary property
    UNKNOWN_CASE_BB_STABILITY_PRESCRIPTION,                         // unknown case BB/BC mass transfer stability prescription
    UNKNOWN_CE_ACCRETION_PRESCRIPTION,                              // unknown common envelope accretion prescription
    UNKNOWN_ENVELOPE_STATE_PRESCRIPTION,                            // unknown envelope state prescription
    UNKNOWN_CE_LAMBDA_PRESCRIPTION,                                 // unknown common envelope Lambda Prescription
    UNKNOWN_ZETA_PRESCRIPTION,                                      // unknown stellar Zeta prescription
    UNKNOWN_ECCENTRICITY_DISTRIBUTION,                              // unknown eccentricity distribution
    UNKNOWN_INITIAL_MASS_FUNCTION,                                  // unknown initial mass function
    UNKNOWN_KICK_DIRECTION_DISTRIBUTION,                            // unknown kick direction distribution
    UNKNOWN_KICK_MAGNITUDE_DISTRIBUTION,                             // unknown kick magnitude distribution
    UNKNOWN_LOGFILE,                                                // unknown log file
    UNKNOWN_MT_ACCRETION_EFFICIENCY_PRESCRIPTION,                   // unknown mass transfer accretion efficiency prescription
    UNKNOWN_MT_ANGULAR_MOMENTUM_LOSS_PRESCRIPTION,                  // unknown mass transfer angular momentum loss prescription
    UNKNOWN_MASS_LOSS_PRESCRIPTION,                                 // unknown mass loss prescription
    UNKNOWN_MT_CASE,                                                // unknown mass transfer case
    UNKNOWN_MT_PRESCRIPTION,                                        // unknown mass transfer prescription
    UNKNOWN_MT_REJUVENATION_PRESCRIPTION,                           // unknown mass transfer rejuvenation prescription
    UNKNOWN_MT_THERMALLY_LIMITED_VARIATION,                         // unknown mass transfer thermally limited variation
    UNKNOWN_NEUTRINO_MASS_LOSS_PRESCRIPTION,                        // unknown neutrino mass loss prescription
    UNKNOWN_NS_EOS,                                                 // unknown NS equation-of-state
    UNKNOWN_PPI_PRESCRIPTION,                                       // unknown pulsational pair instability prescription
    UNKNOWN_PROGRAM_OPTION,                                         // unknown program option
    UNKNOWN_PROPERTY_TYPE,                                          // unknown property type
    UNKNOWN_PULSAR_BIRTH_MAGNETIC_FIELD_DISTRIBUTION,               // unknown pulsar birth magnetic field distribution
    UNKNOWN_PULSAR_BIRTH_SPIN_PERIOD_DISTRIBUTION,                  // unknown pulsar birth spin period distribution
    UNKNOWN_Q_DISTRIBUTION,                                         // unknown q-distribution
    UNKNOWN_REMNANT_MASS_PRESCRIPTION,                              // unknown remnant mass prescription
    UNKNOWN_SN_ENGINE,                                              // unknown supernova engine
    UNKNOWN_SN_EVENT,                                               // unknown supernova event encountered
    UNKNOWN_STELLAR_PROPERTY,                                       // unknown stellar property
    UNKNOWN_STELLAR_TYPE,                                           // unknown stellar type
    UNKNOWN_VROT_PRESCRIPTION,                                      // unknown rorational velocity prescription
    UNSUPPORTED_ZETA_PRESCRIPTION,                                  // unsupported common envelope Zeta prescription
    UNSUPPORTED_ECCENTRICITY_DISTRIBUTION,                          // unsupported eccentricity distribution
    UNSUPPORTED_PULSAR_BIRTH_MAGNETIC_FIELD_DISTRIBUTION,           // unsupported pulsar birth magnetic field distribution
    UNSUPPORTED_PULSAR_BIRTH_SPIN_PERIOD_DISTRIBUTION,              // unsupported pulsar birth spin period distribution
    UNSUPPORTED_MT_PRESCRIPTION,                                    // unsupported mass transfer prescription
    WARNING                                                         // unspecified warning
};


// JR: todo: DOCUMENT these
enum class ERROR_SCOPE: int { NEVER, ALWAYS, FIRST, FIRST_IN_OBJECT_TYPE, FIRST_IN_STELLAR_TYPE, FIRST_IN_OBJECT_ID, FIRST_IN_FUNCTION };


// message catalog
// for now we'll just define it here - one day we might want to have it in a
// file and read it in at program start - that way we can be more flexible
// (i.e. change messages without recompiling, internationalise etc.)
//
// unordered_map - key is integer message number (from enum class ERROR above)
// listed alphabetically

#define ERR_MSG(x) std::get<1>(ERROR_CATALOG.at(x))      // for convenience

const COMPASUnorderedMap<ERROR, std::tuple<ERROR_SCOPE, std::string>> ERROR_CATALOG = {
    { ERROR::AGE_NEGATIVE_ONCE,                                     { ERROR_SCOPE::FIRST_IN_FUNCTION,   "Age < 0.0" }},
    { ERROR::BAD_LOGFILE_RECORD_SPECIFICATIONS,                     { ERROR_SCOPE::ALWAYS,              "Logfile record specifications error" }},
    { ERROR::BINARY_EVOLUTION_STOPPED,                              { ERROR_SCOPE::ALWAYS,              "Evolution of current binary stopped" }},
    { ERROR::BINARY_SIMULATION_STOPPED,                             { ERROR_SCOPE::ALWAYS,              "Binaries simulation stopped" }},
    { ERROR::ERROR,                                                 { ERROR_SCOPE::ALWAYS,              "Error!" }},
    { ERROR::EXPECTED_ASSIGNMENT_OPERATOR,                          { ERROR_SCOPE::ALWAYS,              "Expected assignment operator: one of { '=', '-=', '+=' }" }},
    { ERROR::EXPECTED_BINARY_PROPERTY,                              { ERROR_SCOPE::ALWAYS,              "Expected binary logfile property: one of { (STAR_1|STAR_2|SUPERNOVA|COMPANION|BINARY)_PROPERTY, PROGRAM_OPTION }" }},
    { ERROR::EXPECTED_COMMA_OR_CLOSE_BRACE,                         { ERROR_SCOPE::ALWAYS,              "Expected a comma ',' or close brace '}'" }},
    { ERROR::EXPECTED_LOGFILE_RECORD_NAME,                          { ERROR_SCOPE::ALWAYS,              "Expected logfile record specifier" }},
    { ERROR::EXPECTED_OPEN_BRACE,                                   { ERROR_SCOPE::ALWAYS,              "Expected open brace '{'" }},
    { ERROR::EXPECTED_PROPERTY_SPECIFIER,                           { ERROR_SCOPE::ALWAYS,              "Expected a property specifier or close brace '}'" }},
    { ERROR::EXPECTED_SN_EVENT,                                     { ERROR_SCOPE::ALWAYS,              "Expected a supernova event" }},
    { ERROR::EXPECTED_STELLAR_PROPERTY,                             { ERROR_SCOPE::ALWAYS,              "Expected stellar logfile property: one of { STAR_PROPERTY, PROGRAM_OPTION }" }},
    { ERROR::FILE_DOES_NOT_EXIST,                                   { ERROR_SCOPE::ALWAYS,              "File does not exist" }},
    { ERROR::FILE_NOT_CLOSED,                                       { ERROR_SCOPE::ALWAYS,              "Error closing file - file not closed" }},
    { ERROR::FILE_OPEN_ERROR,                                       { ERROR_SCOPE::ALWAYS,              "Error opening file" }},
    { ERROR::FILE_WRITE_ERROR,                                      { ERROR_SCOPE::ALWAYS,              "Error writing to file - data not written" }},
    { ERROR::GRID_FILE_DEFAULT_METALLICITY,                         { ERROR_SCOPE::ALWAYS,              "GRID file missing metallicity - using program options value" }},
    { ERROR::GRID_FILE_DUPLICATE_HEADER,                            { ERROR_SCOPE::ALWAYS,              "Duplicated column heading in GRID file" }},
    { ERROR::GRID_FILE_EMPTY_HEADER,                                { ERROR_SCOPE::ALWAYS,              "Empty column heading in GRID file" }},
    { ERROR::GRID_FILE_EXTRA_COLUMN,                                { ERROR_SCOPE::ALWAYS,              "Extra data column in GRID file" }},
    { ERROR::GRID_FILE_INVALID_DATA,                                { ERROR_SCOPE::ALWAYS,              "Invalid data value in GRID file" }},
    { ERROR::GRID_FILE_MISSING_DATA,                                { ERROR_SCOPE::ALWAYS,              "Missing data value in GRID file" }},
    { ERROR::GRID_FILE_MISSING_HEADER,                              { ERROR_SCOPE::ALWAYS,              "Missing column heading in GRID file" }},
    { ERROR::GRID_FILE_NEGATIVE_DATA,                               { ERROR_SCOPE::ALWAYS,              "Negative data value in GRID file" }},
    { ERROR::GRID_FILE_UNKNOWN_HEADER,                              { ERROR_SCOPE::ALWAYS,              "Unknown column heading in GRID file" }},
    { ERROR::GRID_FILE_USING_PERIOD,                                { ERROR_SCOPE::ALWAYS,              "Using Period to calculate missing Separation" }},
    { ERROR::HAVE_NEITHER_SEPARATION_NOR_PERIOD,                    { ERROR_SCOPE::ALWAYS,              "Neither separation nor period specified - need one" }},
    { ERROR::HAVE_SEPARATION_AND_PERIOD,                            { ERROR_SCOPE::ALWAYS,              "Both separation and period specified - need just one" }},
    { ERROR::HIGH_TEFF_WINDS,                                       { ERROR_SCOPE::ALWAYS,              "Winds being used at high temperature" }},
    { ERROR::INVALID_AIS_DCO_TYPE,                                  { ERROR_SCOPE::ALWAYS,              "Invalid AIS DCO type" }},
    { ERROR::INVALID_EDDINGTION_FACTOR,                             { ERROR_SCOPE::ALWAYS,              "Invalid OPTION value: Eddington Accretion Factor eddingtonAccretionFactor < 0.0" }},
    { ERROR::INVALID_ENVELOPE_TYPE,                                 { ERROR_SCOPE::ALWAYS,              "Invalid envelope type" }},
    { ERROR::INVALID_MASS_TRANSFER_DONOR,                           { ERROR_SCOPE::ALWAYS,              "Mass transfer from NS, BH, or Massless Remnant" }},
    { ERROR::INVALID_RADIUS_INCREASE_ONCE,                          { ERROR_SCOPE::FIRST_IN_FUNCTION,   "Unexpected Radius increase" }},
    { ERROR::INVALID_TYPE_EDDINGTON_RATE,                           { ERROR_SCOPE::ALWAYS,              "Invalid stellar type for Eddington critical rate calculation" }},
    { ERROR::INVALID_TYPE_MT_MASS_RATIO,                            { ERROR_SCOPE::ALWAYS,              "Invalid stellar type for mass ratio calculation" }},
    { ERROR::INVALID_TYPE_MT_THERMAL_TIMESCALE,                     { ERROR_SCOPE::ALWAYS,              "Invalid stellar type for thermal timescale calculation" }},
    { ERROR::INVALID_TYPE_ZETA_CALCULATION,                         { ERROR_SCOPE::ALWAYS,              "Invalid stellar tyoe for Zeta calculation" }},
    { ERROR::LAMBDA_NOT_POSITIVE,                                   { ERROR_SCOPE::ALWAYS,              "Lambda <= 0.0" }},
    { ERROR::LOW_TEFF_WINDS,                                        { ERROR_SCOPE::ALWAYS,              "Winds being used at low temperature" }},
    { ERROR::MASS_NOT_POSITIVE_ONCE,                                { ERROR_SCOPE::FIRST_IN_FUNCTION,   "Mass <= 0.0" }},
    { ERROR::MAXIMUM_MASS_LOST,                                     { ERROR_SCOPE::ALWAYS,              "Maximum mass lost during mass loss calculations" }},
    { ERROR::NO_CONVERGENCE,                                        { ERROR_SCOPE::ALWAYS,              "No convergence" }},
    { ERROR::NO_LAMBDA_DEWI,                                        { ERROR_SCOPE::ALWAYS,              "Dewi lambda calculation not supported for stellar type" }},
    { ERROR::NO_LAMBDA_NANJING,                                     { ERROR_SCOPE::ALWAYS,              "Nanjing lambda calculation not supported for stellar type" }},
    { ERROR::NO_REAL_ROOTS,                                         { ERROR_SCOPE::ALWAYS,              "No real roots" }},
    { ERROR::NONE,                                                  { ERROR_SCOPE::NEVER,               "No error" }},
    { ERROR::NOT_INITIALISED,                                       { ERROR_SCOPE::ALWAYS,              "Object not initialised" }},
    { ERROR::OUT_OF_BOUNDS,                                         { ERROR_SCOPE::ALWAYS,              "Value out of bounds" }},
    { ERROR::RADIUS_NOT_POSITIVE,                                   { ERROR_SCOPE::ALWAYS,              "Radius <= 0.0" }},
    { ERROR::RADIUS_NOT_POSITIVE_ONCE,                              { ERROR_SCOPE::FIRST_IN_FUNCTION,   "Radius <= 0.0" }},
    { ERROR::RESOLVE_SUPERNOVA_IMPROPERLY_CALLED,                   { ERROR_SCOPE::ALWAYS,              "ResolveSupernova() called, but m_Supernova->IsSNevent() is false" }},
    { ERROR::STELLAR_EVOLUTION_STOPPED,                             { ERROR_SCOPE::ALWAYS,              "Evolution of current star stopped" }},
    { ERROR::STELLAR_SIMULATION_STOPPED,                            { ERROR_SCOPE::ALWAYS,              "Stellar simulation stopped" }},
    { ERROR::TOO_MANY_RLOF_ITERATIONS,                              { ERROR_SCOPE::ALWAYS,              "Reached maxmimum number of iterations when fitting star inside Roche Lobe in RLOF" }},
    { ERROR::UNEXPECTED_END_OF_FILE,                                { ERROR_SCOPE::ALWAYS,              "Unexpected end of file" }},
    { ERROR::UNEXPECTED_SN_EVENT,                                   { ERROR_SCOPE::ALWAYS,              "Unexpected supernova event in this context" }},
    { ERROR::UNKNOWN_A_DISTRIBUTION,                                { ERROR_SCOPE::ALWAYS,              "Unknown semi-major-axis (a) distribution" }},
    { ERROR::UNKNOWN_BH_KICK_OPTION,                                { ERROR_SCOPE::ALWAYS,              "Unknown black hole kick option" }},
    { ERROR::UNKNOWN_BINARY_PROPERTY,                               { ERROR_SCOPE::ALWAYS,              "Unknown binary property - property details not found" }},
    { ERROR::UNKNOWN_CASE_BB_STABILITY_PRESCRIPTION,                { ERROR_SCOPE::ALWAYS,              "Unknown case BB/BC mass transfer stability prescription" }},
    { ERROR::UNKNOWN_CE_ACCRETION_PRESCRIPTION,                     { ERROR_SCOPE::ALWAYS,              "Unknown common envelope accretion prescription" }},
    { ERROR::UNKNOWN_ENVELOPE_STATE_PRESCRIPTION,                   { ERROR_SCOPE::ALWAYS,              "Unknown envelope state prescription" }},
    { ERROR::UNKNOWN_CE_LAMBDA_PRESCRIPTION,                        { ERROR_SCOPE::ALWAYS,              "Unknown common envelope lambda prescription" }},
    { ERROR::UNKNOWN_ZETA_PRESCRIPTION,                             { ERROR_SCOPE::ALWAYS,              "Unknown stellar Zeta prescription" }},
    { ERROR::UNKNOWN_ECCENTRICITY_DISTRIBUTION,                     { ERROR_SCOPE::ALWAYS,              "Unknown eccentricity distribution" }},
    { ERROR::UNKNOWN_INITIAL_MASS_FUNCTION,                         { ERROR_SCOPE::ALWAYS,              "Unknown initial mass function (IMF)" }},
    { ERROR::UNKNOWN_KICK_DIRECTION_DISTRIBUTION,                   { ERROR_SCOPE::ALWAYS,              "Unknown kick direction distribution" }},
    { ERROR::UNKNOWN_KICK_MAGNITUDE_DISTRIBUTION,                    { ERROR_SCOPE::ALWAYS,              "Unknown kick magnitude distribution" }},
    { ERROR::UNKNOWN_LOGFILE,                                       { ERROR_SCOPE::ALWAYS,              "Unknown log file" }},
    { ERROR::UNKNOWN_MT_CASE,                                       { ERROR_SCOPE::ALWAYS,              "Unknown mass transfer case" }},
    { ERROR::UNKNOWN_MT_PRESCRIPTION,                               { ERROR_SCOPE::ALWAYS,              "Unknown mass transfer prescription" }},
    { ERROR::UNKNOWN_MT_ACCRETION_EFFICIENCY_PRESCRIPTION,          { ERROR_SCOPE::ALWAYS,              "Unknown mass transfer accretion efficiency prescription" }},
    { ERROR::UNKNOWN_MT_ANGULAR_MOMENTUM_LOSS_PRESCRIPTION,         { ERROR_SCOPE::ALWAYS,              "Unknown mass transfer angular momentum loss prescription" }},
    { ERROR::UNKNOWN_MT_REJUVENATION_PRESCRIPTION,                  { ERROR_SCOPE::ALWAYS,              "Unknown mass transfer rejuvenation prescription" }},
    { ERROR::UNKNOWN_MT_THERMALLY_LIMITED_VARIATION,                { ERROR_SCOPE::ALWAYS,              "Unknown mass transfer thermally limited variation" }},
    { ERROR::UNKNOWN_MASS_LOSS_PRESCRIPTION,                        { ERROR_SCOPE::ALWAYS,              "Unknown mass loss prescription" }},
    { ERROR::UNKNOWN_NEUTRINO_MASS_LOSS_PRESCRIPTION,               { ERROR_SCOPE::ALWAYS,              "Unknown neutrino mass loss prescription" }},
    { ERROR::UNKNOWN_NS_EOS,                                        { ERROR_SCOPE::ALWAYS,              "Unknown NS equation-of-state" }},
    { ERROR::UNKNOWN_PPI_PRESCRIPTION,                              { ERROR_SCOPE::ALWAYS,              "Unknown pulsational pair instability prescription" }},
    { ERROR::UNKNOWN_PROGRAM_OPTION,                                { ERROR_SCOPE::ALWAYS,              "Unknown program option - property details not found" }},
    { ERROR::UNKNOWN_PROPERTY_TYPE,                                 { ERROR_SCOPE::ALWAYS,              "Unknown property type - property details not found" }},
    { ERROR::UNKNOWN_PULSAR_BIRTH_MAGNETIC_FIELD_DISTRIBUTION,      { ERROR_SCOPE::ALWAYS,              "Unknown pulsar birth magnetic field distribution" }},
    { ERROR::UNKNOWN_PULSAR_BIRTH_SPIN_PERIOD_DISTRIBUTION,         { ERROR_SCOPE::ALWAYS,              "Unknown pulsar birth spin period distribution" }},
    { ERROR::UNKNOWN_Q_DISTRIBUTION,                                { ERROR_SCOPE::ALWAYS,              "Unknown q-distribution" }},
    { ERROR::UNKNOWN_REMNANT_MASS_PRESCRIPTION,                     { ERROR_SCOPE::ALWAYS,              "Unknown remnant mass prescription" }},
    { ERROR::UNKNOWN_SN_ENGINE,                                     { ERROR_SCOPE::ALWAYS,              "Unknown supernova engine" }},
    { ERROR::UNKNOWN_SN_EVENT,                                      { ERROR_SCOPE::ALWAYS,              "Unknown supernova event" }},
    { ERROR::UNKNOWN_STELLAR_PROPERTY,                              { ERROR_SCOPE::ALWAYS,              "Unknown stellar property - property details not found" }},
    { ERROR::UNKNOWN_STELLAR_TYPE,                                  { ERROR_SCOPE::ALWAYS,              "Unknown stellar type" }},
    { ERROR::UNKNOWN_VROT_PRESCRIPTION,                             { ERROR_SCOPE::ALWAYS,              "Unknown rotational velocity prescription" }},
    { ERROR::UNSUPPORTED_ECCENTRICITY_DISTRIBUTION,                 { ERROR_SCOPE::ALWAYS,              "Unsupported eccentricity distribution" }},
    { ERROR::UNSUPPORTED_ZETA_PRESCRIPTION,                         { ERROR_SCOPE::ALWAYS,              "Unsupported stellar Zeta prescription" }},
    { ERROR::UNSUPPORTED_MT_PRESCRIPTION,                           { ERROR_SCOPE::ALWAYS,              "Unsupported mass transfer prescription" }},
    { ERROR::UNSUPPORTED_PULSAR_BIRTH_MAGNETIC_FIELD_DISTRIBUTION,  { ERROR_SCOPE::ALWAYS,              "Unsupported pulsar birth magnetic field distribution" }},
    { ERROR::UNSUPPORTED_PULSAR_BIRTH_SPIN_PERIOD_DISTRIBUTION,     { ERROR_SCOPE::ALWAYS,              "Unsupported pulsar birth spin period distribution" }},
    { ERROR::WARNING,                                               { ERROR_SCOPE::ALWAYS,              "Warning!" }}
};


// Binary evolution status constants
enum class EVOLUTION_STATUS: int {
    DONE,
    CONTINUE,
    ERROR,
    SSE_ERROR,
    BINARY_ERROR,
    SECONDARY_TOO_SMALL_FOR_DCO,
    MASSLESS_REMNANT,
    STARS_TOUCHING,
    STELLAR_MERGER,
    STELLAR_MERGER_AT_BIRTH,
    UNBOUND,
    WD_WD,
    TIMES_UP,
    STEPS_UP,
    STOPPED,
    AIS_EXPLORATORY
};

// JR: deliberately kept these message succinct (where I could) so running status doesn't scroll off the page...
const COMPASUnorderedMap<EVOLUTION_STATUS, std::string> EVOLUTION_STATUS_LABEL = {
    { EVOLUTION_STATUS::DONE,                        "Simulation completed" },
    { EVOLUTION_STATUS::CONTINUE,                    "Continue evolution" },
    { EVOLUTION_STATUS::ERROR,                       "An error occurred" },
    { EVOLUTION_STATUS::SSE_ERROR,                   "SSE error for one of the constituent stars" },
    { EVOLUTION_STATUS::BINARY_ERROR,                "Error evolving binary" },
    { EVOLUTION_STATUS::SECONDARY_TOO_SMALL_FOR_DCO, "Secondary too small for DCO" },
    { EVOLUTION_STATUS::MASSLESS_REMNANT,            "Massless Remnant formed" },
    { EVOLUTION_STATUS::STARS_TOUCHING,              "Stars touching" },
    { EVOLUTION_STATUS::STELLAR_MERGER,              "Stars merged" },
    { EVOLUTION_STATUS::STELLAR_MERGER_AT_BIRTH,     "Stars merged at birth" },
    { EVOLUTION_STATUS::UNBOUND,                     "Unbound binary" },
    { EVOLUTION_STATUS::WD_WD,                       "Double White Dwarf" },
    { EVOLUTION_STATUS::TIMES_UP,                    "Evolution stopped after 15 Gyr" },
    { EVOLUTION_STATUS::STEPS_UP,                    "Timesteps exceeded" },
    { EVOLUTION_STATUS::STOPPED,                     "Evolution stopped" },
    { EVOLUTION_STATUS::AIS_EXPLORATORY,             "AIS fraction exceeded" }
};




// user specified distributions, assumptions etc.

// Adaptive Importance Sampling DCO types
// DCOtype names for exploratory phase Adaptive Importance Sampling  - AIS
enum class AIS_DCO: int { ALL, BBH, BNS, BHNS, NSBH };
const COMPASUnorderedMap<AIS_DCO, std::string> AIS_DCO_LABEL = {
    { AIS_DCO::ALL,  "ALL" },    // don't select binaries
    { AIS_DCO::BBH,  "BBH" },    // select BBH
    { AIS_DCO::BNS,  "BNS" },    // select BNS
    { AIS_DCO::BHNS, "BHNS" },   // select BHNS
    { AIS_DCO::NSBH, "NSBH" }    // select NSBH -- same as BHNS
};


// Black Hole Kick Options
enum class BLACK_HOLE_KICK_OPTION: int { FULL, REDUCED, ZERO, FALLBACK };
const COMPASUnorderedMap<BLACK_HOLE_KICK_OPTION, std::string> BLACK_HOLE_KICK_OPTION_LABEL = {
    { BLACK_HOLE_KICK_OPTION::FULL,     "FULL" },     // FULL kicks option
    { BLACK_HOLE_KICK_OPTION::REDUCED,  "REDUCED" },  // REDUCED kicks option
    { BLACK_HOLE_KICK_OPTION::ZERO,     "ZERO" },     // ZERO kicks option
    { BLACK_HOLE_KICK_OPTION::FALLBACK, "FALLBACK" }  // FALLBACK kicks option
};


// Kick magnitude distribution from Bray & Eldridge 2016,2018
enum class BRAY_ELDRIDGE_CONSTANT: int { ALPHA, BETA };
const COMPASUnorderedMap<BRAY_ELDRIDGE_CONSTANT, double> BRAY_ELDRIDGE_CONSTANT_VALUES = {
    { BRAY_ELDRIDGE_CONSTANT::ALPHA, 100.0 },
    { BRAY_ELDRIDGE_CONSTANT::BETA, -170.0 }
};

enum class CASE_BB_STABILITY_PRESCRIPTION: int{ ALWAYS_STABLE, ALWAYS_STABLE_ONTO_NSBH, TREAT_AS_OTHER_MT, ALWAYS_UNSTABLE };
const COMPASUnorderedMap<CASE_BB_STABILITY_PRESCRIPTION, std::string> CASE_BB_STABILITY_PRESCRIPTION_LABEL = {
    { CASE_BB_STABILITY_PRESCRIPTION::ALWAYS_STABLE,              "ALWAYS_STABLE" },
    { CASE_BB_STABILITY_PRESCRIPTION::ALWAYS_STABLE_ONTO_NSBH,    "ALWAYS_STABLE_ONTO_NSBH" },
    { CASE_BB_STABILITY_PRESCRIPTION::TREAT_AS_OTHER_MT,          "TREAT_AS_OTHER_MT" },
    { CASE_BB_STABILITY_PRESCRIPTION::ALWAYS_UNSTABLE,            "ALWAYS_UNSTABLE" }
};

// Common Envelope Accretion Prescriptions
enum class CE_ACCRETION_PRESCRIPTION: int { ZERO, CONSTANT, UNIFORM, MACLEOD };
const COMPASUnorderedMap<CE_ACCRETION_PRESCRIPTION, std::string> CE_ACCRETION_PRESCRIPTION_LABEL = {
    { CE_ACCRETION_PRESCRIPTION::ZERO,     "ZERO" },
    { CE_ACCRETION_PRESCRIPTION::CONSTANT, "CONSTANT" },
    { CE_ACCRETION_PRESCRIPTION::UNIFORM,  "UNIFORM" },
    { CE_ACCRETION_PRESCRIPTION::MACLEOD,  "MACLEOD" }
};

// Envelope State Prescriptions
enum class ENVELOPE_STATE_PRESCRIPTION: int { LEGACY, HURLEY, FIXED_TEMPERATURE };
const COMPASUnorderedMap<ENVELOPE_STATE_PRESCRIPTION, std::string> ENVELOPE_STATE_PRESCRIPTION_LABEL = {
    { ENVELOPE_STATE_PRESCRIPTION::LEGACY,              "LEGACY" },
    { ENVELOPE_STATE_PRESCRIPTION::HURLEY,              "HURLEY" },
    { ENVELOPE_STATE_PRESCRIPTION::FIXED_TEMPERATURE,   "FIXED_TEMPERATURE" }
};


// Common Envelope Lambda Prescriptions
enum class CE_LAMBDA_PRESCRIPTION: int { FIXED, LOVERIDGE, NANJING, KRUCKOW, DEWI };
const COMPASUnorderedMap<CE_LAMBDA_PRESCRIPTION, std::string> CE_LAMBDA_PRESCRIPTION_LABEL = {
    { CE_LAMBDA_PRESCRIPTION::FIXED,     "LAMBDA_FIXED" },
    { CE_LAMBDA_PRESCRIPTION::LOVERIDGE, "LAMBDA_LOVERIDGE" },
    { CE_LAMBDA_PRESCRIPTION::NANJING,   "LAMBDA_NANJING" },
    { CE_LAMBDA_PRESCRIPTION::KRUCKOW,   "LAMBDA_KRUCKOW" },
    { CE_LAMBDA_PRESCRIPTION::DEWI,      "LAMBDA_DEWI" }
};


// Common envelope zeta prescription
enum class ZETA_PRESCRIPTION: int { STARTRACK, SOBERMAN, HURLEY, ARBITRARY };
const COMPASUnorderedMap<ZETA_PRESCRIPTION, std::string> ZETA_PRESCRIPTION_LABEL = {
    { ZETA_PRESCRIPTION::STARTRACK, "STARTRACK" },
    { ZETA_PRESCRIPTION::SOBERMAN,  "SOBERMAN" },
    { ZETA_PRESCRIPTION::HURLEY,    "HURLEY" },
    { ZETA_PRESCRIPTION::ARBITRARY, "ARBITRARY" }
};


// CHE (Chemically Homogeneous Evolution) Options
enum class CHE_OPTION: int { NONE, OPTIMISTIC, PESSIMISTIC };
const COMPASUnorderedMap<CHE_OPTION, std::string> CHE_OPTION_LABEL = {
    { CHE_OPTION::NONE,        "NONE" },
    { CHE_OPTION::OPTIMISTIC,  "OPTIMISTIC" },
    { CHE_OPTION::PESSIMISTIC, "PESSIMISTIC" }
};



// Logfile delimiters
enum class DELIMITER: int { TAB, SPACE, COMMA };
const COMPASUnorderedMap<DELIMITER, std::string> DELIMITERLabel = {         // labels
    { DELIMITER::TAB,   "TAB" },
    { DELIMITER::SPACE, "SPACE" },
    { DELIMITER::COMMA, "COMMA" }
};
const COMPASUnorderedMap<DELIMITER, std::string> DELIMITERValue = {         // values
    { DELIMITER::TAB,   "\t" },
    { DELIMITER::SPACE, " " },
    { DELIMITER::COMMA, "," }
};


// Eccentricity distribution
enum class ECCENTRICITY_DISTRIBUTION: int { ZERO, FIXED, FLAT, THERMALISED, THERMAL, GELLER_2013, DUQUENNOYMAYOR1991, SANA2012, IMPORTANCE };
const COMPASUnorderedMap<ECCENTRICITY_DISTRIBUTION, std::string> ECCENTRICITY_DISTRIBUTION_LABEL = {
    { ECCENTRICITY_DISTRIBUTION::ZERO,               "ZERO" },
    { ECCENTRICITY_DISTRIBUTION::FIXED,              "FIXED" },
    { ECCENTRICITY_DISTRIBUTION::FLAT,               "FLAT" },
    { ECCENTRICITY_DISTRIBUTION::THERMALISED,        "THERMALISED" },
    { ECCENTRICITY_DISTRIBUTION::THERMAL,            "THERMAL" },
    { ECCENTRICITY_DISTRIBUTION::GELLER_2013,        "GELLER+2013" },
    { ECCENTRICITY_DISTRIBUTION::DUQUENNOYMAYOR1991, "DUQUENNOYMAYOR1991" },
    { ECCENTRICITY_DISTRIBUTION::SANA2012,           "SANA2012"},
    { ECCENTRICITY_DISTRIBUTION::IMPORTANCE,         "IMPORTANCE" }
};


// Envelope types
enum class ENVELOPE: int { RADIATIVE, CONVECTIVE, REMNANT };
const COMPASUnorderedMap<ENVELOPE, std::string> ENVELOPE_LABEL = {
    { ENVELOPE::RADIATIVE,  "RADIATIVE" },
    { ENVELOPE::CONVECTIVE, "CONVECTIVE" },
    { ENVELOPE::REMNANT,    "REMNANT" }
};


<<<<<<< HEAD
// Supernova Hydrogen content constants
enum class HYDROGEN_CONTENT: int { RICH, POOR };
const COMPASUnorderedMap<HYDROGEN_CONTENT, std::string> HYDROGEN_CONTENT_LABEL = {
    { HYDROGEN_CONTENT::RICH, "RICH" },
    { HYDROGEN_CONTENT::POOR, "POOR" }
};


// Kick magnitude distribution
enum class KICK_MAGNITUDE_DISTRIBUTION: int { ZERO, FIXED, FLAT, MAXWELLIAN, BRAYELDRIDGE, MULLER2016, MULLER2016MAXWELLIAN, MULLERMANDEL };
const COMPASUnorderedMap<KICK_MAGNITUDE_DISTRIBUTION, std::string> KICK_MAGNITUDE_DISTRIBUTION_LABEL = {
    { KICK_MAGNITUDE_DISTRIBUTION::ZERO,                 "ZERO" },
    { KICK_MAGNITUDE_DISTRIBUTION::FIXED,                "FIXED" },
    { KICK_MAGNITUDE_DISTRIBUTION::FLAT,                 "FLAT" },
    { KICK_MAGNITUDE_DISTRIBUTION::MAXWELLIAN,           "MAXWELLIAN" },
    { KICK_MAGNITUDE_DISTRIBUTION::BRAYELDRIDGE,         "BRAYELDRIDGE" },
    { KICK_MAGNITUDE_DISTRIBUTION::MULLER2016,           "MULLER2016" },
    { KICK_MAGNITUDE_DISTRIBUTION::MULLER2016MAXWELLIAN, "MULLER2016MAXWELLIAN" },
    { KICK_MAGNITUDE_DISTRIBUTION::MULLERMANDEL,         "MULLERMANDEL" }
=======
// Kick velocity distribution
enum class KICK_VELOCITY_DISTRIBUTION: int { ZERO, FIXED, FLAT, MAXWELLIAN, BRAYELDRIDGE, MULLER2016, MULLER2016MAXWELLIAN, MULLERMANDEL };
const COMPASUnorderedMap<KICK_VELOCITY_DISTRIBUTION, std::string> KICK_VELOCITY_DISTRIBUTION_LABEL = {
    { KICK_VELOCITY_DISTRIBUTION::ZERO,                 "ZERO" },
    { KICK_VELOCITY_DISTRIBUTION::FIXED,                "FIXED" },
    { KICK_VELOCITY_DISTRIBUTION::FLAT,                 "FLAT" },
    { KICK_VELOCITY_DISTRIBUTION::MAXWELLIAN,           "MAXWELLIAN" },
    { KICK_VELOCITY_DISTRIBUTION::BRAYELDRIDGE,         "BRAYELDRIDGE" },
    { KICK_VELOCITY_DISTRIBUTION::MULLER2016,           "MULLER2016" },
    { KICK_VELOCITY_DISTRIBUTION::MULLER2016MAXWELLIAN, "MULLER2016MAXWELLIAN" },
    { KICK_VELOCITY_DISTRIBUTION::MULLERMANDEL,         "MULLERMANDEL" }
>>>>>>> 430ddbd4
};


// Kick direction distribution
enum class KICK_DIRECTION_DISTRIBUTION: int { ISOTROPIC, INPLANE, PERPENDICULAR, POWERLAW, WEDGE, POLES };
const COMPASUnorderedMap<KICK_DIRECTION_DISTRIBUTION, std::string> KICK_DIRECTION_DISTRIBUTION_LABEL = {
    { KICK_DIRECTION_DISTRIBUTION::ISOTROPIC,     "ISOTROPIC" },
    { KICK_DIRECTION_DISTRIBUTION::INPLANE,       "INPLANE" },
    { KICK_DIRECTION_DISTRIBUTION::PERPENDICULAR, "PERPENDICULAR" },
    { KICK_DIRECTION_DISTRIBUTION::POWERLAW,      "POWERLAW" },
    { KICK_DIRECTION_DISTRIBUTION::WEDGE,         "WEDGE" },
    { KICK_DIRECTION_DISTRIBUTION::POLES,         "POLES" }
};


// Initial mass function
enum class INITIAL_MASS_FUNCTION: int { SALPETER, POWERLAW, UNIFORM, KROUPA };
const COMPASUnorderedMap<INITIAL_MASS_FUNCTION, std::string> INITIAL_MASS_FUNCTION_LABEL = {
    { INITIAL_MASS_FUNCTION::SALPETER, "SALPETER" },
    { INITIAL_MASS_FUNCTION::POWERLAW, "POWERLAW" },
    { INITIAL_MASS_FUNCTION::UNIFORM,  "UNIFORM" },
    { INITIAL_MASS_FUNCTION::KROUPA,   "KROUPA" }
};


// Mass loss prescriptions
enum class MASS_LOSS_PRESCRIPTION: int { NONE, HURLEY, VINK };
const COMPASUnorderedMap<MASS_LOSS_PRESCRIPTION, std::string> MASS_LOSS_PRESCRIPTION_LABEL = {
    { MASS_LOSS_PRESCRIPTION::NONE,   "NONE" },
    { MASS_LOSS_PRESCRIPTION::HURLEY, "HURLEY" },
    { MASS_LOSS_PRESCRIPTION::VINK,   "VINK" }
};


// Mass ratio distribution
enum class MASS_RATIO_DISTRIBUTION: int { FLAT, DUQUENNOYMAYOR1991, SANA2012 };
const COMPASUnorderedMap<MASS_RATIO_DISTRIBUTION, std::string> MASS_RATIO_DISTRIBUTION_LABEL = {
    { MASS_RATIO_DISTRIBUTION::FLAT,               "FLAT" },
    { MASS_RATIO_DISTRIBUTION::DUQUENNOYMAYOR1991, "DUQUENNOYMAYOR1991" },
    { MASS_RATIO_DISTRIBUTION::SANA2012,           "SANA2012" }
};


// Mass Transfer types
enum class MASS_TRANSFER: int { NONE, STABLE_TIMESCALE_NUCLEAR, STABLE_TIMESCALE_THERMAL, UNSTABLE_TIMESCALE_THERMAL, UNSTABLE_TIMESCALE_DYNAMICAL};
const COMPASUnorderedMap<MASS_TRANSFER, std::string> MASS_TRANSFER_LABEL = {
    { MASS_TRANSFER::NONE,                         "No mass transfer" },
    { MASS_TRANSFER::STABLE_TIMESCALE_NUCLEAR,     "Nuclear timescale stable mass transfer" },
    { MASS_TRANSFER::STABLE_TIMESCALE_THERMAL,     "Thermal timescale stable mass transfer" },
    { MASS_TRANSFER::UNSTABLE_TIMESCALE_THERMAL,   "Thermal timescale unstable mass transfer" },
    { MASS_TRANSFER::UNSTABLE_TIMESCALE_DYNAMICAL, "Dynamical timescale unstable mass transfer" }
};


// Mass transfer accretion efficiency prescriptions
enum class MT_ACCRETION_EFFICIENCY_PRESCRIPTION: int { THERMALLY_LIMITED, FIXED_FRACTION};
const COMPASUnorderedMap<MT_ACCRETION_EFFICIENCY_PRESCRIPTION, std::string> MT_ACCRETION_EFFICIENCY_PRESCRIPTION_LABEL = {
    { MT_ACCRETION_EFFICIENCY_PRESCRIPTION::THERMALLY_LIMITED,     "THERMAL" },
    { MT_ACCRETION_EFFICIENCY_PRESCRIPTION::FIXED_FRACTION,        "FIXED" }
};


// Mass transfer angular momentum loss prescriptions
enum class MT_ANGULAR_MOMENTUM_LOSS_PRESCRIPTION: int { JEANS, ISOTROPIC_RE_EMISSION, CIRCUMBINARY_RING, ARBITRARY };
const COMPASUnorderedMap<MT_ANGULAR_MOMENTUM_LOSS_PRESCRIPTION, std::string> MT_ANGULAR_MOMENTUM_LOSS_PRESCRIPTION_LABEL = {
    { MT_ANGULAR_MOMENTUM_LOSS_PRESCRIPTION::JEANS,                 "JEANS" },
    { MT_ANGULAR_MOMENTUM_LOSS_PRESCRIPTION::ISOTROPIC_RE_EMISSION, "ISOTROPIC" },
    { MT_ANGULAR_MOMENTUM_LOSS_PRESCRIPTION::CIRCUMBINARY_RING,     "CIRCUMBINARY" },
    { MT_ANGULAR_MOMENTUM_LOSS_PRESCRIPTION::ARBITRARY,             "ARBITRARY" }
};


// Mass transfer cases
enum class MT_CASE: int { NONE, A, B, C };
const COMPASUnorderedMap<MT_CASE, std::string> MT_CASE_LABEL = {
    { MT_CASE::NONE, "Mass Transfer CASE NONE: No Mass Transfer" },
    { MT_CASE::A,    "Mass Transfer CASE A" },                          // mass transfer while donor is on main sequence
    { MT_CASE::B,    "Mass Transfer CASE B" },                          // donor star is in (or evolving to) Red Giant phase
    { MT_CASE::C,    "Mass Transfer CASE C" }                           // SuperGiant phase
};


// Mass transfer prescriptions
enum class MT_PRESCRIPTION: int { HURLEY, BELCZYNSKI, NONE };
const COMPASUnorderedMap<MT_PRESCRIPTION, std::string> MT_PRESCRIPTION_LABEL = {
    { MT_PRESCRIPTION::NONE,       "NONE" },
    { MT_PRESCRIPTION::HURLEY,     "HURLEY" },
    { MT_PRESCRIPTION::BELCZYNSKI, "BELCZYNSKI" }
};


// Mass Transfer Thermally limited Variation options
enum class MT_THERMALLY_LIMITED_VARIATION: int { C_FACTOR, RADIUS_TO_ROCHELOBE };
const COMPASUnorderedMap<MT_THERMALLY_LIMITED_VARIATION, std::string> MT_THERMALLY_LIMITED_VARIATION_LABEL = {
    { MT_THERMALLY_LIMITED_VARIATION::C_FACTOR,            "CFACTOR" },
    { MT_THERMALLY_LIMITED_VARIATION::RADIUS_TO_ROCHELOBE, "ROCHELOBE" }
};


// Mass transfer rejuvenation prescription
enum class MT_REJUVENATION_PRESCRIPTION: int { NONE, STARTRACK };
const COMPASUnorderedMap<MT_REJUVENATION_PRESCRIPTION, std::string> MT_REJUVENATION_PRESCRIPTION_LABEL = {
    { MT_REJUVENATION_PRESCRIPTION::NONE,      "NONE" },
    { MT_REJUVENATION_PRESCRIPTION::STARTRACK, "STARTRACK" }
};


// Mass transfer tracking constants
enum class MT_TRACKING: int { NO_MASS_TRANSFER, STABLE_FROM_1_TO_2, STABLE_FROM_2_TO_1, CE_FROM_1_TO_2, CE_FROM_2_TO_1, CE_DOUBLE_CORE, CE_BOTH_MS, CE_MS_WITH_CO };
const COMPASUnorderedMap<MT_TRACKING, std::string> MT_TRACKING_LABEL = {
    { MT_TRACKING::NO_MASS_TRANSFER,   "NO MASS TRANSFER" },
    { MT_TRACKING::STABLE_FROM_1_TO_2, "MASS TRANSFER STABLE STAR1 -> STAR2" },
    { MT_TRACKING::STABLE_FROM_2_TO_1, "MASS TRANSFER STABLE STAR2 -> STAR1" },
    { MT_TRACKING::CE_FROM_1_TO_2,     "MASS TRANSFER COMMON ENVELOPE STAR1 -> STAR2" },
    { MT_TRACKING::CE_FROM_2_TO_1,     "MASS TRANSFER COMMON ENVELOPE STAR2 -> STAR1" },
    { MT_TRACKING::CE_DOUBLE_CORE,     "MASS TRANSFER COMMON ENVELOPE DOUBLE CORE" },
    { MT_TRACKING::CE_BOTH_MS,         "MASS TRANSFER WET MERGER: MS -> MS" },
    { MT_TRACKING::CE_MS_WITH_CO,      "MASS TRANSFER MS -> CO" }
};


// Neutrino mass loss BH formation prescriptions
enum class NEUTRINO_MASS_LOSS_PRESCRIPTION: int { FIXED_FRACTION, FIXED_MASS };
const COMPASUnorderedMap<NEUTRINO_MASS_LOSS_PRESCRIPTION, std::string> NEUTRINO_MASS_LOSS_PRESCRIPTION_LABEL = {
    { NEUTRINO_MASS_LOSS_PRESCRIPTION::FIXED_FRACTION, "FIXED_FRACTION" },
    { NEUTRINO_MASS_LOSS_PRESCRIPTION::FIXED_MASS,     "FIXED_MASS" }
};


// Neutron Star Equations of State
enum class NS_EOS: int { SSE, ARP3 };
const COMPASUnorderedMap<NS_EOS, std::string> NS_EOSLabel = {
    { NS_EOS::SSE,  "SSE" },
    { NS_EOS::ARP3, "ARP3" }
};


// Pulsational Pair Instability Prescriptions
enum class PPI_PRESCRIPTION: int { COMPAS, STARTRACK, MARCHANT };
const COMPASUnorderedMap<PPI_PRESCRIPTION, std::string> PPI_PRESCRIPTION_LABEL = {
    { PPI_PRESCRIPTION::COMPAS,    "COMPAS" },
    { PPI_PRESCRIPTION::STARTRACK, "STARTRACK" },
    { PPI_PRESCRIPTION::MARCHANT,  "MARCHANT" }
};


// Pulsar Birth Magnetic Field Distribution
enum class PULSAR_BIRTH_MAGNETIC_FIELD_DISTRIBUTION: int { ZERO, FIXED, FLATINLOG, UNIFORM, LOGNORMAL };
const COMPASUnorderedMap<PULSAR_BIRTH_MAGNETIC_FIELD_DISTRIBUTION, std::string> PULSAR_BIRTH_MAGNETIC_FIELD_DISTRIBUTION_LABEL = {
    { PULSAR_BIRTH_MAGNETIC_FIELD_DISTRIBUTION::ZERO,      "ZERO" },
    { PULSAR_BIRTH_MAGNETIC_FIELD_DISTRIBUTION::FIXED,     "FIXED" },
    { PULSAR_BIRTH_MAGNETIC_FIELD_DISTRIBUTION::FLATINLOG, "FLATINLOG" },
    { PULSAR_BIRTH_MAGNETIC_FIELD_DISTRIBUTION::UNIFORM,   "UNIFORM" },
    { PULSAR_BIRTH_MAGNETIC_FIELD_DISTRIBUTION::LOGNORMAL, "LOGNORMAL" }
};


// Pulsar Birth Spin Period Distribution
enum class PULSAR_BIRTH_SPIN_PERIOD_DISTRIBUTION: int { ZERO, FIXED, UNIFORM, NORMAL };
const COMPASUnorderedMap<PULSAR_BIRTH_SPIN_PERIOD_DISTRIBUTION, std::string> PULSAR_BIRTH_SPIN_PERIOD_DISTRIBUTION_LABEL = {
    { PULSAR_BIRTH_SPIN_PERIOD_DISTRIBUTION::ZERO,    "ZERO" },
    { PULSAR_BIRTH_SPIN_PERIOD_DISTRIBUTION::FIXED,   "FIXED" },
    { PULSAR_BIRTH_SPIN_PERIOD_DISTRIBUTION::UNIFORM, "UNIFORM" },
    { PULSAR_BIRTH_SPIN_PERIOD_DISTRIBUTION::NORMAL,  "NORMAL" }
};


// Remnant Mass Prescriptions
enum class REMNANT_MASS_PRESCRIPTION: int { HURLEY2000, BELCZYNSKI2002, FRYER2012, MULLER2016, MULLERMANDEL };
const COMPASUnorderedMap<REMNANT_MASS_PRESCRIPTION, std::string> REMNANT_MASS_PRESCRIPTION_LABEL = {
    { REMNANT_MASS_PRESCRIPTION::HURLEY2000,           "HURLEY2000" },
    { REMNANT_MASS_PRESCRIPTION::BELCZYNSKI2002,       "BELCZYNSKI2002" },
    { REMNANT_MASS_PRESCRIPTION::FRYER2012,            "FRYER2012" },
    { REMNANT_MASS_PRESCRIPTION::MULLER2016,           "MULLER2016" },
    { REMNANT_MASS_PRESCRIPTION::MULLERMANDEL,         "MULLERMANDEL" }
};


// Rotational Velocity Distribution options
enum class ROTATIONAL_VELOCITY_DISTRIBUTION: int { ZERO, HURLEY, VLTFLAMES };
const COMPASUnorderedMap<ROTATIONAL_VELOCITY_DISTRIBUTION, std::string> ROTATIONAL_VELOCITY_DISTRIBUTION_LABEL = {
    { ROTATIONAL_VELOCITY_DISTRIBUTION::ZERO,      "ZERO" },
    { ROTATIONAL_VELOCITY_DISTRIBUTION::HURLEY,    "HURLEY" },
    { ROTATIONAL_VELOCITY_DISTRIBUTION::VLTFLAMES, "VLTFLAMES" }
};


// Remnant Mass Prescriptions
enum class SEMI_MAJOR_AXIS_DISTRIBUTION: int { FLATINLOG, DUQUENNOYMAYOR1991, CUSTOM, SANA2012 };
const COMPASUnorderedMap<SEMI_MAJOR_AXIS_DISTRIBUTION, std::string> SEMI_MAJOR_AXIS_DISTRIBUTION_LABEL = {
    { SEMI_MAJOR_AXIS_DISTRIBUTION::FLATINLOG,          "FLATINLOG" },
    { SEMI_MAJOR_AXIS_DISTRIBUTION::DUQUENNOYMAYOR1991, "DUQUENNOYMAYOR1991" },
    { SEMI_MAJOR_AXIS_DISTRIBUTION::CUSTOM,             "CUSTOM" },
    { SEMI_MAJOR_AXIS_DISTRIBUTION::SANA2012,           "SANA2012" }
};

// Supernova Engines (Fryer 2012)
enum class SN_ENGINE: int { RAPID, DELAYED };
const COMPASUnorderedMap<SN_ENGINE, std::string> SN_ENGINE_LABEL = {
    { SN_ENGINE::RAPID,   "RAPID" },
    { SN_ENGINE::DELAYED, "DELAYED" }
};


// Supernova events/states
//
// The values here for SN_EVENT are powers of 2 so that they can be used in a bit map
// and manipulated with bit-wise logical operators
//
// Ordinarily we might expect that an SN event could be only one of CCSN, ECSN, PISN, PPISN, USSN
// Note that the CCSN value here replaces the SN value in the legacy code
// The legacy code implemented these values as boolean flags, and the SN flag was always set when
// the uSSN flag was set (but not the converse).  In the legacy code when the ECSN flag was set 
// the SN flag was not set.  In the legacy code the PISN and PPISN flags were used to track history
// and we only set for the "experienced" condition (I think).
//
// To match the legacy code usage of these flags, here the "is" and "experienced" conditions 
// ("current" and "past" SN events) are implemented as bit maps - different values can be
// ORed or ANDed into the bit map (that way the USSN and CCSN flags can be set at the same
// time - necessary for the code flow (from the legacy code) - which we should probably one
// day look at and rewrite).
//
// The RUNAWAY, RECYCLED_NS, and RLOF_ONTO_NS valuies are used to track history and are set
// independent of the other flags (so their value (1 or 0) can be queried independently).
//
// A convenience function has been provided in utils.cpp to interpret the bit map.  Given an
// SN_EVENT bitmap (current or past), it returns (in priority order):
//     
//    SN_EVENT::CCSN  iff CCSN  bit is set and USSN bit is not set
//    SN_EVENT::ECSN  iff ECSN  bit is set
//    SN_EVENT::PISN  iff PISN  bit is set
//    SN_EVENT::PPISN iff PPISN bit is set
//    SN_EVENT::USSN  iff USSN  bit is set
//    SN_EVENT::NONE  otherwise
//
enum class SN_EVENT: int { 
    NONE         = 0, 
    CCSN         = 1, 
    ECSN         = 2, 
    PISN         = 4, 
    PPISN        = 8, 
    USSN         = 16, 
    RUNAWAY      = 32, 
    RECYCLED_NS  = 64, 
    RLOF_ONTO_NS = 128 
};
ENABLE_BITMASK_OPERATORS(SN_EVENT);

const COMPASUnorderedMap<SN_EVENT, std::string> SN_EVENT_LABEL = {
    { SN_EVENT::NONE,         "No Supernova" },
    { SN_EVENT::CCSN,         "Core Collapse Supernova" },
    { SN_EVENT::ECSN,         "Electron Capture Supernova" },
    { SN_EVENT::PISN,         "Pair Instability Supernova" },
    { SN_EVENT::PPISN,        "Pulsational Pair Instability Supernova" },
    { SN_EVENT::USSN,         "Ultra Stripped Supernova" },
    { SN_EVENT::RUNAWAY,      "Runaway Companion" },
    { SN_EVENT::RECYCLED_NS,  "Recycled Neutron Star" },
    { SN_EVENT::RLOF_ONTO_NS, "Donated Mass to Neutron Star through RLOF" }
};


// Supernova State types
enum class SN_STATE: int { NONE=0, 
						   STAR10=10, 
						   STAR20=20, 
						   STAR12=12, 
						   STAR21=21, 
						   SIMUL =3 };

const COMPASUnorderedMap<SN_STATE, std::string> SN_STATE_LABEL = {
    { SN_STATE::NONE,   "No Supernova" },
    { SN_STATE::STAR10, "Star1 only" },
    { SN_STATE::STAR20, "Star2 only" },
    { SN_STATE::STAR12, "Star1, then Star2" },
    { SN_STATE::STAR21, "Star2, then Star1" },
    { SN_STATE::SIMUL,  "Both stars simultaneously" }
};

// enum class L_CONSTANTS
// symbolic names for the Luminosity Constants
// these must be left as default values - their order can be changed with the caveat that the sentinel "COUNT" must stay at the end
// it's a bit of a hack, but it lets me calculate the number of L_CONSTANTS
enum class L_CONSTANTS: int { B_ALPHA_L, B_BETA_L, B_DELTA_L, COUNT };

// enum class R_CONSTANTS
// symbolic names for the Radius Constants
// these must be left as default values - their order can be changed with the caveat that the sentinel "COUNT" must stay at the end
// it's a bit of a hack, but it lets me calculate the number of R_CONSTANTS
enum class R_CONSTANTS: int { B_ALPHA_R, C_ALPHA_R, B_BETA_R, C_BETA_R, B_DELTA_R, COUNT };


// enum class GAMMA_CONSTANTS
// symbolic names for the Gamma Constants
// these must be left as default values - their order can be changed with the caveat that the sentinel "COUNT" must stay at the end
// it's a bit of a hack, but it lets me calculate the number of GAMMA_CONSTANTS
enum class GAMMA_CONSTANTS: int { B_GAMMA, C_GAMMA, COUNT };

// For the enum classes that follow:
//
// Order or entries is not significant - the code should not rely on these being in any order
// Entry value is significant for some (as noted), but must be unique (default value is ordinal position - should leave as defaults)


// enum class STELLAR_TYPE (StellarTypes from Hurley et al. 2000)
// Symbolic names for stellar types
enum class STELLAR_TYPE: int {                      // Hurley
    MS_LTE_07,                                      //   0
    MS_GT_07,                                       //   1
    HERTZSPRUNG_GAP,                                //   2
    FIRST_GIANT_BRANCH,                             //   3
    CORE_HELIUM_BURNING,                            //   4
    EARLY_ASYMPTOTIC_GIANT_BRANCH,                  //   5
    THERMALLY_PULSING_ASYMPTOTIC_GIANT_BRANCH,      //   6
    NAKED_HELIUM_STAR_MS,                           //   7
    NAKED_HELIUM_STAR_HERTZSPRUNG_GAP,              //   8
    NAKED_HELIUM_STAR_GIANT_BRANCH,                 //   9
    HELIUM_WHITE_DWARF,                             //  10
    CARBON_OXYGEN_WHITE_DWARF,                      //  11
    OXYGEN_NEON_WHITE_DWARF,                        //  12
    NEUTRON_STAR,                                   //  13
    BLACK_HOLE,                                     //  14
    MASSLESS_REMNANT,                               //  15
    CHEMICALLY_HOMOGENEOUS,                         //  16  JR: this is here to preserve the Hurley type numbers, but note that Hurley type number progression doesn't necessarily indicate class inheritance
    STAR,                                           //  17  JR: added this - star is created this way, then switches as required (down here so stellar types consistent with Hurley et al. 2000)
    BINARY_STAR,                                    //  18  JR: added this - mainly for diagnostics
    NONE                                            //  19  JR: added this - mainly for diagnostics
};


// labels for stellar types
// unordered_map - key is integer stellar type (from enum class STELLAR_TYPE above)
const COMPASUnorderedMap<STELLAR_TYPE, std::string> STELLAR_TYPE_LABEL = {
    { STELLAR_TYPE::MS_LTE_07,                                 "Main_Sequence_<=_0.7" },
    { STELLAR_TYPE::MS_GT_07,                                  "Main_Sequence_>_0.7" },
    { STELLAR_TYPE::HERTZSPRUNG_GAP,                           "Hertzsprung_Gap" },
    { STELLAR_TYPE::FIRST_GIANT_BRANCH,                        "First_Giant_Branch" },
    { STELLAR_TYPE::CORE_HELIUM_BURNING,                       "Core_Helium_Burning" },
    { STELLAR_TYPE::EARLY_ASYMPTOTIC_GIANT_BRANCH,             "Early_Asymptotic_Giant_Branch" },
    { STELLAR_TYPE::THERMALLY_PULSING_ASYMPTOTIC_GIANT_BRANCH, "Thermally_Pulsing_Asymptotic_Giant_Branch" },
    { STELLAR_TYPE::NAKED_HELIUM_STAR_MS,                      "Naked_Helium_Star_MS" },
    { STELLAR_TYPE::NAKED_HELIUM_STAR_HERTZSPRUNG_GAP,         "Naked_Helium_Star_Hertzsprung_Gap" },
    { STELLAR_TYPE::NAKED_HELIUM_STAR_GIANT_BRANCH,            "Naked_Helium_Star_Giant_Branch" },
    { STELLAR_TYPE::HELIUM_WHITE_DWARF,                        "Helium_White_Dwarf" },
    { STELLAR_TYPE::CARBON_OXYGEN_WHITE_DWARF,                 "Carbon-Oxygen_White_Dwarf" },
    { STELLAR_TYPE::OXYGEN_NEON_WHITE_DWARF,                   "Oxygen-Neon_White_Dwarf" },
    { STELLAR_TYPE::NEUTRON_STAR,                              "Neutron_Star" },
    { STELLAR_TYPE::BLACK_HOLE,                                "Black_Hole" },
    { STELLAR_TYPE::MASSLESS_REMNANT,                          "Massless_Remnant" },
    { STELLAR_TYPE::CHEMICALLY_HOMOGENEOUS,                    "Chemically_Homogeneous" },
    { STELLAR_TYPE::STAR,                                      "Star" },
    { STELLAR_TYPE::BINARY_STAR,                               "Binary_Star" },
    { STELLAR_TYPE::NONE,                                      "Not_a_Star!" }
};

// (convenience) initializer list for "evolvable" stellar types
// i.e. not STAR, BINARY_STAR, or NONE
const std::initializer_list<STELLAR_TYPE> EVOLVABLE_TYPES = {
    STELLAR_TYPE::MS_LTE_07,
    STELLAR_TYPE::MS_GT_07,
    STELLAR_TYPE::HERTZSPRUNG_GAP,
    STELLAR_TYPE::FIRST_GIANT_BRANCH,
    STELLAR_TYPE::CORE_HELIUM_BURNING,
    STELLAR_TYPE::EARLY_ASYMPTOTIC_GIANT_BRANCH,
    STELLAR_TYPE::THERMALLY_PULSING_ASYMPTOTIC_GIANT_BRANCH,
    STELLAR_TYPE::NAKED_HELIUM_STAR_MS,
    STELLAR_TYPE::NAKED_HELIUM_STAR_HERTZSPRUNG_GAP,
    STELLAR_TYPE::NAKED_HELIUM_STAR_GIANT_BRANCH,
    STELLAR_TYPE::HELIUM_WHITE_DWARF,
    STELLAR_TYPE::CARBON_OXYGEN_WHITE_DWARF,
    STELLAR_TYPE::OXYGEN_NEON_WHITE_DWARF,
    STELLAR_TYPE::NEUTRON_STAR,
    STELLAR_TYPE::BLACK_HOLE,
    STELLAR_TYPE::MASSLESS_REMNANT,
    STELLAR_TYPE::CHEMICALLY_HOMOGENEOUS
};

// (convenience) initializer list for MAIN SEQUENCE stars (does not include NAKED_HELIUM_STAR_MS)
const std::initializer_list<STELLAR_TYPE> MAIN_SEQUENCE = {
    STELLAR_TYPE::MS_LTE_07,
    STELLAR_TYPE::MS_GT_07,
    STELLAR_TYPE::CHEMICALLY_HOMOGENEOUS
};


// (convenience) initializer list for ALL MAIN SEQUENCE stars (includes NAKED_HELIUM_STAR_MS)
const std::initializer_list<STELLAR_TYPE> ALL_MAIN_SEQUENCE = {
    STELLAR_TYPE::MS_LTE_07,
    STELLAR_TYPE::MS_GT_07,
    STELLAR_TYPE::CHEMICALLY_HOMOGENEOUS,
    STELLAR_TYPE::NAKED_HELIUM_STAR_MS
};


// (convenience) initializer list for ALL HERTZSPRUNG GAP (includes NAKED_HELIUM_STAR_HERTZSPRUNG_GAP)
const std::initializer_list<STELLAR_TYPE> ALL_HERTZSPRUNG_GAP = {
    STELLAR_TYPE::HERTZSPRUNG_GAP,
    STELLAR_TYPE::NAKED_HELIUM_STAR_HERTZSPRUNG_GAP
};


// (convenience) initializer list for COMPACT OBJECTS
const std::initializer_list<STELLAR_TYPE> COMPACT_OBJECTS = {
    STELLAR_TYPE::HELIUM_WHITE_DWARF,
    STELLAR_TYPE::CARBON_OXYGEN_WHITE_DWARF,
    STELLAR_TYPE::OXYGEN_NEON_WHITE_DWARF,
    STELLAR_TYPE::NEUTRON_STAR,
    STELLAR_TYPE::BLACK_HOLE,
    STELLAR_TYPE::MASSLESS_REMNANT
};


// White Dwarf Effective Baryon Number
// unordered_map - key is integer stellar type (from enum class ST above)
// Hurley et al. 2000, just after eq 90
const COMPASUnorderedMap<STELLAR_TYPE, double> WD_Baryon_Number = {
    {STELLAR_TYPE::HELIUM_WHITE_DWARF,         0.4},
    {STELLAR_TYPE::CARBON_OXYGEN_WHITE_DWARF, 15.0},
    {STELLAR_TYPE::OXYGEN_NEON_WHITE_DWARF,   17.0}
};


// enum class MASS_CUTOFF
// Symbolic names for mass cutoffs
// these must be left as default values - their order can be changed with the caveat that the sentinel "COUNT" must stay at the end
// it's a bit of a hack, but it lets me calculate the number of Timescales
enum class MASS_CUTOFF: int {
    MHook,                  // Mass above which hook appears on MS (in Msol)
    MHeF,                   // Maximum initial mass for which helium ignites degenerately in a Helium Flash (HeF)
    MFGB,                   // Maximum initial mass for which helium ignites on the First Giant Branch (FGB)
    MCHE,                   // Mass cutoff for calculation of initial angular frequency to determine if CHE occurs

    COUNT                   // Sentinel for entry count
};


// enum class TIMESCALE
// Symbolic names for timescales
// these must be left as default values - their order can be changed with the caveat that the sentinel "COUNT" must stay at the end
// it's a bit of a hack, but it lets me calculate the number of Timescales
enum class TIMESCALE: int {
    tMS,                    // Main sequence
    tBGB,                   // Base of Giant Branch
    tHeI,                   // Helium ignition
    tHe,                    // Helium burning

                            // First Giant Branch (FGB)
    tinf1_FGB,              // First Giant Branch tinf1
    tinf2_FGB,              // First Giant Branch tinf2
    tMx_FGB,                // First Giant Branch t(Mx)

                            // Early Asymptotic Giant Branch (EAGB)
                            // Why, then, are the following described as "FAGB"?  First AGB?
    tinf1_FAGB,             // Early Asymptotic Giant Branch tinf1
    tinf2_FAGB,             // Early Asymptotic Giant Branch tinf2
    tMx_FAGB,               // Early Asymptotic Giant Branch t(Mx)

                            // Thermally Pulsating Asymptotic Giant Branch (TPAGB)
                            // Why, then, are the following described as "SAGB"?    Second AGB?
    tinf1_SAGB,             // Thermally Pulsating Asymptotic Giant Branch tinf1
    tinf2_SAGB,             // Thermally Pulsating Asymptotic Giant Branch tinf2
    tMx_SAGB,               // Thermally Pulsating Asymptotic Giant Branch t(Mx)
    tP,                     // (tDU?)
    tMcMax,                 // Never used? not sure what TP, t(McMax) are
                            // Helium Giant Branch
    tHeMS,                  // Naked Helium Star central helium burning lifetime (HeMs)
    tinf1_HeGB,             // Helium Giant Branch tinf1
    tinf2_HeGB,             // Helium Giant Branch tinf2
    tx_HeGB,                // Helium Giant Branch tx (is this t(Mx)?)
    tau_BL,                 // Relative duration of blue loop taubl
    tauX_BL,                // Relative start of blue loop taux
    tauY_BL,                // Relative end of blue loop tauy

    COUNT                   // Sentinel for entry count
 };


// enum class GBP (Giant Branch Parameters - from Hurley et al. 2000)
// Symbolic names for Giant Branch Parameters
// these must be left as default values - their order can be changed with the caveat that the sentinel "COUNT" must stay at the end
// it's a bit of a hack, but it lets me calculate the number of Timescales
enum class GBP: int {
    AH,                     // Hydrogen rate constant.  Hurley et al. 2000, p553
    AHHe,                   // Effective combined rate constant for both hydrogen and helium shell burning.  Hurley et al. 2000, eq 71
    AHe,                    // Helium rate constant.  Hurley et al. 2000, eq 68
    B,                      // Hurley et al. 2000, p552, eq38 (does this represent something physical?  If so, what?  How should this be described?)
    D,                      // Hurley et al. 2000, p552, eq38 (does this represent something physical?  If so, what?  How should this be described?)
    p,                      // Hurley et al. 2000, p552, eq38 (does this represent something physical?  If so, what?  How should this be described?)
    q,                      // Hurley et al. 2000, p552, eq38 (does this represent something physical?  If so, what?  How should this be described?)
    Lx,                     // Luminosity parameter on the first giant branch (FGB) Lx as a function of the core mass (really a function of Mx).        JR: ADDED THIS
    Mx,                     // Crosover point of high-luminosity and low-luminosity in core mass - luminosity relation. Hurley et al. 2000, p552, eq38
    McBGB,                  // Core mass at BGB (Base of Giant Branch)
    McBAGB,                 // Core mass at BAGB (Base of Asymptotic Giant Branch).  Hurley et al. 2000, eq 66 (also see eq 75 and discussion)
    McDU,                   // Core mass at second dredge up.  Hurley et al. 2000, eq 69
    McSN,                   // Core mass at which the Asymptotic Giant Branch phase is terminated in a SN/loss of envelope                              JR: ADDED THIS

    COUNT                   // Sentinel for entry count
};


// enum class TYPENAME
// Symbolic names for variable typenames (for printing)
enum class TYPENAME: int {
    NONE,
    BOOL,
    SHORTINT,
    INT,
    LONGINT,
    USHORTINT,
    UINT,
    ULONGINT,
    FLOAT,
    DOUBLE,
    LONGDOUBLE,
    STRING,
    OBJECT_ID,
    ERROR,
    STELLAR_TYPE,
    MT_CASE,
    MT_TRACKING,
    SN_EVENT,
    SN_STATE
};


// labels (long and short) for typenames
// unordered_map - key is integer typename (from enum class TYPENAME above)
const COMPASUnorderedMap<TYPENAME, std::tuple<std::string, std::string>> TYPENAME_LABEL = {
    { TYPENAME::NONE,         { "NONE",               "NONE"   }},
    { TYPENAME::BOOL,         { "BOOL",               "BOOL"   }},
    { TYPENAME::SHORTINT,     { "SHORT INT",          "INT"    }},
    { TYPENAME::INT,          { "INT",                "INT"    }},
    { TYPENAME::LONGINT,      { "LONG_INT",           "INT"    }},
    { TYPENAME::USHORTINT,    { "UNSIGNED_SHORT_INT", "INT"    }},
    { TYPENAME::UINT,         { "UNSIGNED_INT",       "INT"    }},
    { TYPENAME::ULONGINT,     { "UNSIGNED_LONG_INT",  "INT"    }},
    { TYPENAME::FLOAT,        { "FLOAT",              "FLOAT"  }},
    { TYPENAME::DOUBLE,       { "DOUBLE",             "FLOAT"  }},
    { TYPENAME::LONGDOUBLE,   { "LONG_DOUBLE",        "FLOAT"  }},
    { TYPENAME::STRING,       { "STRING",             "STRING" }},
    { TYPENAME::OBJECT_ID,    { "OBJECT_ID",          "INT"    }},
    { TYPENAME::ERROR,        { "ERROR",              "INT"    }},
    { TYPENAME::STELLAR_TYPE, { "STELLAR_TYPE",       "INT"    }},
    { TYPENAME::MT_CASE,      { "MT_CASE",            "INT"    }},
    { TYPENAME::MT_TRACKING,  { "MT_TRACKING",        "INT"    }},
    { TYPENAME::SN_EVENT,     { "SN_EVENT",           "INT"    }},
    { TYPENAME::SN_STATE,     { "SN_STATE",           "INT"    }}
};


// boost variant definition for allowed data types
// used for variable specification to define logfile records
typedef boost::variant<
    bool,
    short int,
    int,
    long int,
    unsigned short int,
    unsigned int,
    unsigned long int,
    float,
    double,
    long double,
    std::string,
    ERROR,
    STELLAR_TYPE,
    MT_CASE,
    MT_TRACKING,
    SN_EVENT,
    SN_STATE
> COMPAS_VARIABLE_TYPE;


// Property types
enum class PROPERTY_TYPE: int { NONE, STAR_PROPERTY, STAR_1_PROPERTY, STAR_2_PROPERTY, SUPERNOVA_PROPERTY, COMPANION_PROPERTY, ANY_STAR_PROPERTY, BINARY_PROPERTY, PROGRAM_OPTION };
const COMPASUnorderedMap<PROPERTY_TYPE, std::string> PROPERTY_TYPE_LABEL = {
    { PROPERTY_TYPE::NONE,               "" },
    { PROPERTY_TYPE::STAR_PROPERTY,      "STAR_PROPERTY" },
    { PROPERTY_TYPE::STAR_1_PROPERTY,    "STAR_1_PROPERTY" },
    { PROPERTY_TYPE::STAR_2_PROPERTY,    "STAR_2_PROPERTY" },
    { PROPERTY_TYPE::SUPERNOVA_PROPERTY, "SUPERNOVA_PROPERTY" },
    { PROPERTY_TYPE::COMPANION_PROPERTY, "COMPANION_PROPERTY" },
    { PROPERTY_TYPE::ANY_STAR_PROPERTY,  "ANY_STAR_PROPERTY" },
    { PROPERTY_TYPE::BINARY_PROPERTY,    "BINARY_PROPERTY" },
    { PROPERTY_TYPE::PROGRAM_OPTION,     "PROGRAM_OPTION" }
};


// The #define below defines the STELLAR variables allowed for logfile record definition
// #define is used so that the same list of variables can be used for the various stellar property enum classes (see below)
#define STAR_PROPERTIES                              \
    AGE,                                             \
    ANGULAR_MOMENTUM,                                \
    BINDING_ENERGY_AT_COMMON_ENVELOPE,               \
    BINDING_ENERGY_FIXED,                            \
    BINDING_ENERGY_NANJING,                          \
    BINDING_ENERGY_PRE_COMMON_ENVELOPE,              \
    BINDING_ENERGY_LOVERIDGE,                        \
    BINDING_ENERGY_LOVERIDGE_WINDS,                  \
    BINDING_ENERGY_KRUCKOW,                          \
    CHEMICALLY_HOMOGENEOUS_MAIN_SEQUENCE,            \
    CO_CORE_MASS,                                    \
    CO_CORE_MASS_AT_COMMON_ENVELOPE,                 \
    CO_CORE_MASS_AT_COMPACT_OBJECT_FORMATION,        \
    CORE_MASS,                                       \
    CORE_MASS_AT_COMMON_ENVELOPE,                    \
    CORE_MASS_AT_COMPACT_OBJECT_FORMATION,           \
    DRAWN_KICK_MAGNITUDE,                             \
    DT,                                              \
    DYNAMICAL_TIMESCALE,                             \
    DYNAMICAL_TIMESCALE_POST_COMMON_ENVELOPE,        \
    DYNAMICAL_TIMESCALE_PRE_COMMON_ENVELOPE,         \
    ECCENTRIC_ANOMALY,                               \
    ENV_MASS,                                        \
    ERROR,                                           \
    EXPERIENCED_CCSN,                                \
    EXPERIENCED_ECSN,                                \
    EXPERIENCED_PISN,                                \
    EXPERIENCED_PPISN,                               \
    EXPERIENCED_RLOF,                                \
    EXPERIENCED_SN_TYPE,                             \
    EXPERIENCED_USSN,                                \
    FALLBACK_FRACTION,                               \
    HE_CORE_MASS,                                    \
    HE_CORE_MASS_AT_COMMON_ENVELOPE,                 \
    HE_CORE_MASS_AT_COMPACT_OBJECT_FORMATION,        \
    ID,                                              \
    INITIAL_STELLAR_TYPE,                            \
    INITIAL_STELLAR_TYPE_NAME,                       \
    IS_CCSN,                                         \
    IS_ECSN,                                         \
    IS_HYDROGEN_POOR,                                \
    IS_PISN,                                         \
    IS_PPISN,                                        \
    IS_RLOF,                                         \
    IS_USSN,                                         \
    KICK_MAGNITUDE,                                   \
    LAMBDA_AT_COMMON_ENVELOPE,                       \
    LAMBDA_DEWI,                                     \
    LAMBDA_FIXED,                                    \
    LAMBDA_KRUCKOW,                                  \
    LAMBDA_KRUCKOW_BOTTOM,                           \
    LAMBDA_KRUCKOW_MIDDLE,                           \
    LAMBDA_KRUCKOW_TOP,                              \
    LAMBDA_LOVERIDGE,                                \
    LAMBDA_LOVERIDGE_WINDS,                          \
    LAMBDA_NANJING,                                  \
    LBV_PHASE_FLAG,                                  \
    LUMINOSITY,                                      \
    LUMINOSITY_POST_COMMON_ENVELOPE,                 \
    LUMINOSITY_PRE_COMMON_ENVELOPE,                  \
    MASS,                                            \
    MASS_0,                                          \
    MASS_LOSS_DIFF,                                  \
    MASS_TRANSFER_CASE_INITIAL,                      \
    MASS_TRANSFER_DIFF,                              \
    MDOT,                                            \
    MEAN_ANOMALY,                                    \
    METALLICITY,                                     \
    MZAMS,                                           \
    NUCLEAR_TIMESCALE,                               \
    NUCLEAR_TIMESCALE_POST_COMMON_ENVELOPE,          \
    NUCLEAR_TIMESCALE_PRE_COMMON_ENVELOPE,           \
    OMEGA,                                           \
    OMEGA_BREAK,                                     \
    OMEGA_ZAMS,                                      \
    ORBITAL_ENERGY_POST_SUPERNOVA,                   \
    ORBITAL_ENERGY_PRE_SUPERNOVA,                    \
    PULSAR_MAGNETIC_FIELD,                           \
    PULSAR_SPIN_DOWN_RATE,                           \
    PULSAR_SPIN_FREQUENCY,                           \
    PULSAR_SPIN_PERIOD,                              \
    RADIAL_EXPANSION_TIMESCALE,                      \
    RADIAL_EXPANSION_TIMESCALE_POST_COMMON_ENVELOPE, \
    RADIAL_EXPANSION_TIMESCALE_PRE_COMMON_ENVELOPE,  \
    RADIUS,                                          \
    RANDOM_SEED,                                     \
    RECYCLED_NEUTRON_STAR,                           \
    RLOF_ONTO_NS,                                    \
    RUNAWAY,                                         \
    RZAMS,                                           \
    SPEED,                                           \
    SN_TYPE,                                         \
    STELLAR_TYPE,                                    \
    STELLAR_TYPE_NAME,                               \
    STELLAR_TYPE_PREV,                               \
    STELLAR_TYPE_PREV_NAME,                          \
    SUPERNOVA_KICK_MAGNITUDE_RANDOM_NUMBER, \
    SUPERNOVA_PHI,                                   \
    SUPERNOVA_THETA,                                 \
    TEMPERATURE,                                     \
    TEMPERATURE_POST_COMMON_ENVELOPE,                \
    TEMPERATURE_PRE_COMMON_ENVELOPE,                 \
    THERMAL_TIMESCALE,                               \
    THERMAL_TIMESCALE_POST_COMMON_ENVELOPE,          \
    THERMAL_TIMESCALE_PRE_COMMON_ENVELOPE,           \
    TIME,                                            \
    TIMESCALE_MS,                                    \
    TOTAL_MASS_AT_COMPACT_OBJECT_FORMATION,          \
    TRUE_ANOMALY,                                    \
    ZETA_HURLEY,                                     \
    ZETA_HURLEY_HE,                                  \
    ZETA_SOBERMAN,                                   \
    ZETA_SOBERMAN_HE


// enum class STAR_PROPERTY
// Symbolic names for variables of an individual star that can be selected for printing
// STAR_PROPERTY refers to an individual star of type BaseStar for SSE (differences are where the data comes from, and the column header)
enum class STAR_PROPERTY: int { STAR_PROPERTIES };


//  !!!!!!!!!!!!!!!!!!!!!!!!!!!!!!!!!!!!!!!!!!!!!!!!!!!!!!!!!!!!!!!!!!!!!!!!!!!!!!!!!!!
//  !!!                                                                             !!!
//  !!!   Do not change the following map unless you are adding or deleting a new   !!!
//  !!!   property (or changing the name of an existing property for some reason)   !!!
//  !!!                                                                             !!!
//  !!!             This is not where header strings should be changed!             !!!
/// !!!       This is a lookup table for the logfile definitions file parser.       !!!
//  !!!                                                                             !!!
//  !!!   Header strings are in the following maps, and should be changed there:    !!!
//  !!!                                                                             !!!
//  !!!   std::map<ANY_STAR_PROPERTY, PROPERTY_DETAILS> ANY_STAR_PROPERTY_DETAIL    !!!
//  !!!   std::map<ANY_STAR_PROPERTY, PROPERTY_DETAILS> BINARY_PROPERTY_DETAIL      !!!
//  !!!                                                                             !!!
//  !!!!!!!!!!!!!!!!!!!!!!!!!!!!!!!!!!!!!!!!!!!!!!!!!!!!!!!!!!!!!!!!!!!!!!!!!!!!!!!!!!!

// map STAR PROPERTY to string identifying the property
// for lookup by the printing functions
// this map serves as the lookup for: STAR_PROPERTY, STAR_1_PROPERTY, STAR_2_PROPERTY, SUPERNOVA_PROPERTY, COMPANION_PROPERTY and ANY_STAR_PROPERTY
const COMPASUnorderedMap<STAR_PROPERTY, std::string> STAR_PROPERTY_LABEL = {
    { STAR_PROPERTY::AGE,                                             "AGE" },
    { STAR_PROPERTY::ANGULAR_MOMENTUM,                                "ANGULAR_MOMENTUM" },
    { STAR_PROPERTY::BINDING_ENERGY_AT_COMMON_ENVELOPE,               "BINDING_ENERGY_AT_COMMON_ENVELOPE" },
    { STAR_PROPERTY::BINDING_ENERGY_FIXED,                            "BINDING_ENERGY_FIXED" },
    { STAR_PROPERTY::BINDING_ENERGY_NANJING,                          "BINDING_ENERGY_NANJING" },
    { STAR_PROPERTY::BINDING_ENERGY_PRE_COMMON_ENVELOPE,              "BINDING_ENERGY_PRE_COMMON_ENVELOPE" },
    { STAR_PROPERTY::BINDING_ENERGY_LOVERIDGE,                        "BINDING_ENERGY_LOVERIDGE" },
    { STAR_PROPERTY::BINDING_ENERGY_LOVERIDGE_WINDS,                  "BINDING_ENERGY_LOVERIDGE_WINDS" },
    { STAR_PROPERTY::BINDING_ENERGY_KRUCKOW,                          "BINDING_ENERGY_KRUCKOW" },
    { STAR_PROPERTY::CHEMICALLY_HOMOGENEOUS_MAIN_SEQUENCE,            "CHEMICALLY_HOMOGENEOUS_MAIN_SEQUENCE" },
    { STAR_PROPERTY::CO_CORE_MASS,                                    "CO_CORE_MASS" },
    { STAR_PROPERTY::CO_CORE_MASS_AT_COMMON_ENVELOPE,                 "CO_CORE_MASS_AT_COMMON_ENVELOPE" },
    { STAR_PROPERTY::CO_CORE_MASS_AT_COMPACT_OBJECT_FORMATION,        "CO_CORE_MASS_AT_COMPACT_OBJECT_FORMATION" },
    { STAR_PROPERTY::CORE_MASS,                                       "CORE_MASS" },
    { STAR_PROPERTY::CORE_MASS_AT_COMMON_ENVELOPE,                    "CORE_MASS_AT_COMMON_ENVELOPE" },
    { STAR_PROPERTY::CORE_MASS_AT_COMPACT_OBJECT_FORMATION,           "CORE_MASS_AT_COMPACT_OBJECT_FORMATION" },
    { STAR_PROPERTY::DRAWN_KICK_MAGNITUDE,                             "DRAWN_KICK_MAGNITUDE" },
    { STAR_PROPERTY::DT,                                              "DT" },
    { STAR_PROPERTY::DYNAMICAL_TIMESCALE,                             "DYNAMICAL_TIMESCALE" },
    { STAR_PROPERTY::DYNAMICAL_TIMESCALE_POST_COMMON_ENVELOPE,        "DYNAMICAL_TIMESCALE_POST_COMMON_ENVELOPE" },
    { STAR_PROPERTY::DYNAMICAL_TIMESCALE_PRE_COMMON_ENVELOPE,         "DYNAMICAL_TIMESCALE_PRE_COMMON_ENVELOPE" },
    { STAR_PROPERTY::ECCENTRIC_ANOMALY,                               "ECCENTRIC_ANOMALY" },
    { STAR_PROPERTY::ENV_MASS,                                        "ENV_MASS" },
    { STAR_PROPERTY::ERROR,                                           "ERROR" },
    { STAR_PROPERTY::EXPERIENCED_CCSN,                                "EXPERIENCED_CCSN" },
    { STAR_PROPERTY::EXPERIENCED_ECSN,                                "EXPERIENCED_ECSN" },
    { STAR_PROPERTY::EXPERIENCED_PISN,                                "EXPERIENCED_PISN" },
    { STAR_PROPERTY::EXPERIENCED_PPISN,                               "EXPERIENCED_PPISN" },
    { STAR_PROPERTY::EXPERIENCED_RLOF,                                "EXPERIENCED_RLOF" },
    { STAR_PROPERTY::EXPERIENCED_SN_TYPE,                             "EXPERIENCED_SN_TYPE" },
    { STAR_PROPERTY::EXPERIENCED_USSN,                                "EXPERIENCED_USSN" },
    { STAR_PROPERTY::FALLBACK_FRACTION,                               "FALLBACK_FRACTION" },
    { STAR_PROPERTY::HE_CORE_MASS,                                    "HE_CORE_MASS" },
    { STAR_PROPERTY::HE_CORE_MASS_AT_COMMON_ENVELOPE,                 "HE_CORE_MASS_AT_COMMON_ENVELOPE" },
    { STAR_PROPERTY::HE_CORE_MASS_AT_COMPACT_OBJECT_FORMATION,        "HE_CORE_MASS_AT_COMPACT_OBJECT_FORMATION" },
    { STAR_PROPERTY::ID,                                              "ID" },
    { STAR_PROPERTY::INITIAL_STELLAR_TYPE,                            "STELLAR_TYPE" },
    { STAR_PROPERTY::INITIAL_STELLAR_TYPE_NAME,                       "STELLAR_TYPE_NAME" },
    { STAR_PROPERTY::IS_CCSN,                                         "IS_CCSN" },
    { STAR_PROPERTY::IS_ECSN,                                         "IS_ECSN" },
    { STAR_PROPERTY::IS_HYDROGEN_POOR,                                "IS_HYDROGEN_POOR" },
    { STAR_PROPERTY::IS_PISN,                                         "IS_PISN" },
    { STAR_PROPERTY::IS_PPISN,                                        "IS_PPISN" },
    { STAR_PROPERTY::IS_RLOF,                                         "IS_RLOF" },
    { STAR_PROPERTY::IS_USSN,                                         "IS_USSN" },
    { STAR_PROPERTY::KICK_MAGNITUDE,                                   "KICK_MAGNITUDE" },
    { STAR_PROPERTY::LAMBDA_AT_COMMON_ENVELOPE,                       "LAMBDA_AT_COMMON_ENVELOPE" },
    { STAR_PROPERTY::LAMBDA_DEWI,                                     "LAMBDA_DEWI" },
    { STAR_PROPERTY::LAMBDA_FIXED,                                    "LAMBDA_FIXED" },
    { STAR_PROPERTY::LAMBDA_KRUCKOW,                                  "LAMBDA_KRUCKOW" },
    { STAR_PROPERTY::LAMBDA_KRUCKOW_BOTTOM,                           "LAMBDA_KRUCKOW_BOTTOM" },
    { STAR_PROPERTY::LAMBDA_KRUCKOW_MIDDLE,                           "LAMBDA_KRUCKOW_MIDDLE" },
    { STAR_PROPERTY::LAMBDA_KRUCKOW_TOP,                              "LAMBDA_KRUCKOW_TOP" },
    { STAR_PROPERTY::LAMBDA_LOVERIDGE,                                "LAMBDA_LOVERIDGE" },
    { STAR_PROPERTY::LAMBDA_LOVERIDGE_WINDS,                          "LAMBDA_LOVERIDGE_WINDS" },
    { STAR_PROPERTY::LAMBDA_NANJING,                                  "LAMBDA_NANJING" },
    { STAR_PROPERTY::LBV_PHASE_FLAG,                                  "LBV_PHASE_FLAG" },
    { STAR_PROPERTY::LUMINOSITY,                                      "LUMINOSITY" },
    { STAR_PROPERTY::LUMINOSITY_POST_COMMON_ENVELOPE,                 "LUMINOSITY_POST_COMMON_ENVELOPE" },
    { STAR_PROPERTY::LUMINOSITY_PRE_COMMON_ENVELOPE,                  "LUMINOSITY_PRE_COMMON_ENVELOPE" },
    { STAR_PROPERTY::MASS,                                            "MASS" },
    { STAR_PROPERTY::MASS_0,                                          "MASS_0" },
    { STAR_PROPERTY::MASS_LOSS_DIFF,                                  "MASS_LOSS_DIFF" },
    { STAR_PROPERTY::MASS_TRANSFER_CASE_INITIAL,                      "MASS_TRANSFER_CASE_INITIAL" },
    { STAR_PROPERTY::MASS_TRANSFER_DIFF,                              "MASS_TRANSFER_DIFF" },
    { STAR_PROPERTY::MDOT,                                            "MDOT" },
    { STAR_PROPERTY::MEAN_ANOMALY,                                    "MEAN_ANOMALY" },
    { STAR_PROPERTY::METALLICITY,                                     "METALLICITY" },
    { STAR_PROPERTY::MZAMS,                                           "MZAMS" },
    { STAR_PROPERTY::NUCLEAR_TIMESCALE,                               "NUCLEAR_TIMESCALE" },
    { STAR_PROPERTY::NUCLEAR_TIMESCALE_POST_COMMON_ENVELOPE,          "NUCLEAR_TIMESCALE_POST_COMMON_ENVELOPE" },
    { STAR_PROPERTY::NUCLEAR_TIMESCALE_PRE_COMMON_ENVELOPE,           "NUCLEAR_TIMESCALE_PRE_COMMON_ENVELOPE" },
    { STAR_PROPERTY::OMEGA,                                           "OMEGA" },
    { STAR_PROPERTY::OMEGA_BREAK,                                     "OMEGA_BREAK" },
    { STAR_PROPERTY::OMEGA_ZAMS,                                      "OMEGA_ZAMS" },
    { STAR_PROPERTY::ORBITAL_ENERGY_POST_SUPERNOVA,                   "ORBITAL_ENERGY_POST_SUPERNOVA" },
    { STAR_PROPERTY::ORBITAL_ENERGY_PRE_SUPERNOVA,                    "ORBITAL_ENERGY_PRE_SUPERNOVA" },
    { STAR_PROPERTY::PULSAR_MAGNETIC_FIELD,                           "PULSAR_MAGNETIC_FIELD" },
    { STAR_PROPERTY::PULSAR_SPIN_DOWN_RATE,                           "PULSAR_SPIN_DOWN_RATE" },
    { STAR_PROPERTY::PULSAR_SPIN_FREQUENCY,                           "PULSAR_SPIN_FREQUENCY" },
    { STAR_PROPERTY::PULSAR_SPIN_PERIOD,                              "PULSAR_SPIN_PERIOD" },
    { STAR_PROPERTY::RADIAL_EXPANSION_TIMESCALE,                      "RADIAL_EXPANSION_TIMESCALE" },
    { STAR_PROPERTY::RADIAL_EXPANSION_TIMESCALE_POST_COMMON_ENVELOPE, "RADIAL_EXPANSION_TIMESCALE_POST_COMMON_ENVELOPE" },
    { STAR_PROPERTY::RADIAL_EXPANSION_TIMESCALE_PRE_COMMON_ENVELOPE,  "RADIAL_EXPANSION_TIMESCALE_PRE_COMMON_ENVELOPE" },
    { STAR_PROPERTY::RADIUS,                                          "RADIUS" },
    { STAR_PROPERTY::RANDOM_SEED,                                     "RANDOM_SEED" },
    { STAR_PROPERTY::RECYCLED_NEUTRON_STAR,                           "RECYCLED_NEUTRON_STAR" },
    { STAR_PROPERTY::RLOF_ONTO_NS,                                    "RLOF_ONTO_NS" },
    { STAR_PROPERTY::RUNAWAY,                                         "RUNAWAY" },
    { STAR_PROPERTY::RZAMS,                                           "RZAMS" },
    { STAR_PROPERTY::SN_TYPE,                                         "SN_TYPE" },
    { STAR_PROPERTY::SPEED,                                           "SPEED" },
    { STAR_PROPERTY::STELLAR_TYPE,                                    "STELLAR_TYPE" },
    { STAR_PROPERTY::STELLAR_TYPE_NAME,                               "STELLAR_TYPE_NAME" },
    { STAR_PROPERTY::STELLAR_TYPE_PREV,                               "STELLAR_TYPE_PREV" },
    { STAR_PROPERTY::STELLAR_TYPE_PREV_NAME,                          "STELLAR_TYPE_PREV_NAME" },
    { STAR_PROPERTY::SUPERNOVA_KICK_MAGNITUDE_RANDOM_NUMBER, "SUPERNOVA_KICK_MAGNITUDE_RANDOM_NUMBER" },
    { STAR_PROPERTY::SUPERNOVA_PHI,                                   "SUPERNOVA_PHI" },
    { STAR_PROPERTY::SUPERNOVA_THETA,                                 "SUPERNOVA_THETA" },
    { STAR_PROPERTY::TEMPERATURE,                                     "TEMPERATURE" },
    { STAR_PROPERTY::TEMPERATURE_POST_COMMON_ENVELOPE,                "TEMPERATURE_POST_COMMON_ENVELOPE" },
    { STAR_PROPERTY::TEMPERATURE_PRE_COMMON_ENVELOPE,                 "TEMPERATURE_PRE_COMMON_ENVELOPE" },
    { STAR_PROPERTY::THERMAL_TIMESCALE,                               "THERMAL_TIMESCALE" },
    { STAR_PROPERTY::THERMAL_TIMESCALE_POST_COMMON_ENVELOPE,          "THERMAL_TIMESCALE_POST_COMMON_ENVELOPE" },
    { STAR_PROPERTY::THERMAL_TIMESCALE_PRE_COMMON_ENVELOPE,           "THERMAL_TIMESCALE_PRE_COMMON_ENVELOPE" },
    { STAR_PROPERTY::TIME,                                            "TIME" },
    { STAR_PROPERTY::TIMESCALE_MS,                                    "TIMESCALE_MS" },
    { STAR_PROPERTY::TOTAL_MASS_AT_COMPACT_OBJECT_FORMATION,          "TOTAL_MASS_AT_COMPACT_OBJECT_FORMATION" },
    { STAR_PROPERTY::TRUE_ANOMALY,                                    "TRUE_ANOMALY" },
    { STAR_PROPERTY::ZETA_HURLEY,                                     "ZETA_HURLEY" },
    { STAR_PROPERTY::ZETA_HURLEY_HE,                                  "ZETA_HURLEY_HE" },
    { STAR_PROPERTY::ZETA_SOBERMAN,                                   "ZETA_SOBERMAN" },
    { STAR_PROPERTY::ZETA_SOBERMAN_HE,                                "ZETA_SOBERMAN_HE" }
};


// enum class STAR_1_PROPERTY
// Symbolic names for variables of an individual star that can be selected for printing
// STAR_1_PROPERTY refers to star 1 (of type BinaryConstituentStar) of a binary for BSE (differences are where the data comes from, and the column header)
enum class STAR_1_PROPERTY: int { STAR_PROPERTIES };


// enum class STAR_2_PROPERTY
// Symbolic names for variables of an individual star that can be selected for printing
// STAR_2_PROPERTY refers to star 2 (of type BinaryConstituentStar) of a binary for BSE (differences are where the data comes from, and the column header)
enum class STAR_2_PROPERTY: int { STAR_PROPERTIES };


// enum class SUPERNOVA_PROPERTY
// Symbolic names for variables of an individual star that can be selected for printing
// SUPERNOVA_PROPERTY refers to the supernova star (of type BinaryConstituentStar) of a binary where one star has experienced a SN event for BSE (differences are where the data comes from, and the column header)
enum class SUPERNOVA_PROPERTY: int { STAR_PROPERTIES };


// enum class COMPANION_PROPERTY
// Symbolic names for variables of an individual star that can be selected for printing
// COMPANION_PROPERTY refers to the companion star (of type BinaryConstituentStar) of a binary where one star has experienced a SN event for BSE (differences are where the data comes from, and the column header)
enum class COMPANION_PROPERTY: int { STAR_PROPERTIES };


// enum class ANY_STAR_PROPERTY
// Symbolic names for variables of an individual star that can be selected for printing
// ANY_STAR_PROPERTY refers to the any individual star
enum class ANY_STAR_PROPERTY: int { STAR_PROPERTIES };


// enum class BINARY_PROPERTY
// Symbolic names for variables of binary stars that can be selected for printing
// BINARY_PROPERTY refers to a binary star of type BaseBinaryStar) for BSE
enum class BINARY_PROPERTY: int {
    BE_BINARY_CURRENT_COMPANION_LUMINOSITY,
    BE_BINARY_CURRENT_COMPANION_MASS,
    BE_BINARY_CURRENT_COMPANION_RADIUS,
    BE_BINARY_CURRENT_COMPANION_TEFF,
    BE_BINARY_CURRENT_DT,
    BE_BINARY_CURRENT_ECCENTRICITY,
    BE_BINARY_CURRENT_ID,
    BE_BINARY_CURRENT_NS_MASS,
    BE_BINARY_CURRENT_RANDOM_SEED,
    BE_BINARY_CURRENT_SEPARATION,
    BE_BINARY_CURRENT_TOTAL_TIME,
    CIRCULARIZATION_TIMESCALE,
    COMMON_ENVELOPE_ALPHA,
    COMMON_ENVELOPE_AT_LEAST_ONCE,
    COMMON_ENVELOPE_EVENT_COUNT,
    DIMENSIONLESS_KICK_MAGNITUDE,
    UNBOUND,
    DOUBLE_CORE_COMMON_ENVELOPE,
    DT,
    ECCENTRICITY,
    ECCENTRICITY_AT_DCO_FORMATION,
    ECCENTRICITY_INITIAL,
    ECCENTRICITY_POST_COMMON_ENVELOPE,
    ECCENTRICITY_PRE_SUPERNOVA,
    ECCENTRICITY_PRE_COMMON_ENVELOPE,
    ERROR,
    ID,
    IMMEDIATE_RLOF_POST_COMMON_ENVELOPE,
    LUMINOUS_BLUE_VARIABLE_FACTOR,
    MASS_1_FINAL,
    MASS_1_POST_COMMON_ENVELOPE,
    MASS_1_PRE_COMMON_ENVELOPE,
    MASS_2_FINAL,
    MASS_2_POST_COMMON_ENVELOPE,
    MASS_2_PRE_COMMON_ENVELOPE,
    MASS_ENV_1,
    MASS_ENV_2,
    MASSES_EQUILIBRATED,
    MASSES_EQUILIBRATED_AT_BIRTH,
    MASS_TRANSFER_TRACKER_HISTORY,
    MERGES_IN_HUBBLE_TIME,
    OPTIMISTIC_COMMON_ENVELOPE,
    ORBITAL_ANGULAR_VELOCITY,
    ORBITAL_VELOCITY_PRE_SUPERNOVA,
    RADIUS_1_POST_COMMON_ENVELOPE,
    RADIUS_1_PRE_COMMON_ENVELOPE,
    RADIUS_2_POST_COMMON_ENVELOPE,
    RADIUS_2_PRE_COMMON_ENVELOPE,
    RANDOM_SEED,
    RLOF_CURRENT_COMMON_ENVELOPE,
    RLOF_CURRENT_EVENT_COUNTER,
    RLOF_CURRENT_ID,
    RLOF_CURRENT_RANDOM_SEED,
    RLOF_CURRENT_SEPARATION,
    RLOF_CURRENT_STAR1_MASS,
    RLOF_CURRENT_STAR2_MASS,
    RLOF_CURRENT_STAR1_RADIUS,
    RLOF_CURRENT_STAR2_RADIUS,
    RLOF_CURRENT_STAR1_RLOF,
    RLOF_CURRENT_STAR2_RLOF,
    RLOF_CURRENT_STAR1_STELLAR_TYPE,
    RLOF_CURRENT_STAR1_STELLAR_TYPE_NAME,
    RLOF_CURRENT_STAR2_STELLAR_TYPE,
    RLOF_CURRENT_STAR2_STELLAR_TYPE_NAME,
    RLOF_CURRENT_TIME,
    RLOF_PREVIOUS_EVENT_COUNTER,
    RLOF_PREVIOUS_SEPARATION,
    RLOF_PREVIOUS_STAR1_MASS,
    RLOF_PREVIOUS_STAR2_MASS,
    RLOF_PREVIOUS_STAR1_RADIUS,
    RLOF_PREVIOUS_STAR2_RADIUS,
    RLOF_PREVIOUS_STAR1_RLOF,
    RLOF_PREVIOUS_STAR2_RLOF,
    RLOF_PREVIOUS_STAR1_STELLAR_TYPE,
    RLOF_PREVIOUS_STAR1_STELLAR_TYPE_NAME,
    RLOF_PREVIOUS_STAR2_STELLAR_TYPE,
    RLOF_PREVIOUS_STAR2_STELLAR_TYPE_NAME,
    RLOF_PREVIOUS_TIME,
    RLOF_SECONDARY_POST_COMMON_ENVELOPE,
    ROCHE_LOBE_RADIUS_1,
    ROCHE_LOBE_RADIUS_2,
    ROCHE_LOBE_RADIUS_1_POST_COMMON_ENVELOPE,
    ROCHE_LOBE_RADIUS_2_POST_COMMON_ENVELOPE,
    ROCHE_LOBE_RADIUS_1_PRE_COMMON_ENVELOPE,
    ROCHE_LOBE_RADIUS_2_PRE_COMMON_ENVELOPE,
    ROCHE_LOBE_TRACKER_1,
    ROCHE_LOBE_TRACKER_2,
    SECONDARY_TOO_SMALL_FOR_DCO,
    SEMI_MAJOR_AXIS_AT_DCO_FORMATION,
    SEMI_MAJOR_AXIS_INITIAL,
    SEMI_MAJOR_AXIS_POST_COMMON_ENVELOPE,
    SEMI_MAJOR_AXIS_PRE_SUPERNOVA,
    SEMI_MAJOR_AXIS_PRE_SUPERNOVA_RSOL,
    SEMI_MAJOR_AXIS_PRE_COMMON_ENVELOPE,
    SEMI_MAJOR_AXIS,
    SEMI_MAJOR_AXIS_RSOL,
    SIMULTANEOUS_RLOF,
    STABLE_RLOF_POST_COMMON_ENVELOPE,
    STELLAR_MERGER,
    STELLAR_MERGER_AT_BIRTH,
    STELLAR_TYPE_1_POST_COMMON_ENVELOPE,
    STELLAR_TYPE_1_PRE_COMMON_ENVELOPE,
    STELLAR_TYPE_2_POST_COMMON_ENVELOPE,
    STELLAR_TYPE_2_PRE_COMMON_ENVELOPE,
    STELLAR_TYPE_NAME_1_POST_COMMON_ENVELOPE,
    STELLAR_TYPE_NAME_1_PRE_COMMON_ENVELOPE,
    STELLAR_TYPE_NAME_2_POST_COMMON_ENVELOPE,
    STELLAR_TYPE_NAME_2_PRE_COMMON_ENVELOPE,
    SUPERNOVA_STATE,
    SYNCHRONIZATION_TIMESCALE,
    SYSTEMIC_SPEED,
    TIME,
    TIME_TO_COALESCENCE,
    TOTAL_ANGULAR_MOMENTUM,
    TOTAL_ENERGY,
    WOLF_RAYET_FACTOR,
    ZETA_LOBE,
    ZETA_STAR
};


// map BINARY_PROPERTY to string identifying the property
// for lookup by the printing functions
const COMPASUnorderedMap<BINARY_PROPERTY, std::string> BINARY_PROPERTY_LABEL = {
    { BINARY_PROPERTY::BE_BINARY_CURRENT_COMPANION_LUMINOSITY,             "BE_BINARY_CURRENT_COMPANION_LUMINOSITY" },
    { BINARY_PROPERTY::BE_BINARY_CURRENT_COMPANION_MASS,                   "BE_BINARY_CURRENT_COMPANION_MASS" },
    { BINARY_PROPERTY::BE_BINARY_CURRENT_COMPANION_RADIUS,                 "BE_BINARY_CURRENT_COMPANION_RADIUS" },
    { BINARY_PROPERTY::BE_BINARY_CURRENT_COMPANION_TEFF,                   "BE_BINARY_CURRENT_COMPANION_TEFF" },
    { BINARY_PROPERTY::BE_BINARY_CURRENT_DT,                               "BE_BINARY_CURRENT_DT" },
    { BINARY_PROPERTY::BE_BINARY_CURRENT_ECCENTRICITY,                     "BE_BINARY_CURRENT_ECCENTRICITY" },
    { BINARY_PROPERTY::BE_BINARY_CURRENT_ID,                               "BE_BINARY_CURRENT_ID" },
    { BINARY_PROPERTY::BE_BINARY_CURRENT_NS_MASS,                          "BE_BINARY_CURRENT_NS_MASS" },
    { BINARY_PROPERTY::BE_BINARY_CURRENT_RANDOM_SEED,                      "BE_BINARY_CURRENT_RANDOM_SEED" },
    { BINARY_PROPERTY::BE_BINARY_CURRENT_SEPARATION,                       "BE_BINARY_CURRENT_SEPARATION" },
    { BINARY_PROPERTY::BE_BINARY_CURRENT_TOTAL_TIME,                       "BE_BINARY_CURRENT_TOTAL_TIME" },
    { BINARY_PROPERTY::CIRCULARIZATION_TIMESCALE,                          "CIRCULARIZATION_TIMESCALE" },
    { BINARY_PROPERTY::COMMON_ENVELOPE_ALPHA,                              "COMMON_ENVELOPE_ALPHA" },
    { BINARY_PROPERTY::COMMON_ENVELOPE_AT_LEAST_ONCE,                      "COMMON_ENVELOPE_AT_LEAST_ONCE" },
    { BINARY_PROPERTY::COMMON_ENVELOPE_EVENT_COUNT,                        "COMMON_ENVELOPE_EVENT_COUNT" },
    { BINARY_PROPERTY::DIMENSIONLESS_KICK_MAGNITUDE,                        "DIMENSIONLESS_KICK_MAGNITUDE" },
    { BINARY_PROPERTY::UNBOUND,                                            "UNBOUND" },
    { BINARY_PROPERTY::DOUBLE_CORE_COMMON_ENVELOPE,                        "DOUBLE_CORE_COMMON_ENVELOPE" },
    { BINARY_PROPERTY::DT,                                                 "DT" },
    { BINARY_PROPERTY::ECCENTRICITY,                                       "ECCENTRICITY" },
    { BINARY_PROPERTY::ECCENTRICITY_AT_DCO_FORMATION,                      "ECCENTRICITY_AT_DCO_FORMATION" },
    { BINARY_PROPERTY::ECCENTRICITY_INITIAL,                               "ECCENTRICITY_INITIAL" },
    { BINARY_PROPERTY::ECCENTRICITY_POST_COMMON_ENVELOPE,                  "ECCENTRICITY_POST_COMMON_ENVELOPE" },
    { BINARY_PROPERTY::ECCENTRICITY_PRE_SUPERNOVA,                         "ECCENTRICITY_PRE_SUPERNOVA" },
    { BINARY_PROPERTY::ECCENTRICITY_PRE_COMMON_ENVELOPE,                   "ECCENTRICITY_PRE_COMMON_ENVELOPE" },
    { BINARY_PROPERTY::ERROR,                                              "ERROR" },
    { BINARY_PROPERTY::ID,                                                 "ID" },
    { BINARY_PROPERTY::IMMEDIATE_RLOF_POST_COMMON_ENVELOPE,                "IMMEDIATE_RLOF_POST_COMMON_ENVELOPE" },
    { BINARY_PROPERTY::LUMINOUS_BLUE_VARIABLE_FACTOR,                      "LUMINOUS_BLUE_VARIABLE_FACTOR" },
    { BINARY_PROPERTY::MASS_1_FINAL,                                       "MASS_1_FINAL" },
    { BINARY_PROPERTY::MASS_1_POST_COMMON_ENVELOPE,                        "MASS_1_POST_COMMON_ENVELOPE" },
    { BINARY_PROPERTY::MASS_1_PRE_COMMON_ENVELOPE,                         "MASS_1_PRE_COMMON_ENVELOPE" },
    { BINARY_PROPERTY::MASS_2_FINAL,                                       "MASS_2_FINAL" },
    { BINARY_PROPERTY::MASS_2_POST_COMMON_ENVELOPE,                        "MASS_2_POST_COMMON_ENVELOPE" },
    { BINARY_PROPERTY::MASS_2_PRE_COMMON_ENVELOPE,                         "MASS_2_PRE_COMMON_ENVELOPE" },
    { BINARY_PROPERTY::MASS_ENV_1,                                         "MASS_ENV_1" },
    { BINARY_PROPERTY::MASS_ENV_2,                                         "MASS_ENV_2" },
    { BINARY_PROPERTY::MASSES_EQUILIBRATED,                                "MASSES_EQUILIBRATED" },
    { BINARY_PROPERTY::MASSES_EQUILIBRATED_AT_BIRTH,                       "MASSES_EQUILIBRATED_AT_BIRTH" },
    { BINARY_PROPERTY::MASS_TRANSFER_TRACKER_HISTORY,                      "MASS_TRANSFER_TRACKER_HISTORY" },
    { BINARY_PROPERTY::MERGES_IN_HUBBLE_TIME,                              "MERGES_IN_HUBBLE_TIME" },
    { BINARY_PROPERTY::OPTIMISTIC_COMMON_ENVELOPE,                         "OPTIMISTIC_COMMON_ENVELOPE" },
    { BINARY_PROPERTY::ORBITAL_ANGULAR_VELOCITY,                           "ORBITAL_ANGULAR_VELOCITY" },
    { BINARY_PROPERTY::ORBITAL_VELOCITY_PRE_SUPERNOVA,                     "ORBITAL_VELOCITY_PRE_SUPERNOVA" },
    { BINARY_PROPERTY::RADIUS_1_POST_COMMON_ENVELOPE,                      "RADIUS_1_POST_COMMON_ENVELOPE" },
    { BINARY_PROPERTY::RADIUS_1_PRE_COMMON_ENVELOPE,                       "RADIUS_1_PRE_COMMON_ENVELOPE" },
    { BINARY_PROPERTY::RADIUS_2_POST_COMMON_ENVELOPE,                      "RADIUS_2_POST_COMMON_ENVELOPE" },
    { BINARY_PROPERTY::RADIUS_2_PRE_COMMON_ENVELOPE,                       "RADIUS_2_PRE_COMMON_ENVELOPE" },
    { BINARY_PROPERTY::RANDOM_SEED,                                        "RANDOM_SEED" },
    { BINARY_PROPERTY::RLOF_CURRENT_COMMON_ENVELOPE,                       "RLOF_CURRENT_COMMON_ENVELOPE" },
    { BINARY_PROPERTY::RLOF_CURRENT_EVENT_COUNTER,                         "RLOF_CURRENT_EVENT_COUNTER" },
    { BINARY_PROPERTY::RLOF_CURRENT_ID,                                    "RLOF_CURRENT_ID" },
    { BINARY_PROPERTY::RLOF_CURRENT_RANDOM_SEED,                           "RLOF_CURRENT_RANDOM_SEED" },
    { BINARY_PROPERTY::RLOF_CURRENT_SEPARATION,                            "RLOF_CURRENT_SEPARATION" },
    { BINARY_PROPERTY::RLOF_CURRENT_STAR1_MASS,                            "RLOF_CURRENT_STAR1_MASS" },
    { BINARY_PROPERTY::RLOF_CURRENT_STAR2_MASS,                            "RLOF_CURRENT_STAR2_MASS" },
    { BINARY_PROPERTY::RLOF_CURRENT_STAR1_RADIUS,                          "RLOF_CURRENT_STAR1_RADIUS" },
    { BINARY_PROPERTY::RLOF_CURRENT_STAR2_RADIUS,                          "RLOF_CURRENT_STAR2_RADIUS" },
    { BINARY_PROPERTY::RLOF_CURRENT_STAR1_RLOF,                            "RLOF_CURRENT_STAR1_RLOF" },
    { BINARY_PROPERTY::RLOF_CURRENT_STAR2_RLOF,                            "RLOF_CURRENT_STAR2_RLOF" },
    { BINARY_PROPERTY::RLOF_CURRENT_STAR1_STELLAR_TYPE,                    "RLOF_CURRENT_STAR1_STELLAR_TYPE" },
    { BINARY_PROPERTY::RLOF_CURRENT_STAR1_STELLAR_TYPE_NAME,               "RLOF_CURRENT_STAR1_STELLAR_TYPE_NAME" },
    { BINARY_PROPERTY::RLOF_CURRENT_STAR2_STELLAR_TYPE,                    "RLOF_CURRENT_STAR2_STELLAR_TYPE" },
    { BINARY_PROPERTY::RLOF_CURRENT_STAR2_STELLAR_TYPE_NAME,               "RLOF_CURRENT_STAR2_STELLAR_TYPE_NAME" },
    { BINARY_PROPERTY::RLOF_CURRENT_TIME,                                  "RLOF_CURRENT_TIME" },
    { BINARY_PROPERTY::RLOF_PREVIOUS_EVENT_COUNTER,                        "RLOF_PREVIOUS_EVENT_COUNTER" },
    { BINARY_PROPERTY::RLOF_PREVIOUS_SEPARATION,                           "RLOF_PREVIOUS_SEPARATION" },
    { BINARY_PROPERTY::RLOF_PREVIOUS_STAR1_MASS,                           "RLOF_PREVIOUS_STAR1_MASS" },
    { BINARY_PROPERTY::RLOF_PREVIOUS_STAR2_MASS,                           "RLOF_PREVIOUS_STAR2_MASS" },
    { BINARY_PROPERTY::RLOF_PREVIOUS_STAR1_RADIUS,                         "RLOF_PREVIOUS_STAR1_RADIUS" },
    { BINARY_PROPERTY::RLOF_PREVIOUS_STAR2_RADIUS,                         "RLOF_PREVIOUS_STAR2_RADIUS" },
    { BINARY_PROPERTY::RLOF_PREVIOUS_STAR1_RLOF,                           "RLOF_PREVIOUS_STAR1_RLOF" },
    { BINARY_PROPERTY::RLOF_PREVIOUS_STAR2_RLOF,                           "RLOF_PREVIOUS_STAR2_RLOF" },
    { BINARY_PROPERTY::RLOF_PREVIOUS_STAR1_STELLAR_TYPE,                   "RLOF_PREVIOUS_STAR1_STELLAR_TYPE" },
    { BINARY_PROPERTY::RLOF_PREVIOUS_STAR1_STELLAR_TYPE_NAME,              "RLOF_PREVIOUS_STAR1_STELLAR_TYPE_NAME" },
    { BINARY_PROPERTY::RLOF_PREVIOUS_STAR2_STELLAR_TYPE,                   "RLOF_PREVIOUS_STAR2_STELLAR_TYPE" },
    { BINARY_PROPERTY::RLOF_PREVIOUS_STAR2_STELLAR_TYPE_NAME,              "RLOF_PREVIOUS_STAR2_STELLAR_TYPE_NAME" },
    { BINARY_PROPERTY::RLOF_PREVIOUS_TIME,                                 "RLOF_PREVIOUS_TIME" },
    { BINARY_PROPERTY::RLOF_SECONDARY_POST_COMMON_ENVELOPE,                "RLOF_SECONDARY_POST_COMMON_ENVELOPE" },
    { BINARY_PROPERTY::ROCHE_LOBE_RADIUS_1,                                "ROCHE_LOBE_RADIUS_1" },
    { BINARY_PROPERTY::ROCHE_LOBE_RADIUS_1_POST_COMMON_ENVELOPE,           "ROCHE_LOBE_RADIUS_1_POST_COMMON_ENVELOPE" },
    { BINARY_PROPERTY::ROCHE_LOBE_RADIUS_1_PRE_COMMON_ENVELOPE,            "ROCHE_LOBE_RADIUS_1_PRE_COMMON_ENVELOPE" },
    { BINARY_PROPERTY::ROCHE_LOBE_RADIUS_2,                                "ROCHE_LOBE_RADIUS_2" },
    { BINARY_PROPERTY::ROCHE_LOBE_RADIUS_2_POST_COMMON_ENVELOPE,           "ROCHE_LOBE_RADIUS_2_POST_COMMON_ENVELOPE" },
    { BINARY_PROPERTY::ROCHE_LOBE_RADIUS_2_PRE_COMMON_ENVELOPE,            "ROCHE_LOBE_RADIUS_2_PRE_COMMON_ENVELOPE" },
    { BINARY_PROPERTY::ROCHE_LOBE_TRACKER_1,                               "ROCHE_LOBE_TRACKER_1" },
    { BINARY_PROPERTY::ROCHE_LOBE_TRACKER_2,                               "ROCHE_LOBE_TRACKER_2" },
    { BINARY_PROPERTY::SECONDARY_TOO_SMALL_FOR_DCO,                        "SECONDARY_TOO_SMALL_FOR_DCO"},
    { BINARY_PROPERTY::SEMI_MAJOR_AXIS_AT_DCO_FORMATION,                   "SEMI_MAJOR_AXIS_AT_DCO_FORMATION" },
    { BINARY_PROPERTY::SEMI_MAJOR_AXIS_INITIAL,                            "SEMI_MAJOR_AXIS_INITIAL" },
    { BINARY_PROPERTY::SEMI_MAJOR_AXIS_POST_COMMON_ENVELOPE,               "SEMI_MAJOR_AXIS_POST_COMMON_ENVELOPE" },
    { BINARY_PROPERTY::SEMI_MAJOR_AXIS_PRE_SUPERNOVA,                      "SEMI_MAJOR_AXIS_PRE_SUPERNOVA" },
    { BINARY_PROPERTY::SEMI_MAJOR_AXIS_PRE_SUPERNOVA_RSOL,                 "SEMI_MAJOR_AXIS_PRE_SUPERNOVA_RSOL" },
    { BINARY_PROPERTY::SEMI_MAJOR_AXIS_PRE_COMMON_ENVELOPE,                "SEMI_MAJOR_AXIS_PRE_COMMON_ENVELOPE" },
    { BINARY_PROPERTY::SEMI_MAJOR_AXIS,                                    "SEMI_MAJOR_AXIS" },
    { BINARY_PROPERTY::SEMI_MAJOR_AXIS_RSOL,                               "SEMI_MAJOR_AXIS_RSOL" },
    { BINARY_PROPERTY::SIMULTANEOUS_RLOF,                                  "SIMULTANEOUS_RLOF" },
    { BINARY_PROPERTY::STABLE_RLOF_POST_COMMON_ENVELOPE,                   "STABLE_RLOF_POST_COMMON_ENVELOPE" },
    { BINARY_PROPERTY::STELLAR_MERGER,                                     "STELLAR_MERGER" },
    { BINARY_PROPERTY::STELLAR_MERGER_AT_BIRTH,                            "STELLAR_MERGER_AT_BIRTH" },
    { BINARY_PROPERTY::STELLAR_TYPE_1_POST_COMMON_ENVELOPE,                "STELLAR_TYPE_1_POST_COMMON_ENVELOPE" },
    { BINARY_PROPERTY::STELLAR_TYPE_1_PRE_COMMON_ENVELOPE,                 "STELLAR_TYPE_1_PRE_COMMON_ENVELOPE" },
    { BINARY_PROPERTY::STELLAR_TYPE_2_POST_COMMON_ENVELOPE,                "STELLAR_TYPE_2_POST_COMMON_ENVELOPE" },
    { BINARY_PROPERTY::STELLAR_TYPE_2_PRE_COMMON_ENVELOPE,                 "STELLAR_TYPE_2_PRE_COMMON_ENVELOPE" },
    { BINARY_PROPERTY::STELLAR_TYPE_NAME_1_POST_COMMON_ENVELOPE,           "STELLAR_TYPE_NAME_1_POST_COMMON_ENVELOPE" },
    { BINARY_PROPERTY::STELLAR_TYPE_NAME_1_PRE_COMMON_ENVELOPE,            "STELLAR_TYPE_NAME_1_PRE_COMMON_ENVELOPE" },
    { BINARY_PROPERTY::STELLAR_TYPE_NAME_2_POST_COMMON_ENVELOPE,           "STELLAR_TYPE_NAME_2_POST_COMMON_ENVELOPE" },
    { BINARY_PROPERTY::STELLAR_TYPE_NAME_2_PRE_COMMON_ENVELOPE,            "STELLAR_TYPE_NAME_2_PRE_COMMON_ENVELOPE" },
    { BINARY_PROPERTY::SUPERNOVA_STATE,                                    "SUPERNOVA_STATE" },
    { BINARY_PROPERTY::SYNCHRONIZATION_TIMESCALE,                          "SYNCHRONIZATION_TIMESCALE" },
    { BINARY_PROPERTY::SYSTEMIC_SPEED,                                     "SYSTEMIC_SPEED" },
    { BINARY_PROPERTY::TIME,                                               "TIME" },
    { BINARY_PROPERTY::TIME_TO_COALESCENCE,                                "TIME_TO_COALESCENCE" },
    { BINARY_PROPERTY::TOTAL_ANGULAR_MOMENTUM,                             "TOTAL_ANGULAR_MOMENTUM" },
    { BINARY_PROPERTY::TOTAL_ENERGY,                                       "TOTAL_ENERGY" },
    { BINARY_PROPERTY::WOLF_RAYET_FACTOR,                                  "WOLF_RAYET_FACTOR" },
    { BINARY_PROPERTY::ZETA_LOBE,                                          "ZETA_LOBE" },
    { BINARY_PROPERTY::ZETA_STAR,                                          "ZETA_STAR" }
};


// enum class PROGRAM_OPTION
// Symbolic names for program option values
enum class PROGRAM_OPTION: int {
    KICK_MAGNITUDE_DISTRIBUTION_SIGMA_CCSN_BH,
    KICK_MAGNITUDE_DISTRIBUTION_SIGMA_CCSN_NS,
    KICK_MAGNITUDE_DISTRIBUTION_SIGMA_FOR_ECSN,
    KICK_MAGNITUDE_DISTRIBUTION_SIGMA_FOR_USSN,
    RANDOM_SEED
};


// map PROGRAM_OPTION to string identifying the property
// for lookup by the printing functions
const COMPASUnorderedMap<PROGRAM_OPTION, std::string> PROGRAM_OPTION_LABEL = {
    { PROGRAM_OPTION::KICK_MAGNITUDE_DISTRIBUTION_SIGMA_CCSN_BH,  "KICK_MAGNITUDE_DISTRIBUTION_SIGMA_CCSN_BH" },
    { PROGRAM_OPTION::KICK_MAGNITUDE_DISTRIBUTION_SIGMA_CCSN_NS,  "KICK_MAGNITUDE_DISTRIBUTION_SIGMA_CCSN_NS" },
    { PROGRAM_OPTION::KICK_MAGNITUDE_DISTRIBUTION_SIGMA_FOR_ECSN, "KICK_MAGNITUDE_DISTRIBUTION_SIGMA_FOR_ECSN" },
    { PROGRAM_OPTION::KICK_MAGNITUDE_DISTRIBUTION_SIGMA_FOR_USSN, "KICK_MAGNITUDE_DISTRIBUTION_SIGMA_FOR_USSN" },
    { PROGRAM_OPTION::RANDOM_SEED,                               "RANDOM_SEED" }
};


enum class ANY_PROPERTY_TYPE: int { T_STAR_1_PROPERTY, T_STAR_2_PROPERTY, T_SUPERNOVA_PROPERTY, T_COMPANION_PROPERTY, T_STAR_PROPERTY, T_BINARY_PROPERTY, T_PROGRAM_OPTION };

typedef boost::variant<STAR_1_PROPERTY, STAR_2_PROPERTY, SUPERNOVA_PROPERTY, COMPANION_PROPERTY, STAR_PROPERTY, BINARY_PROPERTY, PROGRAM_OPTION> T_ANY_PROPERTY;
typedef boost::variant<STAR_1_PROPERTY, STAR_2_PROPERTY, SUPERNOVA_PROPERTY, COMPANION_PROPERTY, STAR_PROPERTY                                 > T_ANY_STAR_PROPERTY;
typedef boost::variant<STAR_1_PROPERTY, STAR_2_PROPERTY, SUPERNOVA_PROPERTY, COMPANION_PROPERTY                                                > T_ANY_BINARY_CONSTITUENT_PROPERTY;
typedef boost::variant<STAR_1_PROPERTY, STAR_2_PROPERTY, SUPERNOVA_PROPERTY, COMPANION_PROPERTY,                BINARY_PROPERTY                > T_ANY_BINARY_PROPERTY;


typedef std::vector<T_ANY_PROPERTY> ANY_PROPERTY_VECTOR;


class VariantPropertyType: public boost::static_visitor<ANY_PROPERTY_TYPE> {
public:
  ANY_PROPERTY_TYPE operator()(STAR_PROPERTY   prop)    const { return ANY_PROPERTY_TYPE::T_STAR_PROPERTY;   }
  ANY_PROPERTY_TYPE operator()(STAR_1_PROPERTY prop)    const { return ANY_PROPERTY_TYPE::T_STAR_1_PROPERTY; }
  ANY_PROPERTY_TYPE operator()(STAR_2_PROPERTY prop)    const { return ANY_PROPERTY_TYPE::T_STAR_2_PROPERTY; }
  ANY_PROPERTY_TYPE operator()(SUPERNOVA_PROPERTY prop) const { return ANY_PROPERTY_TYPE::T_SUPERNOVA_PROPERTY; }
  ANY_PROPERTY_TYPE operator()(COMPANION_PROPERTY prop) const { return ANY_PROPERTY_TYPE::T_COMPANION_PROPERTY; }
  ANY_PROPERTY_TYPE operator()(BINARY_PROPERTY prop)    const { return ANY_PROPERTY_TYPE::T_BINARY_PROPERTY; }
  ANY_PROPERTY_TYPE operator()(PROGRAM_OPTION prop)     const { return ANY_PROPERTY_TYPE::T_PROGRAM_OPTION; }
};


// typedef for property details
// the property details provide information about the property to assist in printing the property value
// the property_details tuple contains:
//
//   <data type, header string, units string, output field width, output field precision>
//
// where:
//
//    data type       is, as the name suggest, the data type of the property, from the TYPENAME enum class (above)
//    header string   is the string to be printed as the column header for the property
//    units string    is the string to be printed as the units header for the property
//    field width     is the printf() field width of the property (meaning varies per the data type, refer to printf() documentation)
//    field precision is the printf() field precision of the property (meaning varies per the data type, refer to printf() documentation)
typedef std::tuple<TYPENAME, std::string, std::string, int, int> PROPERTY_DETAILS;


// enum class ANY_STAR_PROPERTY_DETAIL
// Records the details of STELLAR properties.  The STELLAR properties are those that pertain
// to individual stars, whether they be a single star being evolved for SSE, or one of the
// constituent stars being evolved as part of a binary for BSE
const std::map<ANY_STAR_PROPERTY, PROPERTY_DETAILS> ANY_STAR_PROPERTY_DETAIL = {
    { ANY_STAR_PROPERTY::AGE,                                               { TYPENAME::DOUBLE,         "Age",                  "Myr",              16, 8 }},
    { ANY_STAR_PROPERTY::ANGULAR_MOMENTUM,                                  { TYPENAME::DOUBLE,         "Ang_Momentum",         "Msol*AU^2*yr^-1",  14, 6 }},
    { ANY_STAR_PROPERTY::BINDING_ENERGY_AT_COMMON_ENVELOPE,                 { TYPENAME::DOUBLE,         "Binding_Energy@CE",    "erg",              14, 6 }},
    { ANY_STAR_PROPERTY::BINDING_ENERGY_FIXED,                              { TYPENAME::DOUBLE,         "BE_Fixed",             "erg",              14, 6 }},
    { ANY_STAR_PROPERTY::BINDING_ENERGY_NANJING,                            { TYPENAME::DOUBLE,         "BE_Nanjing",           "erg",              14, 6 }},
    { ANY_STAR_PROPERTY::BINDING_ENERGY_PRE_COMMON_ENVELOPE,                { TYPENAME::DOUBLE,         "Binding_Energy<CE",    "erg",              14, 6 }},
    { ANY_STAR_PROPERTY::BINDING_ENERGY_LOVERIDGE,                          { TYPENAME::DOUBLE,         "BE_Loveridge",         "erg",              14, 6 }},
    { ANY_STAR_PROPERTY::BINDING_ENERGY_LOVERIDGE_WINDS,                    { TYPENAME::DOUBLE,         "BE_Loveridge_Winds",   "erg",              14, 6 }},
    { ANY_STAR_PROPERTY::BINDING_ENERGY_KRUCKOW,                            { TYPENAME::DOUBLE,         "BE_Kruckow",           "erg",              14, 6 }},
    { ANY_STAR_PROPERTY::CHEMICALLY_HOMOGENEOUS_MAIN_SEQUENCE,              { TYPENAME::BOOL,           "CH_on_MS",             "State",             0, 0 }},
    { ANY_STAR_PROPERTY::CO_CORE_MASS,                                      { TYPENAME::DOUBLE,         "Mass_CO_Core",         "Msol",             14, 6 }},
    { ANY_STAR_PROPERTY::CO_CORE_MASS_AT_COMMON_ENVELOPE,                   { TYPENAME::DOUBLE,         "Mass_CO_Core@CE",      "Msol",             14, 6 }},
    { ANY_STAR_PROPERTY::CO_CORE_MASS_AT_COMPACT_OBJECT_FORMATION,          { TYPENAME::DOUBLE,         "Mass_CO_Core@CO",      "Msol",             14, 6 }},
    { ANY_STAR_PROPERTY::CORE_MASS,                                         { TYPENAME::DOUBLE,         "Mass_Core",            "Msol",             14, 6 }},
    { ANY_STAR_PROPERTY::CORE_MASS_AT_COMMON_ENVELOPE,                      { TYPENAME::DOUBLE,         "Mass_Core@CE",         "Msol",             14, 6 }},
    { ANY_STAR_PROPERTY::CORE_MASS_AT_COMPACT_OBJECT_FORMATION,             { TYPENAME::DOUBLE,         "Mass_Core@CO",         "Msol",             14, 6 }},
    { ANY_STAR_PROPERTY::DRAWN_KICK_MAGNITUDE,                               { TYPENAME::DOUBLE,         "Drawn_Kick_Magnitude",  "kms^-1",           14, 6 }},
    { ANY_STAR_PROPERTY::DT,                                                { TYPENAME::DOUBLE,         "dT",                   "Myr",              16, 8 }},
    { ANY_STAR_PROPERTY::DYNAMICAL_TIMESCALE,                               { TYPENAME::DOUBLE,         "Tau_Dynamical",        "Myr",              16, 8 }},
    { ANY_STAR_PROPERTY::DYNAMICAL_TIMESCALE_POST_COMMON_ENVELOPE,          { TYPENAME::DOUBLE,         "Tau_Dynamical>CE",     "Myr",              16, 8 }},
    { ANY_STAR_PROPERTY::DYNAMICAL_TIMESCALE_PRE_COMMON_ENVELOPE,           { TYPENAME::DOUBLE,         "Tau_Dynamical<CE",     "Myr",              16, 8 }},
    { ANY_STAR_PROPERTY::ECCENTRIC_ANOMALY,                                 { TYPENAME::DOUBLE,         "Eccentric_Anomaly",    "-",                14, 6 }},
    { ANY_STAR_PROPERTY::ENV_MASS,                                          { TYPENAME::DOUBLE,         "Mass_Env",             "Msol",             14, 6 }},
    { ANY_STAR_PROPERTY::ERROR,                                             { TYPENAME::ERROR,          "Error",                "-",                 4, 1 }},
    { ANY_STAR_PROPERTY::EXPERIENCED_CCSN,                                  { TYPENAME::BOOL,           "Experienced_CCSN",     "Event",             0, 0 }},
    { ANY_STAR_PROPERTY::EXPERIENCED_ECSN,                                  { TYPENAME::BOOL,           "Experienced_ECSN",     "Event",             0, 0 }},
    { ANY_STAR_PROPERTY::EXPERIENCED_PISN,                                  { TYPENAME::BOOL,           "Experienced_PISN",     "Event",             0, 0 }},
    { ANY_STAR_PROPERTY::EXPERIENCED_PPISN,                                 { TYPENAME::BOOL,           "Experienced_PPISN",    "Event",             0, 0 }},
    { ANY_STAR_PROPERTY::EXPERIENCED_RLOF,                                  { TYPENAME::BOOL,           "Experienced_RLOF",     "Event",             0, 0 }},
    { ANY_STAR_PROPERTY::EXPERIENCED_SN_TYPE,                               { TYPENAME::SN_EVENT,       "Experienced_SN_Type",  "-",                 4, 1 }},
    { ANY_STAR_PROPERTY::EXPERIENCED_USSN,                                  { TYPENAME::BOOL,           "Experienced_USSN",     "Event",             0, 0 }},
    { ANY_STAR_PROPERTY::FALLBACK_FRACTION,                                 { TYPENAME::DOUBLE,         "Fallback_Fraction",    "-",                14, 6 }},
    { ANY_STAR_PROPERTY::HE_CORE_MASS,                                      { TYPENAME::DOUBLE,         "Mass_He_Core",         "Msol",             14, 6 }},
    { ANY_STAR_PROPERTY::HE_CORE_MASS_AT_COMMON_ENVELOPE,                   { TYPENAME::DOUBLE,         "Mass_He_Core@CE",      "Msol",             14, 6 }},
    { ANY_STAR_PROPERTY::HE_CORE_MASS_AT_COMPACT_OBJECT_FORMATION,          { TYPENAME::DOUBLE,         "Mass_He_Core@CO",      "Msol",             14, 6 }},
    { ANY_STAR_PROPERTY::ID,                                                { TYPENAME::OBJECT_ID,      "ID",                   "-",                12, 1 }},
    { ANY_STAR_PROPERTY::INITIAL_STELLAR_TYPE,                              { TYPENAME::STELLAR_TYPE,   "Stellar_Type@ZAMS",    "-",                 4, 1 }},
    { ANY_STAR_PROPERTY::INITIAL_STELLAR_TYPE_NAME,                         { TYPENAME::STRING,         "Stellar_Type@ZAMS",    "-",                42, 1 }},
    { ANY_STAR_PROPERTY::IS_CCSN,                                           { TYPENAME::BOOL,           "CCSN",                 "State",             0, 0 }},
    { ANY_STAR_PROPERTY::IS_ECSN,                                           { TYPENAME::BOOL,           "ECSN",                 "State",             0, 0 }},
    { ANY_STAR_PROPERTY::IS_HYDROGEN_POOR,                                  { TYPENAME::BOOL,           "Is_Hydrogen_Poor",     "State",             0, 0 }},
    { ANY_STAR_PROPERTY::IS_PISN,                                           { TYPENAME::BOOL,           "PISN",                 "State",             0, 0 }},
    { ANY_STAR_PROPERTY::IS_PPISN,                                          { TYPENAME::BOOL,           "PPISN",                "State",             0, 0 }},
    { ANY_STAR_PROPERTY::IS_RLOF,                                           { TYPENAME::BOOL,           "RLOF",                 "State",             0, 0 }},
    { ANY_STAR_PROPERTY::IS_USSN,                                           { TYPENAME::BOOL,           "USSN",                 "State",             0, 0 }},
    { ANY_STAR_PROPERTY::KICK_MAGNITUDE,                                     { TYPENAME::DOUBLE,         "Applied_Kick_Magnitude","kms^-1",           14, 6 }},
    { ANY_STAR_PROPERTY::LAMBDA_AT_COMMON_ENVELOPE,                         { TYPENAME::DOUBLE,         "Lambda@CE",            "-",                14, 6 }},
    { ANY_STAR_PROPERTY::LAMBDA_DEWI,                                       { TYPENAME::DOUBLE,         "Dewi",                 "-",                14, 6 }},
    { ANY_STAR_PROPERTY::LAMBDA_FIXED,                                      { TYPENAME::DOUBLE,         "Lambda_Fixed",         "-",                14, 6 }},
    { ANY_STAR_PROPERTY::LAMBDA_KRUCKOW,                                    { TYPENAME::DOUBLE,         "Kruckow",              "-",                14, 6 }},
    { ANY_STAR_PROPERTY::LAMBDA_KRUCKOW_BOTTOM,                             { TYPENAME::DOUBLE,         "Kruckow_Bottom",       "-",                14, 6 }},
    { ANY_STAR_PROPERTY::LAMBDA_KRUCKOW_MIDDLE,                             { TYPENAME::DOUBLE,         "Kruckow_Middle",       "-",                14, 6 }},
    { ANY_STAR_PROPERTY::LAMBDA_KRUCKOW_TOP,                                { TYPENAME::DOUBLE,         "Kruckow_Top",          "-",                14, 6 }},
    { ANY_STAR_PROPERTY::LAMBDA_LOVERIDGE,                                  { TYPENAME::DOUBLE,         "Loveridge",            "-",                14, 6 }},
    { ANY_STAR_PROPERTY::LAMBDA_LOVERIDGE_WINDS,                            { TYPENAME::DOUBLE,         "Loveridge_Winds",      "-",                14, 6 }},
    { ANY_STAR_PROPERTY::LAMBDA_NANJING,                                    { TYPENAME::DOUBLE,         "Lambda_Nanjing",       "-",                14, 6 }},
    { ANY_STAR_PROPERTY::LBV_PHASE_FLAG,                                    { TYPENAME::BOOL,           "LBV_Phase_Flag",       "Event",             0, 0 }},
    { ANY_STAR_PROPERTY::LUMINOSITY,                                        { TYPENAME::DOUBLE,         "Luminosity",           "Lsol",             14, 6 }},
    { ANY_STAR_PROPERTY::LUMINOSITY_POST_COMMON_ENVELOPE,                   { TYPENAME::DOUBLE,         "Luminosity>CE",        "Lsol",             14, 6 }},
    { ANY_STAR_PROPERTY::LUMINOSITY_PRE_COMMON_ENVELOPE,                    { TYPENAME::DOUBLE,         "Luminosity<CE",        "Lsol",             14, 6 }},
    { ANY_STAR_PROPERTY::MASS,                                              { TYPENAME::DOUBLE,         "Mass",                 "Msol",             14, 6 }},
    { ANY_STAR_PROPERTY::MASS_0,                                            { TYPENAME::DOUBLE,         "Mass_0",               "Msol",             14, 6 }},
    { ANY_STAR_PROPERTY::MASS_LOSS_DIFF,                                    { TYPENAME::DOUBLE,         "dmWinds",              "Msol",             14, 6 }},
    { ANY_STAR_PROPERTY::MASS_TRANSFER_CASE_INITIAL,                        { TYPENAME::MT_CASE,        "MT_Case",              "-",                 4, 1 }},
    { ANY_STAR_PROPERTY::MASS_TRANSFER_DIFF,                                { TYPENAME::DOUBLE,         "dmMT",                 "Msol",             14, 6 }},
    { ANY_STAR_PROPERTY::MDOT,                                              { TYPENAME::DOUBLE,         "Mdot",                 "Msol yr^-1",       14, 6 }},
    { ANY_STAR_PROPERTY::METALLICITY,                                       { TYPENAME::DOUBLE,         "Metallicity@ZAMS",     "-",                14, 6 }},
    { ANY_STAR_PROPERTY::MZAMS,                                             { TYPENAME::DOUBLE,         "Mass@ZAMS",            "Msol",             14, 6 }},
    { ANY_STAR_PROPERTY::NUCLEAR_TIMESCALE,                                 { TYPENAME::DOUBLE,         "Tau_Nuclear",          "Myr",              16, 8 }},
    { ANY_STAR_PROPERTY::NUCLEAR_TIMESCALE_POST_COMMON_ENVELOPE,            { TYPENAME::DOUBLE,         "Tau_Nuclear>CE",       "Myr",              16, 8 }},
    { ANY_STAR_PROPERTY::NUCLEAR_TIMESCALE_PRE_COMMON_ENVELOPE,             { TYPENAME::DOUBLE,         "Tau_Nuclear<CE",       "Myr",              16, 8 }},
    { ANY_STAR_PROPERTY::OMEGA,                                             { TYPENAME::DOUBLE,         "Omega",                "yr^-1",            14, 6 }},
    { ANY_STAR_PROPERTY::OMEGA_BREAK,                                       { TYPENAME::DOUBLE,         "Omega_Break",          "yr^-1",            14, 6 }},
    { ANY_STAR_PROPERTY::OMEGA_ZAMS,                                        { TYPENAME::DOUBLE,         "Omega@ZAMS",           "yr^-1",            14, 6 }},
    { ANY_STAR_PROPERTY::ORBITAL_ENERGY_POST_SUPERNOVA,                     { TYPENAME::DOUBLE,         "Orbital_Energy>SN",    "Msol^2AU^-1",      14, 6 }},
    { ANY_STAR_PROPERTY::ORBITAL_ENERGY_PRE_SUPERNOVA,                      { TYPENAME::DOUBLE,         "Orbital_Energy<SN",    "Msol^2AU^-1",      14, 6 }},
    { ANY_STAR_PROPERTY::PULSAR_MAGNETIC_FIELD,                             { TYPENAME::DOUBLE,         "Pulsar_Mag_Field",     "Tesla",            14, 6 }},
    { ANY_STAR_PROPERTY::PULSAR_SPIN_DOWN_RATE,                             { TYPENAME::DOUBLE,         "Pulsar_Spin_Down",     "rad/s^2",          14, 6 }},
    { ANY_STAR_PROPERTY::PULSAR_SPIN_FREQUENCY,                             { TYPENAME::DOUBLE,         "Pulsar_Spin_Freq",     "rad/s",            14, 6 }},
    { ANY_STAR_PROPERTY::PULSAR_SPIN_PERIOD,                                { TYPENAME::DOUBLE,         "Pulsar_Spin_Period",   "ms",               14, 6 }},
    { ANY_STAR_PROPERTY::RADIAL_EXPANSION_TIMESCALE,                        { TYPENAME::DOUBLE,         "Tau_Radial",           "Myr",              16, 8 }},
    { ANY_STAR_PROPERTY::RADIAL_EXPANSION_TIMESCALE_POST_COMMON_ENVELOPE,   { TYPENAME::DOUBLE,         "Tau_Radial>CE",        "Myr",              16, 8 }},
    { ANY_STAR_PROPERTY::RADIAL_EXPANSION_TIMESCALE_PRE_COMMON_ENVELOPE,    { TYPENAME::DOUBLE,         "Tau_Radial<CE",        "Myr",              16, 8 }},
    { ANY_STAR_PROPERTY::RADIUS,                                            { TYPENAME::DOUBLE,         "Radius",               "Rsol",             14, 6 }},
    { ANY_STAR_PROPERTY::RANDOM_SEED,                                       { TYPENAME::ULONGINT,       "SEED",                 "-",                12, 1 }},
    { ANY_STAR_PROPERTY::RECYCLED_NEUTRON_STAR,                             { TYPENAME::BOOL,           "Recycled_NS",          "Event",             0, 0 }},
    { ANY_STAR_PROPERTY::RLOF_ONTO_NS,                                      { TYPENAME::BOOL,           "RLOF->NS",             "Event",             0, 0 }},
    { ANY_STAR_PROPERTY::RUNAWAY,                                           { TYPENAME::BOOL,           "Runaway",              "Event",             0, 0 }},
    { ANY_STAR_PROPERTY::RZAMS,                                             { TYPENAME::DOUBLE,         "R@ZAMS",                "Rsol",            14, 6 }},
    { ANY_STAR_PROPERTY::SN_TYPE,                                           { TYPENAME::SN_EVENT,       "SN_Type",              "-",                 4, 1 }},
    { ANY_STAR_PROPERTY::SPEED,                                             { TYPENAME::DOUBLE,         "ComponentSpeed",       "kms^-1",           14, 6 }},
    { ANY_STAR_PROPERTY::STELLAR_TYPE,                                      { TYPENAME::STELLAR_TYPE,   "Stellar_Type",         "-",                 4, 1 }},
    { ANY_STAR_PROPERTY::STELLAR_TYPE_NAME,                                 { TYPENAME::STRING,         "Stellar_Type",         "-",                42, 1 }},
    { ANY_STAR_PROPERTY::STELLAR_TYPE_PREV,                                 { TYPENAME::STELLAR_TYPE,   "Stellar_Type_Prev",    "-",                 4, 1 }},
    { ANY_STAR_PROPERTY::STELLAR_TYPE_PREV_NAME,                            { TYPENAME::STRING,         "Stellar_Type_Prev",    "-",                42, 1 }},
    { ANY_STAR_PROPERTY::SUPERNOVA_KICK_MAGNITUDE_RANDOM_NUMBER,   { TYPENAME::DOUBLE,         "SN_Kick_Magnitude_Random_Number", "-",     14, 6 }},
    { ANY_STAR_PROPERTY::MEAN_ANOMALY,                                      { TYPENAME::DOUBLE,         "SN_Kick_Mean_Anomaly", "-",                14, 6 }},
    { ANY_STAR_PROPERTY::SUPERNOVA_PHI,                                     { TYPENAME::DOUBLE,         "SN_Kick_Phi",          "-",                14, 6 }},
    { ANY_STAR_PROPERTY::SUPERNOVA_THETA,                                   { TYPENAME::DOUBLE,         "SN_Kick_Theta",        "-",                14, 6 }},
    { ANY_STAR_PROPERTY::TEMPERATURE,                                       { TYPENAME::DOUBLE,         "Teff",                 "K",                14, 6 }},
    { ANY_STAR_PROPERTY::TEMPERATURE_POST_COMMON_ENVELOPE,                  { TYPENAME::DOUBLE,         "Teff>CE",              "K",                14, 6 }},
    { ANY_STAR_PROPERTY::TEMPERATURE_PRE_COMMON_ENVELOPE,                   { TYPENAME::DOUBLE,         "Teff<CE",              "K",                14, 6 }},
    { ANY_STAR_PROPERTY::THERMAL_TIMESCALE,                                 { TYPENAME::DOUBLE,         "Tau_Thermal",          "Myr",              16, 8 }},
    { ANY_STAR_PROPERTY::THERMAL_TIMESCALE_POST_COMMON_ENVELOPE,            { TYPENAME::DOUBLE,         "Tau_Thermal>CE",       "Myr",              16, 8 }},
    { ANY_STAR_PROPERTY::THERMAL_TIMESCALE_PRE_COMMON_ENVELOPE,             { TYPENAME::DOUBLE,         "Tau_Thermal<CE",       "Myr",              16, 8 }},
    { ANY_STAR_PROPERTY::TIME,                                              { TYPENAME::DOUBLE,         "Time",                 "Myr",              16, 8 }},
    { ANY_STAR_PROPERTY::TIMESCALE_MS,                                      { TYPENAME::DOUBLE,         "tMS",                  "Myr",              16, 8 }},
    { ANY_STAR_PROPERTY::TOTAL_MASS_AT_COMPACT_OBJECT_FORMATION,            { TYPENAME::DOUBLE,         "Mass_Total@CO",        "Msol",             14, 6 }},
    { ANY_STAR_PROPERTY::TRUE_ANOMALY,                                      { TYPENAME::DOUBLE,         "True_Anomaly(psi)",    "-",                14, 6 }},
    { ANY_STAR_PROPERTY::ZETA_HURLEY,                                       { TYPENAME::DOUBLE,         "Zeta_Hurley",          "-",                14, 6 }},
    { ANY_STAR_PROPERTY::ZETA_HURLEY_HE,                                    { TYPENAME::DOUBLE,         "Zeta_Hurley_He",       "-",                14, 6 }},
    { ANY_STAR_PROPERTY::ZETA_SOBERMAN,                                     { TYPENAME::DOUBLE,         "Zeta_Soberman",        "-",                14, 6 }},
    { ANY_STAR_PROPERTY::ZETA_SOBERMAN_HE,                                  { TYPENAME::DOUBLE,         "Zeta_SoberMan_He",     "-",                14, 6 }}
};

// enum class BINARY_PROPERTY_DETAIL
// Records the details of BINARY properties.  The BINARY properties are those that pertain
// to exclusively to a binary star - not the constituent stars that make up the binary
const std::map<BINARY_PROPERTY, PROPERTY_DETAILS> BINARY_PROPERTY_DETAIL = {
    { BINARY_PROPERTY::BE_BINARY_CURRENT_COMPANION_LUMINOSITY,              { TYPENAME::DOUBLE,         "Companion_Lum",        "Lsol",             14, 6 }},
    { BINARY_PROPERTY::BE_BINARY_CURRENT_COMPANION_MASS,                    { TYPENAME::DOUBLE,         "Companion_Mass",       "Msol",             14, 6 }},
    { BINARY_PROPERTY::BE_BINARY_CURRENT_COMPANION_RADIUS,                  { TYPENAME::DOUBLE,         "Companion_Radius",     "Rsol",             14, 6 }},
    { BINARY_PROPERTY::BE_BINARY_CURRENT_COMPANION_TEFF,                    { TYPENAME::DOUBLE,         "Companion_Teff",       "K",                14, 6 }},
    { BINARY_PROPERTY::BE_BINARY_CURRENT_DT,                                { TYPENAME::DOUBLE,         "dT",                   "Myr",              16, 8 }},
    { BINARY_PROPERTY::BE_BINARY_CURRENT_ECCENTRICITY,                      { TYPENAME::DOUBLE,         "Eccentricity",         "-",                14, 6 }},
    { BINARY_PROPERTY::BE_BINARY_CURRENT_ID,                                { TYPENAME::OBJECT_ID,      "ID",                   "-",                12, 1 }},
    { BINARY_PROPERTY::BE_BINARY_CURRENT_NS_MASS,                           { TYPENAME::DOUBLE,         "NS_Mass",              "Msol",             14, 6 }},
    { BINARY_PROPERTY::BE_BINARY_CURRENT_RANDOM_SEED,                       { TYPENAME::ULONGINT,       "SEED",                 "-",                12, 1 }},
    { BINARY_PROPERTY::BE_BINARY_CURRENT_SEPARATION,                        { TYPENAME::DOUBLE,         "Separation",           "Rsol",             14, 6 }},
    { BINARY_PROPERTY::BE_BINARY_CURRENT_TOTAL_TIME,                        { TYPENAME::DOUBLE,         "Total_Time",           "Myr",              16, 8 }},
    { BINARY_PROPERTY::CIRCULARIZATION_TIMESCALE,                           { TYPENAME::DOUBLE,         "Tau_Circ",             "Myr",              16, 8 }},
    { BINARY_PROPERTY::COMMON_ENVELOPE_ALPHA,                               { TYPENAME::DOUBLE,         "CE_Alpha",             "-",                14, 6 }},
    { BINARY_PROPERTY::COMMON_ENVELOPE_AT_LEAST_ONCE,                       { TYPENAME::BOOL,           "CEE",                  "Event",             0, 0 }},
    { BINARY_PROPERTY::COMMON_ENVELOPE_EVENT_COUNT,                         { TYPENAME::UINT,           "CE_Event_Count",       "Count",             6, 1 }},
    { BINARY_PROPERTY::DIMENSIONLESS_KICK_MAGNITUDE,                         { TYPENAME::DOUBLE,         "Kick_Magnitude(uK)",    "-",                14, 6 }},
    { BINARY_PROPERTY::UNBOUND,                                             { TYPENAME::BOOL,           "Unbound>SN",           "State",             0, 0 }},
    { BINARY_PROPERTY::DOUBLE_CORE_COMMON_ENVELOPE,                         { TYPENAME::BOOL,           "Double_Core_CE",       "Event",             0, 0 }},
    { BINARY_PROPERTY::DT,                                                  { TYPENAME::DOUBLE,         "dT",                   "Myr",              16, 8 }},
    { BINARY_PROPERTY::ECCENTRICITY,                                        { TYPENAME::DOUBLE,         "Eccentricity",         "-",                14, 6 }},
    { BINARY_PROPERTY::ECCENTRICITY_AT_DCO_FORMATION,                       { TYPENAME::DOUBLE,         "Eccentricity@DCO",     "-",                14, 6 }},
    { BINARY_PROPERTY::ECCENTRICITY_INITIAL,                                { TYPENAME::DOUBLE,         "Eccentricity@ZAMS",    "-",                14, 6 }},
    { BINARY_PROPERTY::ECCENTRICITY_POST_COMMON_ENVELOPE,                   { TYPENAME::DOUBLE,         "Eccentricity>CE",      "-",                14, 6 }},
    { BINARY_PROPERTY::ECCENTRICITY_PRE_SUPERNOVA,                          { TYPENAME::DOUBLE,         "Eccentricity<SN",      "-",                14, 6 }},
    { BINARY_PROPERTY::ECCENTRICITY_PRE_COMMON_ENVELOPE,                    { TYPENAME::DOUBLE,         "Eccentricity<CE",      "-",                14, 6 }},
    { BINARY_PROPERTY::ERROR,                                               { TYPENAME::ERROR,          "Error",                "-",                 4, 1 }},
    { BINARY_PROPERTY::ID,                                                  { TYPENAME::OBJECT_ID,      "ID",                   "-",                12, 1 }},
    { BINARY_PROPERTY::IMMEDIATE_RLOF_POST_COMMON_ENVELOPE,                 { TYPENAME::BOOL,           "Immediate_RLOF>CE",    "Event",             0, 0 }},
    { BINARY_PROPERTY::LUMINOUS_BLUE_VARIABLE_FACTOR,                       { TYPENAME::DOUBLE,         "LBV_Multiplier",       "-",                14, 6 }},
    { BINARY_PROPERTY::MASS_1_FINAL,                                        { TYPENAME::DOUBLE,         "Core_Mass_1",          "Msol",             14, 6 }},
    { BINARY_PROPERTY::MASS_1_POST_COMMON_ENVELOPE,                         { TYPENAME::DOUBLE,         "Mass_1>CE",            "Msol",             14, 6 }},
    { BINARY_PROPERTY::MASS_1_PRE_COMMON_ENVELOPE,                          { TYPENAME::DOUBLE,         "Mass_1<CE",            "Msol",             14, 6 }},
    { BINARY_PROPERTY::MASS_2_FINAL,                                        { TYPENAME::DOUBLE,         "Core_Mass_2",          "Msol",             14, 6 }},
    { BINARY_PROPERTY::MASS_2_POST_COMMON_ENVELOPE,                         { TYPENAME::DOUBLE,         "Mass_2>CE",            "Msol",             14, 6 }},
    { BINARY_PROPERTY::MASS_2_PRE_COMMON_ENVELOPE,                          { TYPENAME::DOUBLE,         "Mass_2<CE",            "Msol",             14, 6 }},
    { BINARY_PROPERTY::MASS_ENV_1,                                          { TYPENAME::DOUBLE,         "Mass_Env_1",           "Msol",             14, 6 }},
    { BINARY_PROPERTY::MASS_ENV_2,                                          { TYPENAME::DOUBLE,         "Mass_Env_2",           "Msol",             14, 6 }},
    { BINARY_PROPERTY::MASSES_EQUILIBRATED,                                 { TYPENAME::BOOL,           "Equilibrated",         "Event",             0, 0 }},
    { BINARY_PROPERTY::MASSES_EQUILIBRATED_AT_BIRTH,                        { TYPENAME::BOOL,           "Equilibrated_At_Birth","Event",             0, 0 }},
    { BINARY_PROPERTY::MASS_TRANSFER_TRACKER_HISTORY,                       { TYPENAME::MT_TRACKING,    "MT_History",           "-",                 4, 1 }},
    { BINARY_PROPERTY::MERGES_IN_HUBBLE_TIME,                               { TYPENAME::BOOL,           "Merges_Hubble_Time",   "State",             0, 0 }},
    { BINARY_PROPERTY::OPTIMISTIC_COMMON_ENVELOPE,                          { TYPENAME::BOOL,           "Optimistic_CE",        "State",             0, 0 }},
    { BINARY_PROPERTY::ORBITAL_ANGULAR_VELOCITY,                            { TYPENAME::DOUBLE,         "Orbital_Angular_Velocity", "kms^-1",       14, 6 }},
    { BINARY_PROPERTY::ORBITAL_VELOCITY_PRE_SUPERNOVA,                      { TYPENAME::DOUBLE,         "Orb_Velocity<SN",      "kms^-1",           14, 6 }},
    { BINARY_PROPERTY::RADIUS_1_POST_COMMON_ENVELOPE,                       { TYPENAME::DOUBLE,         "Radius_1>CE",          "Rsol",             14, 6 }},
    { BINARY_PROPERTY::RADIUS_1_PRE_COMMON_ENVELOPE,                        { TYPENAME::DOUBLE,         "Radius_1<CE",          "Rsol",             14, 6 }},
    { BINARY_PROPERTY::RADIUS_2_POST_COMMON_ENVELOPE,                       { TYPENAME::DOUBLE,         "Radius_2>CE",          "Rsol",             14, 6 }},
    { BINARY_PROPERTY::RADIUS_2_PRE_COMMON_ENVELOPE,                        { TYPENAME::DOUBLE,         "Radius_2<CE",          "Rsol",             14, 6 }},
    { BINARY_PROPERTY::RANDOM_SEED,                                         { TYPENAME::ULONGINT,       "SEED",                 "-",                12, 1 }},
    { BINARY_PROPERTY::RLOF_CURRENT_COMMON_ENVELOPE,                        { TYPENAME::BOOL,           "CEE",                  "State",             0, 0 }},
    { BINARY_PROPERTY::RLOF_CURRENT_EVENT_COUNTER,                          { TYPENAME::UINT,           "Event_Counter",        "Count",             6, 1 }},
    { BINARY_PROPERTY::RLOF_CURRENT_ID,                                     { TYPENAME::OBJECT_ID,      "ID",                   "",                 12, 1 }},
    { BINARY_PROPERTY::RLOF_CURRENT_RANDOM_SEED,                            { TYPENAME::ULONGINT,       "SEED",                 "",                 12, 1 }},
    { BINARY_PROPERTY::RLOF_CURRENT_SEPARATION,                             { TYPENAME::DOUBLE,         "Separation",           "Rsol",             14, 6 }},
    { BINARY_PROPERTY::RLOF_CURRENT_STAR1_MASS,                             { TYPENAME::DOUBLE,         "Mass_1",               "Msol",             14, 6 }},
    { BINARY_PROPERTY::RLOF_CURRENT_STAR2_MASS,                             { TYPENAME::DOUBLE,         "Mass_2",               "Msol",             14, 6 }},
    { BINARY_PROPERTY::RLOF_CURRENT_STAR1_RADIUS,                           { TYPENAME::DOUBLE,         "Radius_1",             "Rsol",             14, 6 }},
    { BINARY_PROPERTY::RLOF_CURRENT_STAR2_RADIUS,                           { TYPENAME::DOUBLE,         "Radius_2",             "Rsol",             14, 6 }},
    { BINARY_PROPERTY::RLOF_CURRENT_STAR1_RLOF,                             { TYPENAME::BOOL,           "RLOF_1",               "State",             0, 0 }},
    { BINARY_PROPERTY::RLOF_CURRENT_STAR2_RLOF,                             { TYPENAME::BOOL,           "RLOF_2",               "State",             0, 0 }},
    { BINARY_PROPERTY::RLOF_CURRENT_STAR1_STELLAR_TYPE,                     { TYPENAME::STELLAR_TYPE,   "Type_1",               "",                  4, 1 }},
    { BINARY_PROPERTY::RLOF_CURRENT_STAR1_STELLAR_TYPE_NAME,                { TYPENAME::STRING,         "Type_1",               "",                 42, 1 }},
    { BINARY_PROPERTY::RLOF_CURRENT_STAR2_STELLAR_TYPE,                     { TYPENAME::STELLAR_TYPE,   "Type_2",               "",                  4, 1 }},
    { BINARY_PROPERTY::RLOF_CURRENT_STAR2_STELLAR_TYPE_NAME,                { TYPENAME::STRING,         "Type_2",               "",                 42, 1 }},
    { BINARY_PROPERTY::RLOF_CURRENT_TIME,                                   { TYPENAME::DOUBLE,         "Time",                 "Myr",              16, 8 }},
    { BINARY_PROPERTY::RLOF_PREVIOUS_EVENT_COUNTER,                         { TYPENAME::UINT,           "EventCounter_Prev",    "Count",             6, 1 }},
    { BINARY_PROPERTY::RLOF_PREVIOUS_SEPARATION,                            { TYPENAME::DOUBLE,         "Separation_Prev",      "Rsol",             14, 6 }},
    { BINARY_PROPERTY::RLOF_PREVIOUS_STAR1_MASS,                            { TYPENAME::DOUBLE,         "Mass_1_Prev",          "Msol",             14, 6 }},
    { BINARY_PROPERTY::RLOF_PREVIOUS_STAR2_MASS,                            { TYPENAME::DOUBLE,         "Mass_2_Prev",          "Msol",             14, 6 }},
    { BINARY_PROPERTY::RLOF_PREVIOUS_STAR1_RADIUS,                          { TYPENAME::DOUBLE,         "Radius_1_Prev",        "Rsol",             14, 6 }},
    { BINARY_PROPERTY::RLOF_PREVIOUS_STAR2_RADIUS,                          { TYPENAME::DOUBLE,         "Radius_2_Prev",        "Rsol",             14, 6 }},
    { BINARY_PROPERTY::RLOF_PREVIOUS_STAR1_RLOF,                            { TYPENAME::BOOL,           "RLOF_1_Prev",          "Event",             0, 0 }},
    { BINARY_PROPERTY::RLOF_PREVIOUS_STAR2_RLOF,                            { TYPENAME::BOOL,           "RLOF_2_Prev",          "Event",             0, 0 }},
    { BINARY_PROPERTY::RLOF_PREVIOUS_STAR1_STELLAR_TYPE,                    { TYPENAME::STELLAR_TYPE,   "Type_1_Prev",          "",                  4, 1 }},
    { BINARY_PROPERTY::RLOF_PREVIOUS_STAR1_STELLAR_TYPE_NAME,               { TYPENAME::STRING,         "Type_1_Prev",          "",                 42, 1 }},
    { BINARY_PROPERTY::RLOF_PREVIOUS_STAR2_STELLAR_TYPE,                    { TYPENAME::STELLAR_TYPE,   "Type_2_Prev",          "",                  4, 1 }},
    { BINARY_PROPERTY::RLOF_PREVIOUS_STAR2_STELLAR_TYPE_NAME,               { TYPENAME::STRING,         "Type_2_Prev",          "",                 42, 1 }},
    { BINARY_PROPERTY::RLOF_PREVIOUS_TIME,                                  { TYPENAME::DOUBLE,         "Time_Prev",            "Myr",              16, 8 }},
    { BINARY_PROPERTY::RLOF_SECONDARY_POST_COMMON_ENVELOPE,                 { TYPENAME::BOOL,           "RLOF_Secondary>CE",    "Event",             0, 0 }},
    { BINARY_PROPERTY::ROCHE_LOBE_RADIUS_1,                                 { TYPENAME::DOUBLE,         "RocheLobe_1/a",        "-",                14, 6 }},
    { BINARY_PROPERTY::ROCHE_LOBE_RADIUS_1_POST_COMMON_ENVELOPE,            { TYPENAME::DOUBLE,         "RocheLobe_1>CE",       "Rsol",             14, 6 }},
    { BINARY_PROPERTY::ROCHE_LOBE_RADIUS_1_PRE_COMMON_ENVELOPE,             { TYPENAME::DOUBLE,         "RocheLobe_1<CE",       "Rsol",             14, 6 }},
    { BINARY_PROPERTY::ROCHE_LOBE_RADIUS_2,                                 { TYPENAME::DOUBLE,         "RocheLobe_2/a",        "-",                14, 6 }},
    { BINARY_PROPERTY::ROCHE_LOBE_RADIUS_2_POST_COMMON_ENVELOPE,            { TYPENAME::DOUBLE,         "RocheLobe_2>CE",       "Rsol",             14, 6 }},
    { BINARY_PROPERTY::ROCHE_LOBE_RADIUS_2_PRE_COMMON_ENVELOPE,             { TYPENAME::DOUBLE,         "RocheLobe_2<CE",       "Rsol",             14, 6 }},
    { BINARY_PROPERTY::ROCHE_LOBE_TRACKER_1,                                { TYPENAME::DOUBLE,         "Radius_1/RL",          "-",                14, 6 }},
    { BINARY_PROPERTY::ROCHE_LOBE_TRACKER_2,                                { TYPENAME::DOUBLE,         "Radius_2/RL",          "-",                14, 6 }},
    { BINARY_PROPERTY::SECONDARY_TOO_SMALL_FOR_DCO,                         { TYPENAME::BOOL,           "Secondary<<DCO",       "State",             0, 0 }},
    { BINARY_PROPERTY::SEMI_MAJOR_AXIS_AT_DCO_FORMATION,                    { TYPENAME::DOUBLE,         "Separation@DCO",       "AU",               14, 6 }},
    { BINARY_PROPERTY::SEMI_MAJOR_AXIS_INITIAL,                             { TYPENAME::DOUBLE,         "Separation@ZAMS",      "AU",               14, 6 }},
    { BINARY_PROPERTY::SEMI_MAJOR_AXIS_POST_COMMON_ENVELOPE,                { TYPENAME::DOUBLE,         "Separation>CE",        "Rsol",             14, 6 }},
    { BINARY_PROPERTY::SEMI_MAJOR_AXIS_PRE_COMMON_ENVELOPE,                 { TYPENAME::DOUBLE,         "Separation<CE",        "Rsol",             14, 6 }},
    { BINARY_PROPERTY::SEMI_MAJOR_AXIS_PRE_SUPERNOVA,                       { TYPENAME::DOUBLE,         "Separation<SN",        "AU",               14, 6 }},
    { BINARY_PROPERTY::SEMI_MAJOR_AXIS_PRE_SUPERNOVA_RSOL,                  { TYPENAME::DOUBLE,         "Separation<SN",        "Rsol",             14, 6 }},
    { BINARY_PROPERTY::SEMI_MAJOR_AXIS,                                     { TYPENAME::DOUBLE,         "Separation",           "AU",               14, 6 }},
    { BINARY_PROPERTY::SEMI_MAJOR_AXIS_RSOL,                                { TYPENAME::DOUBLE,         "Separation",           "Rsol",             14, 6 }},
    { BINARY_PROPERTY::SIMULTANEOUS_RLOF,                                   { TYPENAME::BOOL,           "Simultaneous_RLOF",    "Event",             0, 0 }},
    { BINARY_PROPERTY::STABLE_RLOF_POST_COMMON_ENVELOPE,                    { TYPENAME::BOOL,           "Stable_RLOF>CE",       "State",             0, 0 }},
    { BINARY_PROPERTY::STELLAR_MERGER,                                      { TYPENAME::BOOL,           "Merger",               "Event",             0, 0 }},
    { BINARY_PROPERTY::STELLAR_MERGER_AT_BIRTH,                             { TYPENAME::BOOL,           "Merger_At_Birth",      "Event",             0, 0 }},
    { BINARY_PROPERTY::STELLAR_TYPE_1_POST_COMMON_ENVELOPE,                 { TYPENAME::STELLAR_TYPE,   "Stellar_Type_1>CE",    "-",                 4, 1 }},
    { BINARY_PROPERTY::STELLAR_TYPE_1_PRE_COMMON_ENVELOPE,                  { TYPENAME::STELLAR_TYPE,   "Stellar_Type_1<CE",    "-",                 4, 1 }},
    { BINARY_PROPERTY::STELLAR_TYPE_2_POST_COMMON_ENVELOPE,                 { TYPENAME::STELLAR_TYPE,   "Stellar_Type_2>CE",    "-",                 4, 1 }},
    { BINARY_PROPERTY::STELLAR_TYPE_2_PRE_COMMON_ENVELOPE,                  { TYPENAME::STELLAR_TYPE,   "Stellar_Type_2<CE",    "-",                 4, 1 }},
    { BINARY_PROPERTY::STELLAR_TYPE_NAME_1_POST_COMMON_ENVELOPE,            { TYPENAME::STRING,         "Stellar_Type_1>CE",    "-",                42, 1 }},
    { BINARY_PROPERTY::STELLAR_TYPE_NAME_1_PRE_COMMON_ENVELOPE,             { TYPENAME::STRING,         "Stellar_Type_1<CE",    "-",                42, 1 }},
    { BINARY_PROPERTY::STELLAR_TYPE_NAME_2_POST_COMMON_ENVELOPE,            { TYPENAME::STRING,         "Stellar_Type_2>CE",    "-",                42, 1 }},
    { BINARY_PROPERTY::STELLAR_TYPE_NAME_2_PRE_COMMON_ENVELOPE,             { TYPENAME::STRING,         "Stellar_Type_2<CE",    "-",                42, 1 }},
    { BINARY_PROPERTY::SUPERNOVA_STATE,                                     { TYPENAME::SN_STATE,       "Supernova_State",      "State",             4, 1 }},   // JR: todo: for backward compatibility
    { BINARY_PROPERTY::SYNCHRONIZATION_TIMESCALE,                           { TYPENAME::DOUBLE,         "Tau_Sync",             "Myr",              16, 8 }},
    { BINARY_PROPERTY::SYSTEMIC_SPEED,                                      { TYPENAME::DOUBLE,         "SystemicSpeed",        "kms^-1",           14, 6 }},
    { BINARY_PROPERTY::TIME,                                                { TYPENAME::DOUBLE,         "Time",                 "Myr",              16, 8 }},
    { BINARY_PROPERTY::TIME_TO_COALESCENCE,                                 { TYPENAME::DOUBLE,         "Coalescence_Time",     "Myr",              16, 8 }},
    { BINARY_PROPERTY::TOTAL_ANGULAR_MOMENTUM,                              { TYPENAME::DOUBLE,         "Ang_Momentum_Total",   "Msol*AU^2*yr^-1",  14, 6 }},
    { BINARY_PROPERTY::TOTAL_ENERGY,                                        { TYPENAME::DOUBLE,         "Energy_Total",         "Msol*AU^2*yr^-2",  14, 6 }},
    { BINARY_PROPERTY::WOLF_RAYET_FACTOR,                                   { TYPENAME::DOUBLE,         "WR_Multiplier",        "-",                14, 6 }},
    { BINARY_PROPERTY::ZETA_LOBE,                                           { TYPENAME::DOUBLE,         "Zeta_Lobe",            "-",                14, 6 }},
    { BINARY_PROPERTY::ZETA_STAR,                                           { TYPENAME::DOUBLE,         "Zeta_Star",            "-",                14, 6 }}
};

// enum class PROGRAM_OPTION_DETAIL
// Records the details of PROGRAM_OPTION properties.
// Currently only records details for the program options that are printed during
// either SSE or BSE.
// This should be expanded as necessary.
const std::map<PROGRAM_OPTION, PROPERTY_DETAILS> PROGRAM_OPTION_DETAIL = {
    { PROGRAM_OPTION::KICK_MAGNITUDE_DISTRIBUTION_SIGMA_CCSN_BH,            { TYPENAME::DOUBLE,          "Sigma_Kick_CCSN_BH",   "kms^-1",           14, 6 }},
    { PROGRAM_OPTION::KICK_MAGNITUDE_DISTRIBUTION_SIGMA_CCSN_NS,            { TYPENAME::DOUBLE,          "Sigma_Kick_CCSN_NS",   "kms^-1",           14, 6 }},
    { PROGRAM_OPTION::KICK_MAGNITUDE_DISTRIBUTION_SIGMA_FOR_ECSN,           { TYPENAME::DOUBLE,          "Sigma_Kick_ECSN",      "kms^-1",           14, 6 }},
    { PROGRAM_OPTION::KICK_MAGNITUDE_DISTRIBUTION_SIGMA_FOR_USSN,           { TYPENAME::DOUBLE,          "Sigma_Kick_USSN",      "kms^-1",           14, 6 }},
    { PROGRAM_OPTION::RANDOM_SEED,                                         { TYPENAME::ULONGINT,        "SEED (ProgramOption)", "-",                12, 1 }}
};


// SSE_PARAMETERS_REC
//
// Default record definition for the Single Star Parameters logfile
//
const ANY_PROPERTY_VECTOR SSE_PARAMETERS_REC = {
    STAR_PROPERTY::AGE,
    STAR_PROPERTY::DT,
    STAR_PROPERTY::TIME,
    STAR_PROPERTY::STELLAR_TYPE,
    STAR_PROPERTY::METALLICITY,
    STAR_PROPERTY::MASS_0,
    STAR_PROPERTY::MASS,
    STAR_PROPERTY::RADIUS,
    STAR_PROPERTY::RZAMS,
    STAR_PROPERTY::LUMINOSITY,
    STAR_PROPERTY::TEMPERATURE,
    STAR_PROPERTY::CORE_MASS,
    STAR_PROPERTY::CO_CORE_MASS,
    STAR_PROPERTY::HE_CORE_MASS,
    STAR_PROPERTY::MDOT,
    STAR_PROPERTY::TIMESCALE_MS
};


// SSE_SWITCH_LOG
//
// Default record definition for the SSE Switch Log logfile
//
const ANY_PROPERTY_VECTOR SSE_SWITCH_LOG_REC = {
    STAR_PROPERTY::RANDOM_SEED,
    STAR_PROPERTY::TIME
};


// SSE_SUPERNOVA_REC
//
// Default record definition for the SSE Supernova logfile
//
const ANY_PROPERTY_VECTOR SSE_SUPERNOVA_REC = {
    STAR_PROPERTY::RANDOM_SEED,
    STAR_PROPERTY::DRAWN_KICK_VELOCITY,
    STAR_PROPERTY::KICK_VELOCITY,
    STAR_PROPERTY::FALLBACK_FRACTION,
    STAR_PROPERTY::TRUE_ANOMALY,				
    STAR_PROPERTY::SUPERNOVA_THETA,
    STAR_PROPERTY::SUPERNOVA_PHI,
    STAR_PROPERTY::SN_TYPE,
    STAR_PROPERTY::TOTAL_MASS_AT_COMPACT_OBJECT_FORMATION,
    STAR_PROPERTY::CO_CORE_MASS_AT_COMPACT_OBJECT_FORMATION,
    STAR_PROPERTY::MASS,
    STAR_PROPERTY::STELLAR_TYPE,
    STAR_PROPERTY::STELLAR_TYPE_PREV,
    STAR_PROPERTY::CORE_MASS_AT_COMPACT_OBJECT_FORMATION,
    STAR_PROPERTY::HE_CORE_MASS_AT_COMPACT_OBJECT_FORMATION,
    STAR_PROPERTY::TIME,
    STAR_PROPERTY::IS_HYDROGEN_POOR
};


// BSE_SYSTEM_PARAMETERS_REC
//
// Default record definition for the Binary System Parameters logfile
//
const ANY_PROPERTY_VECTOR BSE_SYSTEM_PARAMETERS_REC = {
    BINARY_PROPERTY::RANDOM_SEED,
    STAR_1_PROPERTY::MZAMS,
    STAR_2_PROPERTY::MZAMS,
    BINARY_PROPERTY::SEMI_MAJOR_AXIS_INITIAL,
    BINARY_PROPERTY::ECCENTRICITY_INITIAL,
    STAR_1_PROPERTY::SUPERNOVA_KICK_MAGNITUDE_RANDOM_NUMBER,
    STAR_1_PROPERTY::SUPERNOVA_THETA,
    STAR_1_PROPERTY::SUPERNOVA_PHI,
    STAR_1_PROPERTY::MEAN_ANOMALY,
    STAR_2_PROPERTY::SUPERNOVA_KICK_MAGNITUDE_RANDOM_NUMBER,
    STAR_2_PROPERTY::SUPERNOVA_THETA,
    STAR_2_PROPERTY::SUPERNOVA_PHI,
    STAR_2_PROPERTY::MEAN_ANOMALY,
    STAR_1_PROPERTY::OMEGA_ZAMS,
    STAR_2_PROPERTY::OMEGA_ZAMS,
    PROGRAM_OPTION::KICK_MAGNITUDE_DISTRIBUTION_SIGMA_CCSN_NS,
    PROGRAM_OPTION::KICK_MAGNITUDE_DISTRIBUTION_SIGMA_CCSN_BH,
    PROGRAM_OPTION::KICK_MAGNITUDE_DISTRIBUTION_SIGMA_FOR_ECSN,
    PROGRAM_OPTION::KICK_MAGNITUDE_DISTRIBUTION_SIGMA_FOR_USSN,
    BINARY_PROPERTY::LUMINOUS_BLUE_VARIABLE_FACTOR,
    BINARY_PROPERTY::WOLF_RAYET_FACTOR,
    BINARY_PROPERTY::COMMON_ENVELOPE_ALPHA,
    STAR_1_PROPERTY::METALLICITY,
    STAR_2_PROPERTY::METALLICITY,
    BINARY_PROPERTY::UNBOUND,
    BINARY_PROPERTY::STELLAR_MERGER,
    BINARY_PROPERTY::STELLAR_MERGER_AT_BIRTH,
    STAR_1_PROPERTY::INITIAL_STELLAR_TYPE,
    STAR_1_PROPERTY::STELLAR_TYPE,
    STAR_2_PROPERTY::INITIAL_STELLAR_TYPE,
    STAR_2_PROPERTY::STELLAR_TYPE,
    BINARY_PROPERTY::ERROR
};


// BSE_RLOF_PARAMETERS_REC
//
// Default record definition for the Binary RLOF Parameters logfile
//
const ANY_PROPERTY_VECTOR BSE_RLOF_PARAMETERS_REC = {
    BINARY_PROPERTY::RLOF_CURRENT_RANDOM_SEED,
    BINARY_PROPERTY::RLOF_CURRENT_STAR1_MASS,
    BINARY_PROPERTY::RLOF_CURRENT_STAR2_MASS,
    BINARY_PROPERTY::RLOF_CURRENT_STAR1_RADIUS,
    BINARY_PROPERTY::RLOF_CURRENT_STAR2_RADIUS,
    BINARY_PROPERTY::RLOF_CURRENT_STAR1_STELLAR_TYPE,
    BINARY_PROPERTY::RLOF_CURRENT_STAR2_STELLAR_TYPE,
    BINARY_PROPERTY::RLOF_CURRENT_SEPARATION,
    BINARY_PROPERTY::RLOF_CURRENT_EVENT_COUNTER,
    BINARY_PROPERTY::RLOF_CURRENT_TIME,
    BINARY_PROPERTY::RLOF_CURRENT_STAR1_RLOF,
    BINARY_PROPERTY::RLOF_CURRENT_STAR2_RLOF,
    BINARY_PROPERTY::RLOF_CURRENT_COMMON_ENVELOPE,
    BINARY_PROPERTY::RLOF_PREVIOUS_STAR1_MASS,
    BINARY_PROPERTY::RLOF_PREVIOUS_STAR2_MASS,
    BINARY_PROPERTY::RLOF_PREVIOUS_STAR1_RADIUS,
    BINARY_PROPERTY::RLOF_PREVIOUS_STAR2_RADIUS,
    BINARY_PROPERTY::RLOF_PREVIOUS_STAR1_STELLAR_TYPE,
    BINARY_PROPERTY::RLOF_PREVIOUS_STAR2_STELLAR_TYPE,
    BINARY_PROPERTY::RLOF_PREVIOUS_SEPARATION,
    BINARY_PROPERTY::RLOF_PREVIOUS_EVENT_COUNTER,
    BINARY_PROPERTY::RLOF_PREVIOUS_TIME,
    BINARY_PROPERTY::RLOF_PREVIOUS_STAR1_RLOF,
    BINARY_PROPERTY::RLOF_PREVIOUS_STAR2_RLOF,
    STAR_1_PROPERTY::ZETA_SOBERMAN,
    STAR_1_PROPERTY::ZETA_SOBERMAN_HE,
    STAR_1_PROPERTY::ZETA_HURLEY,
    STAR_1_PROPERTY::ZETA_HURLEY_HE,
    STAR_2_PROPERTY::ZETA_SOBERMAN,
    STAR_2_PROPERTY::ZETA_SOBERMAN_HE,
    STAR_2_PROPERTY::ZETA_HURLEY,
    STAR_2_PROPERTY::ZETA_HURLEY_HE
};


// BSE_DOUBLE_COMPACT_OBJECT_REC
//
// Default record definition for the Binary Double Compact Objects logfile
//
const ANY_PROPERTY_VECTOR BSE_DOUBLE_COMPACT_OBJECTS_REC = {
    BINARY_PROPERTY::RANDOM_SEED,
    BINARY_PROPERTY::SEMI_MAJOR_AXIS_AT_DCO_FORMATION, 
    BINARY_PROPERTY::ECCENTRICITY_AT_DCO_FORMATION,
    STAR_1_PROPERTY::MASS,
    STAR_1_PROPERTY::STELLAR_TYPE,
    STAR_2_PROPERTY::MASS, 
    STAR_2_PROPERTY::STELLAR_TYPE,
    BINARY_PROPERTY::TIME_TO_COALESCENCE,
    BINARY_PROPERTY::TIME,
    STAR_1_PROPERTY::MASS_TRANSFER_CASE_INITIAL, 
    STAR_2_PROPERTY::MASS_TRANSFER_CASE_INITIAL, 
    BINARY_PROPERTY::MERGES_IN_HUBBLE_TIME, 
    STAR_1_PROPERTY::RECYCLED_NEUTRON_STAR,  
    STAR_2_PROPERTY::RECYCLED_NEUTRON_STAR  
};


// BSE_BE_BINARY_REC
//
// Default record definition for the BeBinaries logfile
//
const ANY_PROPERTY_VECTOR BSE_BE_BINARIES_REC = {
    BINARY_PROPERTY::BE_BINARY_CURRENT_ID,
    BINARY_PROPERTY::BE_BINARY_CURRENT_RANDOM_SEED,
    BINARY_PROPERTY::BE_BINARY_CURRENT_DT,
    BINARY_PROPERTY::BE_BINARY_CURRENT_TOTAL_TIME,
    BINARY_PROPERTY::BE_BINARY_CURRENT_NS_MASS,
    BINARY_PROPERTY::BE_BINARY_CURRENT_COMPANION_MASS,
    BINARY_PROPERTY::BE_BINARY_CURRENT_COMPANION_LUMINOSITY,
    BINARY_PROPERTY::BE_BINARY_CURRENT_COMPANION_TEFF,
    BINARY_PROPERTY::BE_BINARY_CURRENT_COMPANION_RADIUS,
    BINARY_PROPERTY::BE_BINARY_CURRENT_SEPARATION,
    BINARY_PROPERTY::BE_BINARY_CURRENT_ECCENTRICITY
};


// BSE_DETAILED_OUTPUT_REC
//
// Default record definition for the Binary Detailed Output logfile
//
const ANY_PROPERTY_VECTOR BSE_DETAILED_OUTPUT_REC = {
    BINARY_PROPERTY::RANDOM_SEED,
    BINARY_PROPERTY::DT,
    BINARY_PROPERTY::TIME,
    BINARY_PROPERTY::SEMI_MAJOR_AXIS_RSOL,
    BINARY_PROPERTY::ECCENTRICITY,
    STAR_1_PROPERTY::MZAMS,
    STAR_2_PROPERTY::MZAMS,
    STAR_1_PROPERTY::MASS_0,
    STAR_2_PROPERTY::MASS_0,
    STAR_1_PROPERTY::MASS,
    STAR_2_PROPERTY::MASS,
    STAR_1_PROPERTY::ENV_MASS,
    STAR_2_PROPERTY::ENV_MASS,
    STAR_1_PROPERTY::CORE_MASS,
    STAR_2_PROPERTY::CORE_MASS,
    STAR_1_PROPERTY::HE_CORE_MASS,
    STAR_2_PROPERTY::HE_CORE_MASS,
    STAR_1_PROPERTY::CO_CORE_MASS,
    STAR_2_PROPERTY::CO_CORE_MASS,
    STAR_1_PROPERTY::RADIUS,
    STAR_2_PROPERTY::RADIUS,
    BINARY_PROPERTY::ROCHE_LOBE_RADIUS_1,
    BINARY_PROPERTY::ROCHE_LOBE_RADIUS_2,
    BINARY_PROPERTY::ROCHE_LOBE_TRACKER_1,
    BINARY_PROPERTY::ROCHE_LOBE_TRACKER_2,
    STAR_1_PROPERTY::OMEGA,
    STAR_2_PROPERTY::OMEGA,
    STAR_1_PROPERTY::OMEGA_BREAK,
    STAR_2_PROPERTY::OMEGA_BREAK,
    STAR_1_PROPERTY::INITIAL_STELLAR_TYPE,
    STAR_2_PROPERTY::INITIAL_STELLAR_TYPE,
    STAR_1_PROPERTY::STELLAR_TYPE,
    STAR_2_PROPERTY::STELLAR_TYPE,
    STAR_1_PROPERTY::AGE,
    STAR_2_PROPERTY::AGE,
    STAR_1_PROPERTY::LUMINOSITY,
    STAR_2_PROPERTY::LUMINOSITY,
    STAR_1_PROPERTY::TEMPERATURE,
    STAR_2_PROPERTY::TEMPERATURE,
    STAR_1_PROPERTY::ANGULAR_MOMENTUM,
    STAR_2_PROPERTY::ANGULAR_MOMENTUM,
    STAR_1_PROPERTY::DYNAMICAL_TIMESCALE,
    STAR_2_PROPERTY::DYNAMICAL_TIMESCALE,
    STAR_1_PROPERTY::THERMAL_TIMESCALE,
    STAR_2_PROPERTY::THERMAL_TIMESCALE,
    STAR_1_PROPERTY::NUCLEAR_TIMESCALE,
    STAR_2_PROPERTY::NUCLEAR_TIMESCALE,
    STAR_1_PROPERTY::ZETA_SOBERMAN,
    STAR_2_PROPERTY::ZETA_SOBERMAN,
    STAR_1_PROPERTY::ZETA_SOBERMAN_HE,
    STAR_2_PROPERTY::ZETA_SOBERMAN_HE,
    STAR_1_PROPERTY::ZETA_HURLEY,
    STAR_2_PROPERTY::ZETA_HURLEY,
    STAR_1_PROPERTY::ZETA_HURLEY_HE,
    STAR_2_PROPERTY::ZETA_HURLEY_HE,
    STAR_1_PROPERTY::MASS_LOSS_DIFF,
    STAR_2_PROPERTY::MASS_LOSS_DIFF,
    STAR_1_PROPERTY::MASS_TRANSFER_DIFF,
    STAR_2_PROPERTY::MASS_TRANSFER_DIFF,
    BINARY_PROPERTY::TOTAL_ANGULAR_MOMENTUM,
    BINARY_PROPERTY::TOTAL_ENERGY,
    STAR_1_PROPERTY::METALLICITY,
    STAR_2_PROPERTY::METALLICITY,
    BINARY_PROPERTY::MASS_TRANSFER_TRACKER_HISTORY,
    STAR_1_PROPERTY::PULSAR_MAGNETIC_FIELD,
    STAR_2_PROPERTY::PULSAR_MAGNETIC_FIELD,
    STAR_1_PROPERTY::PULSAR_SPIN_FREQUENCY,
    STAR_2_PROPERTY::PULSAR_SPIN_FREQUENCY,
    STAR_1_PROPERTY::PULSAR_SPIN_DOWN_RATE,
    STAR_2_PROPERTY::PULSAR_SPIN_DOWN_RATE,
    STAR_1_PROPERTY::RADIAL_EXPANSION_TIMESCALE,
    STAR_2_PROPERTY::RADIAL_EXPANSION_TIMESCALE
};


// BSE_PULSAR_EVOLUTION_REC
//
// Default record definition for the Binary Pulsar Evolution logfile
//
const ANY_PROPERTY_VECTOR BSE_PULSAR_EVOLUTION_REC = {
    BINARY_PROPERTY::RANDOM_SEED,
    STAR_1_PROPERTY::MASS,
    STAR_2_PROPERTY::MASS,
    STAR_1_PROPERTY::STELLAR_TYPE,
    STAR_2_PROPERTY::STELLAR_TYPE,
    BINARY_PROPERTY::SEMI_MAJOR_AXIS_RSOL,
    BINARY_PROPERTY::MASS_TRANSFER_TRACKER_HISTORY,
    STAR_1_PROPERTY::PULSAR_MAGNETIC_FIELD,
    STAR_2_PROPERTY::PULSAR_MAGNETIC_FIELD,
    STAR_1_PROPERTY::PULSAR_SPIN_FREQUENCY,
    STAR_2_PROPERTY::PULSAR_SPIN_FREQUENCY,
    STAR_1_PROPERTY::PULSAR_SPIN_DOWN_RATE,
    STAR_2_PROPERTY::PULSAR_SPIN_DOWN_RATE,
    BINARY_PROPERTY::TIME,
    BINARY_PROPERTY::DT
};


// BSE_SUPERNOVAE_REC
//
// Default record definition for the Binary Supernovae logfile
//
const ANY_PROPERTY_VECTOR BSE_SUPERNOVAE_REC = {
    BINARY_PROPERTY::RANDOM_SEED,
    SUPERNOVA_PROPERTY::DRAWN_KICK_MAGNITUDE,
    SUPERNOVA_PROPERTY::KICK_MAGNITUDE,
    SUPERNOVA_PROPERTY::FALLBACK_FRACTION,
    BINARY_PROPERTY::ORBITAL_VELOCITY_PRE_SUPERNOVA,
    BINARY_PROPERTY::DIMENSIONLESS_KICK_MAGNITUDE, 
    SUPERNOVA_PROPERTY::TRUE_ANOMALY,
    SUPERNOVA_PROPERTY::SUPERNOVA_THETA,
    SUPERNOVA_PROPERTY::SUPERNOVA_PHI,
    SUPERNOVA_PROPERTY::SN_TYPE,
    BINARY_PROPERTY::ECCENTRICITY_PRE_SUPERNOVA,  
	BINARY_PROPERTY::ECCENTRICITY,
    BINARY_PROPERTY::SEMI_MAJOR_AXIS_PRE_SUPERNOVA_RSOL,
	BINARY_PROPERTY::SEMI_MAJOR_AXIS_RSOL,
    BINARY_PROPERTY::TIME,
    BINARY_PROPERTY::SUPERNOVA_STATE,
    BINARY_PROPERTY::UNBOUND,
    COMPANION_PROPERTY::RUNAWAY,
    COMPANION_PROPERTY::STELLAR_TYPE,
    SUPERNOVA_PROPERTY::STELLAR_TYPE,
    SUPERNOVA_PROPERTY::STELLAR_TYPE_PREV,
    COMPANION_PROPERTY::MASS,
    SUPERNOVA_PROPERTY::TOTAL_MASS_AT_COMPACT_OBJECT_FORMATION,
    SUPERNOVA_PROPERTY::CORE_MASS_AT_COMPACT_OBJECT_FORMATION,
    SUPERNOVA_PROPERTY::HE_CORE_MASS_AT_COMPACT_OBJECT_FORMATION,
<<<<<<< HEAD
    SUPERNOVA_PROPERTY::MASS,
    SUPERNOVA_PROPERTY::EXPERIENCED_RLOF,
    SUPERNOVA_PROPERTY::SPEED,
    COMPANION_PROPERTY::SPEED,
    BINARY_PROPERTY::SYSTEMIC_SPEED,
    SUPERNOVA_PROPERTY::HYDROGEN_RICH,
    SUPERNOVA_PROPERTY::HYDROGEN_POOR
=======
    BINARY_PROPERTY::TIME,
    BINARY_PROPERTY::ECCENTRICITY_PRE_SUPERNOVA,  
    BINARY_PROPERTY::ECCENTRICITY,
    BINARY_PROPERTY::SEMI_MAJOR_AXIS_PRE_SUPERNOVA_RSOL,
    BINARY_PROPERTY::SEMI_MAJOR_AXIS_RSOL,
    BINARY_PROPERTY::SYSTEMIC_VELOCITY,
    SUPERNOVA_PROPERTY::IS_HYDROGEN_POOR,
    COMPANION_PROPERTY::RUNAWAY
>>>>>>> 430ddbd4
};


// BSE_COMMON_ENVELOPES_REC
//
// Default record definition for the Binary Common Envelopes logfile
//
const ANY_PROPERTY_VECTOR BSE_COMMON_ENVELOPES_REC = {
    BINARY_PROPERTY::RANDOM_SEED,
    BINARY_PROPERTY::TIME,
    STAR_1_PROPERTY::LAMBDA_AT_COMMON_ENVELOPE,
    STAR_2_PROPERTY::LAMBDA_AT_COMMON_ENVELOPE,
    STAR_1_PROPERTY::BINDING_ENERGY_PRE_COMMON_ENVELOPE,
    STAR_2_PROPERTY::BINDING_ENERGY_PRE_COMMON_ENVELOPE,
    BINARY_PROPERTY::ECCENTRICITY_PRE_COMMON_ENVELOPE,
    BINARY_PROPERTY::ECCENTRICITY_POST_COMMON_ENVELOPE,
    BINARY_PROPERTY::SEMI_MAJOR_AXIS_PRE_COMMON_ENVELOPE,
    BINARY_PROPERTY::SEMI_MAJOR_AXIS_POST_COMMON_ENVELOPE,
    BINARY_PROPERTY::ROCHE_LOBE_RADIUS_1_PRE_COMMON_ENVELOPE,
    BINARY_PROPERTY::ROCHE_LOBE_RADIUS_1_POST_COMMON_ENVELOPE,
    BINARY_PROPERTY::ROCHE_LOBE_RADIUS_2_PRE_COMMON_ENVELOPE,
    BINARY_PROPERTY::ROCHE_LOBE_RADIUS_2_POST_COMMON_ENVELOPE,
    BINARY_PROPERTY::MASS_1_PRE_COMMON_ENVELOPE,
    BINARY_PROPERTY::MASS_ENV_1,
    BINARY_PROPERTY::MASS_1_FINAL,
    BINARY_PROPERTY::RADIUS_1_PRE_COMMON_ENVELOPE,
    BINARY_PROPERTY::RADIUS_1_POST_COMMON_ENVELOPE,
    BINARY_PROPERTY::STELLAR_TYPE_1_PRE_COMMON_ENVELOPE,
    STAR_1_PROPERTY::STELLAR_TYPE,
    STAR_1_PROPERTY::LAMBDA_FIXED,
    STAR_1_PROPERTY::LAMBDA_NANJING,
    STAR_1_PROPERTY::LAMBDA_LOVERIDGE,
    STAR_1_PROPERTY::LAMBDA_LOVERIDGE_WINDS,
    STAR_1_PROPERTY::LAMBDA_KRUCKOW,
    STAR_1_PROPERTY::BINDING_ENERGY_FIXED,
    STAR_1_PROPERTY::BINDING_ENERGY_NANJING,
    STAR_1_PROPERTY::BINDING_ENERGY_LOVERIDGE,
    STAR_1_PROPERTY::BINDING_ENERGY_LOVERIDGE_WINDS,
    STAR_1_PROPERTY::BINDING_ENERGY_KRUCKOW,
    BINARY_PROPERTY::MASS_2_PRE_COMMON_ENVELOPE,
    BINARY_PROPERTY::MASS_ENV_2,
    BINARY_PROPERTY::MASS_2_FINAL,
    BINARY_PROPERTY::RADIUS_2_PRE_COMMON_ENVELOPE,
    BINARY_PROPERTY::RADIUS_2_POST_COMMON_ENVELOPE,
    BINARY_PROPERTY::STELLAR_TYPE_2_PRE_COMMON_ENVELOPE,
    STAR_2_PROPERTY::STELLAR_TYPE,
    STAR_2_PROPERTY::LAMBDA_FIXED,
    STAR_2_PROPERTY::LAMBDA_NANJING,
    STAR_2_PROPERTY::LAMBDA_LOVERIDGE,
    STAR_2_PROPERTY::LAMBDA_LOVERIDGE_WINDS,
    STAR_2_PROPERTY::LAMBDA_KRUCKOW,
    STAR_2_PROPERTY::BINDING_ENERGY_FIXED,
    STAR_2_PROPERTY::BINDING_ENERGY_NANJING,
    STAR_2_PROPERTY::BINDING_ENERGY_LOVERIDGE,
    STAR_2_PROPERTY::BINDING_ENERGY_LOVERIDGE_WINDS,
    STAR_2_PROPERTY::BINDING_ENERGY_KRUCKOW,
    BINARY_PROPERTY::MASS_TRANSFER_TRACKER_HISTORY,
    BINARY_PROPERTY::STELLAR_MERGER,
    BINARY_PROPERTY::OPTIMISTIC_COMMON_ENVELOPE,
    BINARY_PROPERTY::COMMON_ENVELOPE_EVENT_COUNT,
    BINARY_PROPERTY::DOUBLE_CORE_COMMON_ENVELOPE,
    STAR_1_PROPERTY::IS_RLOF,
    STAR_1_PROPERTY::LUMINOSITY_PRE_COMMON_ENVELOPE,
    STAR_1_PROPERTY::TEMPERATURE_PRE_COMMON_ENVELOPE,
    STAR_1_PROPERTY::DYNAMICAL_TIMESCALE_PRE_COMMON_ENVELOPE,
    STAR_1_PROPERTY::THERMAL_TIMESCALE_PRE_COMMON_ENVELOPE,
    STAR_1_PROPERTY::NUCLEAR_TIMESCALE_PRE_COMMON_ENVELOPE,
    STAR_2_PROPERTY::IS_RLOF,
    STAR_2_PROPERTY::LUMINOSITY_PRE_COMMON_ENVELOPE,
    STAR_2_PROPERTY::TEMPERATURE_PRE_COMMON_ENVELOPE,
    STAR_2_PROPERTY::DYNAMICAL_TIMESCALE_PRE_COMMON_ENVELOPE,
    STAR_2_PROPERTY::THERMAL_TIMESCALE_PRE_COMMON_ENVELOPE,
    STAR_2_PROPERTY::NUCLEAR_TIMESCALE_PRE_COMMON_ENVELOPE,
    BINARY_PROPERTY::ZETA_STAR,
    BINARY_PROPERTY::ZETA_LOBE,
    BINARY_PROPERTY::SYNCHRONIZATION_TIMESCALE,
    BINARY_PROPERTY::CIRCULARIZATION_TIMESCALE,
    STAR_1_PROPERTY::RADIAL_EXPANSION_TIMESCALE_PRE_COMMON_ENVELOPE,
    STAR_2_PROPERTY::RADIAL_EXPANSION_TIMESCALE_PRE_COMMON_ENVELOPE,
    BINARY_PROPERTY::IMMEDIATE_RLOF_POST_COMMON_ENVELOPE,
    BINARY_PROPERTY::SIMULTANEOUS_RLOF
};


// BSE_SWITCH_LOG
//
// Default record definition for the BSE Switch Log logfile
//
const ANY_PROPERTY_VECTOR BSE_SWITCH_LOG_REC = {
    BINARY_PROPERTY::RANDOM_SEED,
    BINARY_PROPERTY::TIME
};


// enum class LOGFILE
// Symbolic names for logfiles
enum class LOGFILE: int {
    NONE,
    DEBUG_LOG,
    ERROR_LOG,
    SSE_PARAMETERS,
    SSE_SWITCH_LOG,
    SSE_SUPERNOVA,
    BSE_SYSTEM_PARAMETERS,
    BSE_DOUBLE_COMPACT_OBJECTS,
    BSE_SUPERNOVAE,
    BSE_COMMON_ENVELOPES,
    BSE_RLOF_PARAMETERS,
    BSE_BE_BINARIES,
    BSE_PULSAR_EVOLUTION,
    BSE_DETAILED_OUTPUT,
    BSE_SWITCH_LOG
};


// enum class LOGFILE_TYPE
// Symbolic names for logfile types
enum class LOGFILE_TYPE: int { NONE, STELLAR, BINARY };


typedef std::tuple<std::string, ANY_PROPERTY_VECTOR, std::string, std::string, LOGFILE_TYPE> LOGFILE_DESCRIPTOR_T;

// descriptors for logfiles
// unordered_map - key is integer logfile (from enum class LOGFILE above)
const std::map<LOGFILE, LOGFILE_DESCRIPTOR_T> LOGFILE_DESCRIPTOR = {
    { LOGFILE::NONE,                       { "" ,                          {},                             "",                "",                    LOGFILE_TYPE::NONE}},
    { LOGFILE::DEBUG_LOG,                  { "Debug_Log",                  {},                             "",                "",                    LOGFILE_TYPE::NONE }},
    { LOGFILE::ERROR_LOG,                  { "Error_Log",                  {},                             "",                "",                    LOGFILE_TYPE::NONE }},
    { LOGFILE::SSE_PARAMETERS,             { "SSE_Parameters",             SSE_PARAMETERS_REC,             "SSE_PARMS",       "SSE_PARMS_REC",       LOGFILE_TYPE::STELLAR }},
    { LOGFILE::SSE_SWITCH_LOG,             { "SSE_Switch_Log",             SSE_SWITCH_LOG_REC,             "SSE_SWITCH_LOG",  "SSE_SWITCH_REC",      LOGFILE_TYPE::STELLAR }},
    { LOGFILE::SSE_SUPERNOVA,              { "SSE_Supernova",              SSE_SUPERNOVA_REC,              "SSE_SN",          "SSE_SN_REC",          LOGFILE_TYPE::STELLAR }},
    { LOGFILE::BSE_SYSTEM_PARAMETERS,      { "BSE_System_Parameters",      BSE_SYSTEM_PARAMETERS_REC,      "BSE_SYSPARMS",    "BSE_SYSPARMS_REC",    LOGFILE_TYPE::BINARY }},
    { LOGFILE::BSE_DOUBLE_COMPACT_OBJECTS, { "BSE_Double_Compact_Objects", BSE_DOUBLE_COMPACT_OBJECTS_REC, "BSE_DCO",         "BSE_DCO_REC",         LOGFILE_TYPE::BINARY }},
    { LOGFILE::BSE_SUPERNOVAE,             { "BSE_Supernovae",             BSE_SUPERNOVAE_REC,             "BSE_SNE",         "BSE_SNE_REC",         LOGFILE_TYPE::BINARY }},
    { LOGFILE::BSE_COMMON_ENVELOPES,       { "BSE_Common_Envelopes",       BSE_COMMON_ENVELOPES_REC,       "BSE_CEE",         "BSE_CEE_REC",         LOGFILE_TYPE::BINARY }},
    { LOGFILE::BSE_RLOF_PARAMETERS,        { "BSE_RLOF",                   BSE_RLOF_PARAMETERS_REC,        "BSE_RLOF",        "BSE_RLOF_REC",        LOGFILE_TYPE::BINARY }},
    { LOGFILE::BSE_BE_BINARIES,            { "BSE_BE_Binaries",            BSE_BE_BINARIES_REC,            "BSE_BE_BINARIES", "BSE_BE_BINARIES_REC", LOGFILE_TYPE::BINARY }},
    { LOGFILE::BSE_PULSAR_EVOLUTION,       { "BSE_Pulsar_Evolution",       BSE_PULSAR_EVOLUTION_REC,       "BSE_PULSARS",     "BSE_PULSARS_REC",     LOGFILE_TYPE::BINARY }},
    { LOGFILE::BSE_DETAILED_OUTPUT,        { "BSE_Detailed_Output",        BSE_DETAILED_OUTPUT_REC,        "BSE_DETAILED",    "BSE_DETAILED_REC",    LOGFILE_TYPE::BINARY }},
    { LOGFILE::BSE_SWITCH_LOG,             { "BSE_Switch_Log",             BSE_SWITCH_LOG_REC,             "BSE_SWITCH_LOG",  "BSE_SWITCH_REC",      LOGFILE_TYPE::BINARY }}
};


// double vector CHE_Coefficients
// coefficients for the calculation of initial angular frequency
// Mandel from Butler 2018
const DBL_VECTOR CHE_Coefficients = { 5.7914E-04, -1.9196E-06, -4.0602E-07, 1.0150E-08, -9.1792E-11, 2.9051E-13 };


// enum class LR_TCoeff
// Symbolic names for term coefficients for Luminosity & Radius coefficients from Tout et al. 1996
enum class LR_TCoeff: int { a, b, c, d, e };
#define A LR_TCoeff::a
#define B LR_TCoeff::b
#define C LR_TCoeff::c
#define D LR_TCoeff::d
#define E LR_TCoeff::e

// enum class L_Coeff
// Symbolic names for luminosity coefficients (from Tout et al. 1996)
enum class L_Coeff: int { ALPHA, BETA, GAMMA, DELTA, EPSILON, ZETA, ETA };
#define ALPHA   L_Coeff::ALPHA
#define BETA    L_Coeff::BETA
#define GAMMA   L_Coeff::GAMMA
#define DELTA   L_Coeff::DELTA
#define EPSILON L_Coeff::EPSILON
#define ZETA    L_Coeff::ZETA
#define ETA     L_Coeff::ETA

// L (Luminosity) coefficients
// Table 1 in Tout et al 1996
// Key to map is L_Coeff.  Map element is unordered_map of term coefficient values.
const std::map<int, COMPASUnorderedMap<LR_TCoeff, double>> L_COEFF = {
    {static_cast<int>(ALPHA),   {{A, 0.39704170}, {B,  -0.32913574}, {C,  0.34776688}, {D,  0.37470851}, {E, 0.09011915}}},
    {static_cast<int>(BETA),    {{A, 8.52762600}, {B, -24.41225973}, {C, 56.43597107}, {D, 37.06152575}, {E, 5.45624060}}},
    {static_cast<int>(GAMMA),   {{A, 0.00025546}, {B,  -0.00123461}, {C, -0.00023246}, {D,  0.00045519}, {E, 0.00016176}}},
    {static_cast<int>(DELTA),   {{A, 5.43288900}, {B,  -8.62157806}, {C, 13.44202049}, {D, 14.51584135}, {E, 3.39793084}}},
    {static_cast<int>(EPSILON), {{A, 5.56357900}, {B, -10.32345224}, {C, 19.44322980}, {D, 18.97361347}, {E, 4.16903097}}},
    {static_cast<int>(ZETA),    {{A, 0.78866060}, {B,  -2.90870942}, {C,  6.54713531}, {D,  4.05606657}, {E, 0.53287322}}},
    {static_cast<int>(ETA),     {{A, 0.00586685}, {B,  -0.01704237}, {C,  0.03872348}, {D,  0.02570041}, {E, 0.00383376}}}
};

#undef ALPHA
#undef BETA
#undef GAMMA
#undef DELTA
#undef EPSILON
#undef ZETA
#undef ETA


// enum class R_Coeff
// Symbolic names for radius coefficients from Tout et al. 1996
enum class R_Coeff: int { THETA, IOTA, KAPPA, LAMBDA, MU, NU, XI, OMICRON, PI };
#define THETA   R_Coeff::THETA
#define IOTA    R_Coeff::IOTA
#define KAPPA   R_Coeff::KAPPA
#define LAMBDA  R_Coeff::LAMBDA
#define MU      R_Coeff::MU
#define NU      R_Coeff::NU
#define XI      R_Coeff::XI
#define OMICRON R_Coeff::OMICRON
#define Pi      R_Coeff::PI

// R (Radius) coefficients
// Table 2 in Tout et al. 1996
// Key to map is L_Coeff.  Map element is unordered_map of term coefficient values.
const std::map<int, COMPASUnorderedMap<LR_TCoeff, double>> R_COEFF = {
    {static_cast<int>(THETA),   {{A,  1.71535900}, {B,  0.62246212}, {C,  -0.92557761}, {D,  -1.16996966}, {E, -0.30631491}}},
    {static_cast<int>(IOTA),    {{A,  6.59778800}, {B, -0.42450044}, {C, -12.13339427}, {D, -10.73509484}, {E, -2.51487077}}},
    {static_cast<int>(KAPPA),   {{A, 10.08855000}, {B, -7.11727086}, {C, -31.67119479}, {D, -24.24848322}, {E, -5.33608972}}},
    {static_cast<int>(LAMBDA),  {{A,  1.01249500}, {B,  0.32699690}, {C,  -0.00923418}, {D,  -0.03876858}, {E, -0.00412750}}},
    {static_cast<int>(MU),      {{A,  0.07490166}, {B,  0.02410413}, {C,   0.07233664}, {D,   0.03040467}, {E,  0.00197741}}},
    {static_cast<int>(NU),      {{A,  0.01077422}, {B,  0.00000000}, {C,   0.00000000}, {D,   0.00000000}, {E,  0.00000000}}},
    {static_cast<int>(XI),      {{A,  3.08223400}, {B,  0.94472050}, {C,  -2.15200882}, {D,  -2.49219496}, {E, -0.63848738}}},
    {static_cast<int>(OMICRON), {{A, 17.84778000}, {B, -7.45345690}, {C, -48.96066856}, {D, -40.05386135}, {E, -9.09331816}}},
    {static_cast<int>(Pi),      {{A,  0.00022582}, {B, -0.00186899}, {C,   0.00388783}, {D,   0.00142402}, {E, -0.00007671}}}
};

#undef THETA
#undef IOTA
#undef KAPPA
#undef LAMBDA
#undef MU
#undef NU
#undef XI
#undef OMICRON
#undef Pi

#undef A
#undef B
#undef C
#undef D
#undef E


// enum class AB_TCoeff
// Symbolic names for term coefficients for A & B coefficients from Hurley et al. 2000
enum class AB_TCoeff: int { ALPHA, BETA, GAMMA, ETA, MU };
#define ALPHA AB_TCoeff::ALPHA
#define BETA  AB_TCoeff::BETA
#define GAMMA AB_TCoeff::GAMMA
#define ETA   AB_TCoeff::ETA
#define MU    AB_TCoeff::MU

// A coefficients
// Table in Appendix A of Hurley et al. 2000
// Key to map is n (A(n)).  Map element is unordered_map of term coefficient values.
const std::map<int, COMPASUnorderedMap<AB_TCoeff, double>> A_COEFF = {
    { 1, {{ALPHA,  1.593890E3 }, {BETA,  2.053038E3 }, {GAMMA,  1.231226E3 }, {ETA,  2.327785E2 }, {MU,  0.000000E0 }}},
    { 2, {{ALPHA,  2.706708E3 }, {BETA,  1.483131E3 }, {GAMMA,  5.772723E2 }, {ETA,  7.411230E1 }, {MU,  0.000000E0 }}},
    { 3, {{ALPHA,  1.466143E2 }, {BETA, -1.048442E2 }, {GAMMA, -6.795374E1 }, {ETA, -1.391127E1 }, {MU,  0.000000E0 }}},
    { 4, {{ALPHA,  4.141960E-2}, {BETA,  4.564888E-2}, {GAMMA,  2.958542E-2}, {ETA,  5.571483E-3}, {MU,  0.000000E0 }}},
    { 5, {{ALPHA,  3.426349E-1}, {BETA,  0.000000E0 }, {GAMMA,  0.000000E0 }, {ETA,  0.000000E0 }, {MU,  0.000000E0 }}},
    { 6, {{ALPHA,  1.949814E1 }, {BETA,  1.758178E0 }, {GAMMA, -6.008212E0 }, {ETA, -4.470533E0 }, {MU,  0.000000E0 }}},
    { 7, {{ALPHA,  4.903830E0 }, {BETA,  0.000000E0 }, {GAMMA,  0.000000E0 }, {ETA,  0.000000E0 }, {MU,  0.000000E0 }}},
    { 8, {{ALPHA,  5.212154E-2}, {BETA,  3.166411E-2}, {GAMMA, -2.750074E-3}, {ETA, -2.271549E-3}, {MU,  0.000000E0 }}},
    { 9, {{ALPHA,  1.312179E0 }, {BETA, -3.294936E-1}, {GAMMA,  9.231860E-2}, {ETA,  2.610989E-2}, {MU,  0.000000E0 }}},
    {10, {{ALPHA,  8.073972E-1}, {BETA,  0.000000E0 }, {GAMMA,  0.000000E0 }, {ETA,  0.000000E0 }, {MU,  0.000000E0 }}},

    {11, {{ALPHA,  1.031538E0 }, {BETA, -2.434480E-1}, {GAMMA,  7.732821E0 }, {ETA,  6.460705E0 }, {MU,  1.374484E0 }}},
    {12, {{ALPHA,  1.043715E0 }, {BETA, -1.577474E0 }, {GAMMA, -5.168234E0 }, {ETA, -5.596506E0 }, {MU, -1.299394E0 }}},
    {13, {{ALPHA,  7.859573E2 }, {BETA, -8.542048E0 }, {GAMMA, -2.642511E1 }, {ETA, -9.585707E0 }, {MU,  0.000000E0 }}},
    {14, {{ALPHA,  3.858911E3 }, {BETA,  2.459681E3 }, {GAMMA, -7.630093E1 }, {ETA, -3.486057E2 }, {MU, -4.861703E1 }}},
    {15, {{ALPHA,  2.888720E2 }, {BETA,  2.952979E2 }, {GAMMA,  1.850341E2 }, {ETA,  3.797254E1 }, {MU,  0.000000E0 }}},
    {16, {{ALPHA,  7.196580E0 }, {BETA,  5.613746E-1}, {GAMMA,  3.805871E-1}, {ETA,  8.398728E-2}, {MU,  0.000000E0 }}},
    {17, {{ALPHA,  0.000000E0 }, {BETA,  0.000000E0 }, {GAMMA,  0.000000E0 }, {ETA,  0.000000E0 }, {MU,  0.000000E0 }}},
    {18, {{ALPHA,  2.187715E-1}, {BETA, -2.154437E0 }, {GAMMA, -3.768678E0 }, {ETA, -1.975518E0 }, {MU, -3.021475E-1}}},
    {19, {{ALPHA,  1.466440E0 }, {BETA,  1.839725E0 }, {GAMMA,  6.442199E0 }, {ETA,  4.023635E0 }, {MU,  6.957529E-1}}},
    {20, {{ALPHA,  2.652091E1 }, {BETA,  8.178458E1 }, {GAMMA,  1.156058E2 }, {ETA,  7.633811E1 }, {MU,  1.950698E1 }}},

    {21, {{ALPHA,  1.472103E0 }, {BETA, -2.947609E0 }, {GAMMA, -3.312828E0 }, {ETA, -9.945065E-1}, {MU,  0.000000E0 }}},
    {22, {{ALPHA,  3.071048E0 }, {BETA, -5.679941E0 }, {GAMMA, -9.745523E0 }, {ETA, -3.594543E0 }, {MU,  0.000000E0 }}},
    {23, {{ALPHA,  2.617890E0 }, {BETA,  1.019135E0 }, {GAMMA, -3.292551E-2}, {ETA, -7.445123E-2}, {MU,  0.000000E0 }}},
    {24, {{ALPHA,  1.075567E-2}, {BETA,  1.773287E-2}, {GAMMA,  9.610479E-3}, {ETA,  1.732469E-3}, {MU,  0.000000E0 }}},
    {25, {{ALPHA,  1.476246E0 }, {BETA,  1.899331E0 }, {GAMMA,  1.195010E0 }, {ETA,  3.035051E-1}, {MU,  0.000000E0 }}},
    {26, {{ALPHA,  5.502535E0 }, {BETA, -6.601663E-2}, {GAMMA,  9.968707E-2}, {ETA,  3.599801E-2}, {MU,  0.000000E0 }}},
    {27, {{ALPHA,  9.511033E1 }, {BETA,  6.819618E1 }, {GAMMA, -1.045625E1 }, {ETA, -1.474939E1 }, {MU,  0.000000E0 }}},
    {28, {{ALPHA,  3.113458E1 }, {BETA,  1.012033E1 }, {GAMMA, -4.650511E0 }, {ETA, -2.463185E0 }, {MU,  0.000000E0 }}},
    {29, {{ALPHA,  1.413057E0 }, {BETA,  4.578814E-1}, {GAMMA, -6.850581E-2}, {ETA, -5.588658E-2}, {MU,  0.000000E0 }}},
    {30, {{ALPHA,  3.910862E1 }, {BETA,  5.196646E1 }, {GAMMA,  2.264970E1 }, {ETA,  2.873680E0 }, {MU,  0.000000E0 }}},

    {31, {{ALPHA,  4.597479E0 }, {BETA, -2.855179E-1}, {GAMMA,  2.709724E-1}, {ETA,  0.000000E0 }, {MU,  0.000000E0 }}},
    {32, {{ALPHA,  6.682518E0 }, {BETA,  2.827718E-1}, {GAMMA, -7.294429E-2}, {ETA,  0.000000E0 }, {MU,  0.000000E0 }}},
    {33, {{ALPHA,  0.000000E0 }, {BETA,  0.000000E0 }, {GAMMA,  0.000000E0 }, {ETA,  0.000000E0 }, {MU,  0.000000E0 }}},
    {34, {{ALPHA,  1.910302E-1}, {BETA,  1.158624E-1}, {GAMMA,  3.348990E-2}, {ETA,  2.599706E-3}, {MU,  0.000000E0 }}},
    {35, {{ALPHA,  3.931056E-1}, {BETA,  7.277637E-2}, {GAMMA, -1.366593E-1}, {ETA, -4.508946E-2}, {MU,  0.000000E0 }}},
    {36, {{ALPHA,  3.267776E-1}, {BETA,  1.204424E-1}, {GAMMA,  9.988332E-2}, {ETA,  2.455361E-2}, {MU,  0.000000E0 }}},
    {37, {{ALPHA,  5.990212E-1}, {BETA,  5.570264E-2}, {GAMMA,  6.207626E-2}, {ETA,  1.777283E-2}, {MU,  0.000000E0 }}},
    {38, {{ALPHA,  7.330122E-1}, {BETA,  5.192827E-1}, {GAMMA,  2.316416E-1}, {ETA,  8.346941E-3}, {MU,  0.000000E0 }}},
    {39, {{ALPHA,  1.172768E0 }, {BETA, -1.209262E-1}, {GAMMA, -1.193023E-1}, {ETA, -2.859837E-2}, {MU,  0.000000E0 }}},
    {40, {{ALPHA,  3.982622E-1}, {BETA, -2.296279E-1}, {GAMMA, -2.262539E-1}, {ETA, -5.219837E-2}, {MU,  0.000000E0 }}},

    {41, {{ALPHA,  3.571038E0 }, {BETA, -2.223635E-2}, {GAMMA, -2.611794E-2}, {ETA, -6.359648E-3}, {MU,  0.000000E0 }}},
    {42, {{ALPHA,  1.984800E0 }, {BETA,  1.138600E0 }, {GAMMA,  3.564000E-1}, {ETA,  0.000000E0 }, {MU,  0.000000E0 }}},
    {43, {{ALPHA,  6.300000E-2}, {BETA,  4.810000E-2}, {GAMMA,  9.840000E-3}, {ETA,  0.000000E0 }, {MU,  0.000000E0 }}},
    {44, {{ALPHA,  1.200000E0 }, {BETA,  2.450000E0 }, {GAMMA,  0.000000E0 }, {ETA,  0.000000E0 }, {MU,  0.000000E0 }}},
    {45, {{ALPHA,  2.321400E-1}, {BETA,  1.828075E-3}, {GAMMA, -2.232007E-2}, {ETA, -3.378734E-3}, {MU,  0.000000E0 }}},
    {46, {{ALPHA,  1.163659E-2}, {BETA,  3.427682E-3}, {GAMMA,  1.421393E-3}, {ETA, -3.710666E-3}, {MU,  0.000000E0 }}},
    {47, {{ALPHA,  1.048020E-2}, {BETA, -1.231921E-2}, {GAMMA, -1.686860E-2}, {ETA, -4.234354E-3}, {MU,  0.000000E0 }}},
    {48, {{ALPHA,  1.555590E0 }, {BETA, -3.223927E-1}, {GAMMA, -5.197429E-1}, {ETA, -1.066441E-1}, {MU,  0.000000E0 }}},
    {49, {{ALPHA,  9.770000E-2}, {BETA, -2.310000E-1}, {GAMMA, -7.530000E-2}, {ETA,  0.000000E0 }, {MU,  0.000000E0 }}},
    {50, {{ALPHA,  2.400000E-1}, {BETA,  1.800000E-1}, {GAMMA,  5.950000E-1}, {ETA,  0.000000E0 }, {MU,  0.000000E0 }}},

    {51, {{ALPHA,  3.300000E-1}, {BETA,  1.320000E-1}, {GAMMA,  2.180000E-1}, {ETA,  0.000000E0 }, {MU,  0.000000E0 }}},
    {52, {{ALPHA,  1.106400E0 }, {BETA,  4.150000E-1}, {GAMMA,  1.800000E-1}, {ETA,  0.000000E0 }, {MU,  0.000000E0 }}},
    {53, {{ALPHA,  1.190000E0 }, {BETA,  3.770000E-1}, {GAMMA,  1.760000E-1}, {ETA,  0.000000E0 }, {MU,  0.000000E0 }}},
    {54, {{ALPHA,  3.855707E-1}, {BETA, -6.104166E-1}, {GAMMA,  5.676742E0 }, {ETA,  1.060894E1 }, {MU,  5.284014E0 }}},
    {55, {{ALPHA,  3.579064E-1}, {BETA, -6.442936E-1}, {GAMMA,  5.494644E0 }, {ETA,  1.054952E1 }, {MU,  5.280991E0 }}},
    {56, {{ALPHA,  9.587587E-1}, {BETA,  8.777464E-1}, {GAMMA,  2.017321E-1}, {ETA,  0.000000E0 }, {MU,  0.000000E0 }}},
    {57, {{ALPHA,  1.513500E0 }, {BETA,  3.769000E-1}, {GAMMA,  0.000000E0 }, {ETA,  0.000000E0 }, {MU,  0.000000E0 }}},
    {58, {{ALPHA,  4.907546E-1}, {BETA, -1.683928E-1}, {GAMMA, -3.108742E-1}, {ETA, -7.202918E-2}, {MU,  0.000000E0 }}},
    {59, {{ALPHA,  4.537070E0 }, {BETA, -4.465455E0 }, {GAMMA, -1.612690E0 }, {ETA, -1.623246E0 }, {MU,  0.000000E0 }}},
    {60, {{ALPHA,  1.796220E0 }, {BETA,  2.814020E-1}, {GAMMA,  1.423325E0 }, {ETA,  3.421036E-1}, {MU,  0.000000E0 }}},

    {61, {{ALPHA,  2.256216E0 }, {BETA,  3.773400E-1}, {GAMMA,  1.537867E0 }, {ETA,  4.396373E-1}, {MU,  0.000000E0 }}},
    {62, {{ALPHA,  8.430000E-2}, {BETA, -4.750000E-2}, {GAMMA, -3.520000E-2}, {ETA,  0.000000E0 }, {MU,  0.000000E0 }}},
    {63, {{ALPHA,  7.360000E-2}, {BETA,  7.490000E-2}, {GAMMA,  4.426000E-2}, {ETA,  0.000000E0 }, {MU,  0.000000E0 }}},
    {64, {{ALPHA,  1.360000E-1}, {BETA,  3.520000E-2}, {GAMMA,  0.000000E0 }, {ETA,  0.000000E0 }, {MU,  0.000000E0 }}},
    {65, {{ALPHA,  1.564231E-3}, {BETA,  1.653042E-3}, {GAMMA, -4.439786E-3}, {ETA, -4.951011E-3}, {MU, -1.216530E-3}}},
    {66, {{ALPHA,  1.477000E0 }, {BETA,  2.960000E-1}, {GAMMA,  0.000000E0 }, {ETA,  0.000000E0 }, {MU,  0.000000E0 }}},
    {67, {{ALPHA,  5.210157E0 }, {BETA, -4.143695E0 }, {GAMMA, -2.120870E0 }, {ETA,  0.000000E0 }, {MU,  0.000000E0 }}},
    {68, {{ALPHA,  1.116000E0 }, {BETA,  1.660000E-1}, {GAMMA,  0.000000E0 }, {ETA,  0.000000E0 }, {MU,  0.000000E0 }}},
    {69, {{ALPHA,  1.071489E0 }, {BETA, -1.164852E-1}, {GAMMA, -8.623831E-2}, {ETA, -1.582349E-2}, {MU,  0.000000E0 }}},
    {70, {{ALPHA,  7.108492E-1}, {BETA,  7.935927E-1}, {GAMMA,  3.926983E-1}, {ETA,  3.622146E-2}, {MU,  0.000000E0 }}},

    {71, {{ALPHA,  3.478514E0 }, {BETA, -2.585474E-2}, {GAMMA, -1.512955E-2}, {ETA, -2.833691E-3}, {MU,  0.000000E0 }}},
    {72, {{ALPHA,  9.132108E-1}, {BETA, -1.653695E-1}, {GAMMA,  0.000000E0 }, {ETA,  3.636784E-2}, {MU,  0.000000E0 }}},
    {73, {{ALPHA,  3.969331E-3}, {BETA,  4.539076E-3}, {GAMMA,  1.720906E-3}, {ETA,  1.897857E-4}, {MU,  0.000000E0 }}},
    {74, {{ALPHA,  1.600000E0 }, {BETA,  7.640000E-1}, {GAMMA,  3.322000E-1}, {ETA,  0.000000E0 }, {MU,  0.000000E0 }}},
    {75, {{ALPHA,  8.109000E-1}, {BETA, -6.282000E-1}, {GAMMA,  0.000000E0 }, {ETA,  0.000000E0 }, {MU,  0.000000E0 }}},
    {76, {{ALPHA,  1.192334E-2}, {BETA,  1.083057E-2}, {GAMMA,  1.230969E0 }, {ETA,  1.551656E0 }, {MU,  0.000000E0 }}},
    {77, {{ALPHA, -1.668868E-1}, {BETA,  5.818123E-1}, {GAMMA, -1.105027E1 }, {ETA, -1.668070E1 }, {MU,  0.000000E0 }}},
    {78, {{ALPHA,  7.615495E-1}, {BETA,  1.068243E-1}, {GAMMA, -2.011333E-1}, {ETA, -9.371415E-2}, {MU,  0.000000E0 }}},
    {79, {{ALPHA,  9.409838E0 }, {BETA,  1.522928E0 }, {GAMMA,  0.000000E0 }, {ETA,  0.000000E0 }, {MU,  0.000000E0 }}},
    {80, {{ALPHA, -2.711000E-1}, {BETA, -5.756000E-1}, {GAMMA, -8.380000E-2}, {ETA,  0.000000E0 }, {MU,  0.000000E0 }}},

    {81, {{ALPHA,  2.493000E0 }, {BETA,  1.147500E0 }, {GAMMA,  0.000000E0 }, {ETA,  0.000000E0 }, {MU,  0.000000E0 }}}
};


// B coefficients
// Table in Appendix A of Hurley et al. 2000
// Key to map is n (B(n)).  Map element is unordered_map of term coefficient values.
const std::map<int, COMPASUnorderedMap<AB_TCoeff, double>> B_COEFF = {
    { 1, {{ALPHA,  3.970000E-1}, {BETA,  2.882600E-1}, {GAMMA,  5.293000E-1}, {ETA,  0.000000E0 }, {MU,  0.000000E0 }}},
    { 2, {{ALPHA,  0.000000E0 }, {BETA,  0.000000E0 }, {GAMMA,  0.000000E0 }, {ETA,  0.000000E0 }, {MU,  0.000000E0 }}},
    { 3, {{ALPHA,  0.000000E0 }, {BETA,  0.000000E0 }, {GAMMA,  0.000000E0 }, {ETA,  0.000000E0 }, {MU,  0.000000E0 }}},
    { 4, {{ALPHA,  9.960283E-1}, {BETA,  8.164393E-1}, {GAMMA,  2.383830E0 }, {ETA,  2.223436E0 }, {MU,  8.638115E-1}}},
    { 5, {{ALPHA,  2.561062E-1}, {BETA,  7.072646E-2}, {GAMMA, -5.444596E-2}, {ETA, -5.798167E-2}, {MU, -1.349129E-2}}},
    { 6, {{ALPHA,  1.157338E0 }, {BETA,  1.467883E0 }, {GAMMA,  4.299661E0 }, {ETA,  3.130500E0 }, {MU,  6.992080E-1}}},
    { 7, {{ALPHA,  4.022765E-1}, {BETA,  3.050010E-1}, {GAMMA,  9.962137E-1}, {ETA,  7.914079E-1}, {MU,  1.728098E-1}}},
    { 8, {{ALPHA,  0.000000E0 }, {BETA,  0.000000E0 }, {GAMMA,  0.000000E0 }, {ETA,  0.000000E0 }, {MU,  0.000000E0 }}},
    { 9, {{ALPHA,  2.751631E3 }, {BETA,  3.557098E2 }, {GAMMA,  0.000000E0 }, {ETA,  0.000000E0 }, {MU,  0.000000E0 }}},
    {10, {{ALPHA, -3.820831E-2}, {BETA,  5.872664E-2}, {GAMMA,  0.000000E0 }, {ETA,  0.000000E0 }, {MU,  0.000000E0 }}},

    {11, {{ALPHA,  1.071738E2 }, {BETA, -8.970339E1 }, {GAMMA, -3.949739E1 }, {ETA,  0.000000E0 }, {MU,  0.000000E0 }}},
    {12, {{ALPHA,  7.348793E2 }, {BETA, -1.531020E2 }, {GAMMA, -3.793700E1 }, {ETA,  0.000000E0 }, {MU,  0.000000E0 }}},
    {13, {{ALPHA,  9.219293E0 }, {BETA, -2.005865E0 }, {GAMMA, -5.561309E-1}, {ETA,  0.000000E0 }, {MU,  0.000000E0 }}},
    {14, {{ALPHA,  2.917412E0 }, {BETA,  1.575290E0 }, {GAMMA,  5.751814E-1}, {ETA,  0.000000E0 }, {MU,  0.000000E0 }}},
    {15, {{ALPHA,  3.629118E0 }, {BETA, -9.112722E-1}, {GAMMA,  1.042291E0 }, {ETA,  0.000000E0 }, {MU,  0.000000E0 }}},
    {16, {{ALPHA,  4.916389E0 }, {BETA,  2.862149E0 }, {GAMMA,  7.844850E-1}, {ETA,  0.000000E0 }, {MU,  0.000000E0 }}},
    {17, {{ALPHA,  0.000000E0 }, {BETA,  0.000000E0 }, {GAMMA,  0.000000E0 }, {ETA,  0.000000E0 }, {MU,  0.000000E0 }}},
    {18, {{ALPHA,  5.496045E1 }, {BETA, -1.289968E1 }, {GAMMA,  6.385758E0 }, {ETA,  0.000000E0 }, {MU,  0.000000E0 }}},
    {19, {{ALPHA,  1.832694E0 }, {BETA, -5.766608E-2}, {GAMMA,  5.696128E-2}, {ETA,  0.000000E0 }, {MU,  0.000000E0 }}},
    {20, {{ALPHA,  1.211104E2 }, {BETA,  0.000000E0 }, {GAMMA,  0.000000E0 }, {ETA,  0.000000E0 }, {MU,  0.000000E0 }}},

    {21, {{ALPHA,  2.214088E2 }, {BETA,  2.187113E2 }, {GAMMA,  1.170177E1 }, {ETA, -2.635340E1 }, {MU,  0.000000E0 }}},
    {22, {{ALPHA,  2.063983E0 }, {BETA,  7.363827E-1}, {GAMMA,  2.654323E-1}, {ETA, -6.140719E-2}, {MU,  0.000000E0 }}},
    {23, {{ALPHA,  2.003160E0 }, {BETA,  9.388871E-1}, {GAMMA,  9.656450E-1}, {ETA,  2.362266E-1}, {MU,  0.000000E0 }}},
    {24, {{ALPHA,  1.609901E1 }, {BETA,  7.391573E0 }, {GAMMA,  2.277010E1 }, {ETA,  8.334227E0 }, {MU,  0.000000E0 }}},
    {25, {{ALPHA,  1.747500E-1}, {BETA,  6.271202E-2}, {GAMMA, -2.324229E-2}, {ETA, -1.844559E-2}, {MU,  0.000000E0 }}},
    {26, {{ALPHA,  0.000000E0 }, {BETA,  0.000000E0 }, {GAMMA,  0.000000E0 }, {ETA,  0.000000E0 }, {MU,  0.000000E0 }}},
    {27, {{ALPHA,  2.752869E0 }, {BETA,  2.729201E-2}, {GAMMA,  4.996927E-1}, {ETA,  2.496551E-1}, {MU,  0.000000E0 }}},
    {28, {{ALPHA,  3.518506E0 }, {BETA,  1.112440E0 }, {GAMMA, -4.556216E-1}, {ETA, -2.179426E-1}, {MU,  0.000000E0 }}},
    {29, {{ALPHA,  1.626062E2 }, {BETA, -1.168838E1 }, {GAMMA, -5.498343E0 }, {ETA,  0.000000E0 }, {MU,  0.000000E0 }}},
    {30, {{ALPHA,  3.336833E-1}, {BETA, -1.458043E-1}, {GAMMA, -2.011751E-2}, {ETA,  0.000000E0 }, {MU,  0.000000E0 }}},

    {31, {{ALPHA,  7.425137E1 }, {BETA,  1.790236E1 }, {GAMMA,  3.033910E1 }, {ETA,  1.018259E1 }, {MU,  0.000000E0 }}},
    {32, {{ALPHA,  9.268325E2 }, {BETA, -9.739859E1 }, {GAMMA, -7.702152E1 }, {ETA, -3.158268E1 }, {MU,  0.000000E0 }}},
    {33, {{ALPHA,  2.474401E0 }, {BETA,  3.892972E-1}, {GAMMA,  0.000000E0 }, {ETA,  0.000000E0 }, {MU,  0.000000E0 }}},
    {34, {{ALPHA,  1.127018E1 }, {BETA,  1.622158E0 }, {GAMMA, -1.443664E0 }, {ETA, -9.474699E-1}, {MU,  0.000000E0 }}},
    {35, {{ALPHA,  0.000000E0 }, {BETA,  0.000000E0 }, {GAMMA,  0.000000E0 }, {ETA,  0.000000E0 }, {MU,  0.000000E0 }}},
    {36, {{ALPHA,  1.445216E-1}, {BETA, -6.180219E-2}, {GAMMA,  3.093878E-2}, {ETA,  1.567090E-2}, {MU,  0.000000E0 }}},
    {37, {{ALPHA,  1.304129E0 }, {BETA,  1.395919E-1}, {GAMMA,  4.142455E-3}, {ETA, -9.732503E-3}, {MU,  0.000000E0 }}},
    {38, {{ALPHA,  5.114149E-1}, {BETA, -1.160850E-2}, {GAMMA,  0.000000E0 }, {ETA,  0.000000E0 }, {MU,  0.000000E0 }}},
    {39, {{ALPHA,  1.314955E2 }, {BETA,  2.009258E1 }, {GAMMA, -5.143082E-1}, {ETA, -1.379140E0 }, {MU,  0.000000E0 }}},
    {40, {{ALPHA,  1.823973E1 }, {BETA, -3.074559E0 }, {GAMMA, -4.307878E0 }, {ETA,  0.000000E0 }, {MU,  0.000000E0 }}},

    {41, {{ALPHA,  2.327037E0 }, {BETA,  2.403445E0 }, {GAMMA,  1.208407E0 }, {ETA,  2.087263E-1}, {MU,  0.000000E0 }}},
    {42, {{ALPHA,  1.997378E0 }, {BETA, -8.126205E-1}, {GAMMA,  0.000000E0 }, {ETA,  0.000000E0 }, {MU,  0.000000E0 }}},
    {43, {{ALPHA,  1.079113E-1}, {BETA,  1.762409E-2}, {GAMMA,  1.096601E-2}, {ETA,  3.058818E-3}, {MU,  0.000000E0 }}},
    {44, {{ALPHA,  2.327409E0 }, {BETA,  6.901582E-1}, {GAMMA, -2.158431E-1}, {ETA, -1.084117E-1}, {MU,  0.000000E0 }}},
    {45, {{ALPHA,  0.000000E0 }, {BETA,  0.000000E0 }, {GAMMA,  0.000000E0 }, {ETA,  0.000000E0 }, {MU,  0.000000E0 }}},
    {46, {{ALPHA,  2.214315E0 }, {BETA, -1.975747E0 }, {GAMMA,  0.000000E0 }, {ETA,  0.000000E0 }, {MU,  0.000000E0 }}},
    {47, {{ALPHA,  0.000000E0 }, {BETA,  0.000000E0 }, {GAMMA,  0.000000E0 }, {ETA,  0.000000E0 }, {MU,  0.000000E0 }}},
    {48, {{ALPHA,  5.072525E0 }, {BETA,  1.146189E1 }, {GAMMA,  6.961724E0 }, {ETA,  1.316965E0 }, {MU,  0.000000E0 }}},
    {49, {{ALPHA,  5.139740E0 }, {BETA,  0.000000E0 }, {GAMMA,  0.000000E0 }, {ETA,  0.000000E0 }, {MU,  0.000000E0 }}},
    {50, {{ALPHA,  0.000000E0 }, {BETA,  0.000000E0 }, {GAMMA,  0.000000E0 }, {ETA,  0.000000E0 }, {MU,  0.000000E0 }}},

    {51, {{ALPHA,  1.125124E0 }, {BETA,  1.306486E0 }, {GAMMA,  3.622359E0 }, {ETA,  2.601976E0 }, {MU,  3.031270E-1}}},
    {52, {{ALPHA,  3.349489E-1}, {BETA,  4.531269E-3}, {GAMMA,  1.131793E-1}, {ETA,  2.300156E-1}, {MU,  7.632745E-2}}},
    {53, {{ALPHA,  1.467794E0 }, {BETA,  2.798142E0 }, {GAMMA,  9.455580E0 }, {ETA,  8.963904E0 }, {MU,  3.339719E0 }}},
    {54, {{ALPHA,  4.658512E-1}, {BETA,  2.597451E-1}, {GAMMA,  9.048179E-1}, {ETA,  7.394505E-1}, {MU,  1.607092E-1}}},
    {55, {{ALPHA,  1.042200E0 }, {BETA,  1.315600E-1}, {GAMMA,  4.500000E-2}, {ETA,  0.000000E0 }, {MU,  0.000000E0 }}},
    {56, {{ALPHA,  1.110866E0 }, {BETA,  9.623856E-1}, {GAMMA,  2.735487E0 }, {ETA,  2.445602E0 }, {MU,  8.826352E-1}}},
    {57, {{ALPHA, -1.584333E-1}, {BETA, -1.728865E-1}, {GAMMA, -4.461431E-1}, {ETA, -3.925259E-1}, {MU, -1.276203E-1}}}
};

#undef ALPHA
#undef BETA
#undef GAMMA
#undef ETA
#undef MU


// C coefficients
// Key to map is n (C(n)).  Map element is unordered_map of term coefficient values.
const std::unordered_map<int, double> C_COEFF = {{1, -8.672073E-2}, {2, 9.301992E0}, {3, 4.637345E0}};


// CDF from Table 7 in Dufton et al 2013 https://arxiv.org/abs/1212.2424
// There is an assumption in the code that this function is monitonically increasing - it is now
// and should remain so if the map is modified.
const std::map<double, double> BStarRotationalVelocityCDFTable = {
    {000.0, 0.000}, {020.0, 0.046}, {040.0, 0.094}, {060.0, 0.144}, {080.0, 0.192}, {100.0, 0.239},
    {120.0, 0.253}, {140.0, 0.270}, {160.0, 0.288}, {180.0, 0.322}, {200.0, 0.377}, {220.0, 0.435},
    {240.0, 0.492}, {260.0, 0.548}, {280.0, 0.609}, {300.0, 0.674}, {320.0, 0.739}, {340.0, 0.796},
    {360.0, 0.841}, {380.0, 0.879}, {400.0, 0.912}, {420.0, 0.938}, {440.0, 0.956}, {460.0, 0.971},
    {480.0, 0.983}, {500.0, 0.990}, {520.0, 0.993}, {540.0, 0.995}, {560.0, 0.996}, {580.0, 0.997}
};


// These neutron star (NS) equations-of-state (EOS) are
// taken from the review Ozel & Freire 2016,
// Masses, Radii, and Equation of State of Neutron Stars,
// Annual Reviews of Astronomy and Astrophysics,
// https://arxiv.org/abs/1603.02698, downloaded from
// their website http://xtreme.as.arizona.edu/NeutronStars/

// For now we choose one example EOS ARP3 from
// Akmal et al 1998 https://arxiv.org/abs/nucl-th/9804027
const std::map<double, double> ARP3MassRadiusRelation = {
    {0.184 , 16.518}, {0.188 , 16.292}, {0.192 , 16.067}, {0.195 , 15.857}, {0.199 , 15.658}, {0.203 , 15.46 }, {0.207 , 15.277}, {0.212, 15.102}, {0.216, 14.933},
    {0.221 , 14.774}, {0.225 , 14.619}, {0.23  , 14.473}, {0.235 , 14.334}, {0.24  , 14.199}, {0.245 , 14.073}, {0.251 , 13.951}, {0.256, 13.834}, {0.262, 13.725},
    {0.268 , 13.618}, {0.273 , 13.52 }, {0.28  , 13.423}, {0.286 , 13.332}, {0.292 , 13.245}, {0.299 , 13.162}, {0.306 , 13.084}, {0.313, 13.009}, {0.32 , 12.94 },
    {0.327 , 12.871}, {0.335 , 12.806}, {0.342 , 12.747}, {0.35  , 12.691}, {0.358 , 12.638}, {0.366 , 12.586}, {0.374 , 12.538}, {0.383, 12.493}, {0.391, 12.451},
    {0.4   , 12.409}, {0.409 , 12.371}, {0.418 , 12.336}, {0.427 , 12.302}, {0.438 , 12.269}, {0.448 , 12.239}, {0.458 , 12.211}, {0.468, 12.184}, {0.479, 12.16 },
    {0.49  , 12.136}, {0.501 , 12.116}, {0.512 , 12.096}, {0.524 , 12.078}, {0.535 , 12.061}, {0.547 , 12.046}, {0.559 , 12.031}, {0.572, 12.018}, {0.585, 12.007},
    {0.598 , 11.997}, {0.611 , 11.987}, {0.625 , 11.979}, {0.638 , 11.972}, {0.652 , 11.966}, {0.666 , 11.96 }, {0.681 , 11.955}, {0.695, 11.952}, {0.71 , 11.949},
    {0.725 , 11.947}, {0.74  , 11.946}, {0.756 , 11.945}, {0.772 , 11.945}, {0.788 , 11.945}, {0.804 , 11.946}, {0.82  , 11.947}, {0.837, 11.949}, {0.854, 11.952},
    {0.871 , 11.955}, {0.888 , 11.957}, {0.906 , 11.961}, {0.923 , 11.964}, {0.941 , 11.968}, {0.959 , 11.972}, {0.977 , 11.977}, {0.995, 11.981}, {1.014, 11.985},
    {1.032 , 11.99 }, {1.05  , 11.994}, {1.069 , 11.999}, {1.088 , 12.004}, {1.107 , 12.009}, {1.126 , 12.013}, {1.145 , 12.018}, {1.164, 12.022}, {1.184, 12.027},
    {1.203 , 12.031}, {1.222 , 12.035}, {1.242 , 12.039}, {1.261 , 12.043}, {1.281 , 12.047}, {1.3   , 12.05 }, {1.32  , 12.053}, {1.339, 12.056}, {1.358, 12.058},
    {1.378 , 12.061}, {1.397 , 12.063}, {1.416 , 12.064}, {1.436 , 12.066}, {1.455 , 12.067}, {1.474 , 12.068}, {1.493 , 12.068}, {1.512, 12.068}, {1.531, 12.068},
    {1.549 , 12.067}, {1.568 , 12.066}, {1.586 , 12.065}, {1.604 , 12.063}, {1.623 , 12.06 }, {1.64  , 12.058}, {1.658 , 12.055}, {1.676, 12.052}, {1.693, 12.048},
    {1.71  , 12.044}, {1.727 , 12.039}, {1.744 , 12.034}, {1.761 , 12.029}, {1.777 , 12.024}, {1.793 , 12.017}, {1.809 , 12.011}, {1.825, 12.004}, {1.84 , 11.997},
    {1.856 , 11.989}, {1.871 , 11.981}, {1.886 , 11.973}, {1.9   , 11.965}, {1.915 , 11.956}, {1.929 , 11.946}, {1.943 , 11.937}, {1.956, 11.927}, {1.969, 11.916},
    {1.982 , 11.906}, {1.995 , 11.895}, {2.008 , 11.884}, {2.02  , 11.827}, {2.032 , 11.86 }, {2.044 , 11.848}, {2.056 , 11.836}, {2.067, 11.823}, {2.078, 11.81 },
    {2.089 , 11.797}, {2.099 , 11.784}, {2.109 , 11.77 }, {2.119 , 11.756}, {2.129 , 11.742}, {2.139 , 11.727}, {2.148 , 11.713}, {2.157, 11.698}, {2.166, 11.683},
    {2.174 , 11.668}, {2.182 , 11.652}, {2.19  , 11.637}, {2.198 , 11.621}, {2.206 , 11.605}, {2.213 , 11.589}, {2.221 , 11.573}, {2.227, 11.556}, {2.234, 11.54 },
    {2.241 , 11.523}, {2.247 , 11.506}, {2.253 , 11.49 }, {2.259 , 11.473}, {2.264 , 11.456}, {2.27  , 11.438}, {2.275 , 11.421}, {2.28 , 11.404}, {2.285, 11.386},
    {2.29  , 11.369}, {2.294 , 11.351}, {2.299 , 11.333}, {2.303 , 11.316}, {2.307 , 11.299}, {2.31  , 11.281}, {2.314 , 11.263}, {2.317, 11.245}, {2.321, 11.227},
    {2.324 , 11.209}, {2.327 , 11.191}, {2.33  , 11.173}, {2.332 , 11.155}, {2.335 , 11.136}, {2.337 , 11.119}, {2.339 , 11.101}, {2.342, 11.083}, {2.344, 11.065},
    {2.345 , 11.046}, {2.347 , 11.028}, {2.349 , 11.01 }, {2.35  , 10.992}, {2.352 , 10.974}, {2.353 , 10.956}, {2.354 , 10.938}, {2.355, 10.92 }, {2.356, 10.902},
    {2.3571, 10.885}, {2.3572, 10.866}, {2.3581, 10.849}, {2.3582, 10.831}, {2.3591, 10.813}, {2.3592, 10.795}, {2.3593, 10.777}, {2.361, 10.76 }, {2.362, 10.742}
};


// Coefficients for calculating binding and recombination energy as described in Loveridge et al. 2011
// Electronic tables, program and further information in: http://astro.ru.nl/~sluys/index.php?title=BE

// struct LoveridgeCoefficients
// m, r, alpha(m,r) used in Loveridge et al. 2011, eq 5
struct LoveridgeCoefficients {
    int    m;
    int    r;
    double alpha_mr;
};


// enum class LOVERIDGE_METALLICITY
// Symbolic names for metallicities described in Loveridge et al., 2011
// These are used as indices into the loveridgeCoefficients multi-dimensional vector (described below)
// This is a bit of a hack until I figure out how to (elegantly) iterate over enum classes...
enum class LOVERIDGE_METALLICITY: int { Z000010, Z000100, Z001000, Z001500, Z002000, Z003000, COUNT };
const std::vector<std::tuple<LOVERIDGE_METALLICITY, double>> LOVERIDGE_METALLICITY_VALUE = {
    { LOVERIDGE_METALLICITY::Z000010, 0.00010 },
    { LOVERIDGE_METALLICITY::Z000100, 0.00100 },
    { LOVERIDGE_METALLICITY::Z001000, 0.01000 },
    { LOVERIDGE_METALLICITY::Z001500, 0.01500 },
    { LOVERIDGE_METALLICITY::Z002000, 0.02000 },
    { LOVERIDGE_METALLICITY::Z003000, 0.03000 }
};


// enum class LOVERIDGE_GROUP
// Symbolic names for GB groups described in Loveridge et al., 2011
// These are used as indices into the loveridgeCoefficients multi-dimensional vector (described below)
enum class LOVERIDGE_GROUP: int { LMR1, LMR2, LMA, HM, RECOM };
const COMPASUnorderedMap<LOVERIDGE_GROUP, std::string> LOVERIDGE_GROUP_LABEL = {
    { LOVERIDGE_GROUP::LMR1,  "Low mass early Red Giant Branch (RGB) (before dredge-up)" },
    { LOVERIDGE_GROUP::LMR2,  "Low mass late Red Giant Branch (RGB) (after dredge-up)" },
    { LOVERIDGE_GROUP::LMA,   "Low mass Asymptotic Giant Branch (AGB)" },
    { LOVERIDGE_GROUP::HM,    "High mass" },
    { LOVERIDGE_GROUP::RECOM, "Recombination energy" }
};


// vector LOVERIDGE_LM_HM_CUTOFFS
// Values for the division between High Mass and Low Mass, indexed by metallicity (LOVERIDGE_METALLICITY)
// Values are given in Msol
// From Loveridge et al. 2011, table 1
const DBL_VECTOR LOVERIDGE_LM_HM_CUTOFFS = { 11.7000, 11.7000, 10.2000, 11.7000, 11.7000, 13.4000 };


// vector LOVERIDGE_LM1_LM2_CUTOFFS
// Coefficients for the division between Low Mass RGB 1 and Low Mass RGB 2, indexed by metallicity (LOVERIDGE_METALLICITY)
// From Loveridge et al. 2011, table 2 & eq 4
const std::vector<DBL_VECTOR> LOVERIDGE_LM1_LM2_CUTOFFS = {
    { 6.047230E-01,  1.397240E+00, -8.249630E-02,  1.141430E+00,  0.000000E+00 },       // Metallicity Z000010 (0.00010)
    { 4.566000E-01,  1.186600E+00,  2.390880E+00, -3.054040E+00,  1.404900E+00 },       // Metallicity Z000100 (0.00100)
    { 2.821740E-01,  1.149380E+00,  1.884450E+00, -1.082300E+00,  0.000000E+00 },       // Metallicity Z001000 (0.01000)
    { 2.518180E-01,  1.210490E+00,  1.634900E+00, -8.369100E-01,  0.000000E+00 },       // Metallicity Z001500 (0.01500)
    { 2.406370E-01,  1.089220E+00,  1.953180E+00, -1.032180E+00,  0.000000E+00 },       // Metallicity Z002000 (0.02000)
    { 2.348880E-01,  8.972940E-01,  2.519950E+00, -1.414110E+00,  0.000000E+00 }        // Metallicity Z003000 (0.03000)
};


// vector LOVERIDGE_COEFFICIENTS
// Multi-dimensional vector of struct LoveridgeCoefficients, indexed by
// metallicity (LOVERIDGE_METALLICITY) and evolutionary stage (LOVERIDGE_GROUP)
// This vector records the coefficients (m, r, alpha(m,r) used in Loveridge et al. 20001, eq 5
// Using a vector indexed by metallicity and evolutionary stage because it's faster than a map, and
// the lambdas could be calculated at every timestep.
const std::vector<std::vector<std::vector<LoveridgeCoefficients>>> LOVERIDGE_COEFFICIENTS = {
    {                                                                                   // Metallicity Z000010 (0.00010)
        {                                                                               // LMR1 (Z000010)
            { 0,     0,     1.49884369566236408389E+01},
            { 0,     1,     3.55674019216888570583E+00},
            { 0,     2,    -1.50579325323499482181E+01},
            { 0,     3,     2.74507278637946647848E+01},
            { 0,     4,    -2.40420132204742671433E+01},
            { 0,     5,     6.08559902401751795509E+00},

            { 1,     0,     4.77689517615753889146E+00},
            { 1,     1,    -3.52448257631879471319E+01},
            { 1,     2,     1.26181509166749165729E+02},
            { 1,     3,    -2.05760448139415075275E+02},
            { 1,     4,     1.66826460262414656199E+02},
            { 1,     5,    -4.13681688626000720888E+01},

            { 2,     0,    -4.03038048915965774199E+00},
            { 2,     1,     5.94984473818373302834E+01},
            { 2,     2,    -3.15891070807037635859E+02},
            { 2,     3,     5.63465810280387586317E+02},
            { 2,     4,    -4.56401018552895436642E+02},
            { 2,     5,     1.12357256780075772440E+02},

            { 3,     0,    -2.22258127619659440199E+00},
            { 3,     1,     1.21818087660567726971E+02},
            { 3,     2,    -6.06793401690043339158E+01},
            { 3,     3,    -2.73750098046708558286E+02},
            { 3,     4,     3.80968083978251002009E+02},
            { 3,     5,    -1.07210865421446229107E+02},

            { 4,     0,    -4.95448396548353997559E+01},
            { 4,     1,    -1.05676079281290000722E+02},
            { 4,     2,     3.74254532751612941865E+02},
            { 4,     3,    -2.84755814237885886087E+02},
            { 4,     4,     5.32060692031168436245E+00},
            { 4,     5,     1.94841031059088862776E+01},

            { 5,     0,     5.85417149247924371025E+01},
            { 5,     1,    -6.46713025038344397899E+01},
            { 5,     2,    -8.04514035300949643670E+01},
            { 5,     3,     1.54013846765123219029E+02},
            { 5,     4,    -6.62783052076742649206E+01},
            { 5,     5,     9.83910595056972248074E+00}
        },
        {                                                                               // LMR2 (Z000010)
            { 0,     0,     2.10206064943832124925E+01},
            { 0,     1,    -2.39940628010456791230E+01},
            { 0,     2,     3.67437434259622861532E+01},
            { 0,     3,    -2.87504026348741277275E+01},
            { 0,     4,     1.10696952815601967757E+01},
            { 0,     5,    -1.67354101724841819454E+00},

            { 1,     0,     6.24726695402092602194E+01},
            { 1,     1,    -2.25859701401090774198E+02},
            { 1,     2,     3.25693445380178616233E+02},
            { 1,     3,    -2.28906270354160255920E+02},
            { 1,     4,     7.82835291167177160787E+01},
            { 1,     5,    -1.04409269263635096081E+01},

            { 2,     0,     1.68774936141528343114E+02},
            { 2,     1,    -4.70922534725343496120E+02},
            { 2,     2,     5.20150477052292671942E+02},
            { 2,     3,    -2.82942436111233064366E+02},
            { 2,     4,     7.54607477257930696624E+01},
            { 2,     5,    -7.80062541052705249456E+00},

            { 3,     0,     1.26323501968766254322E+03},
            { 3,     1,    -5.43724065618109580100E+03},
            { 3,     2,     9.47031538171058127773E+03},
            { 3,     3,    -8.20344328990647773026E+03},
            { 3,     4,     3.48253888526251739677E+03},
            { 3,     5,    -5.75361752664876235031E+02},

            { 4,     0,     1.45320316532362594444E+04},
            { 4,     1,    -6.10692503818239565589E+04},
            { 4,     2,     9.45752483181984280236E+04},
            { 4,     3,    -6.92033750093292765087E+04},
            { 4,     4,     2.43234260768021413242E+04},
            { 4,     5,    -3.32540856427475091550E+03},

            { 5,     0,    -7.83727239733487567719E+03},
            { 5,     1,     6.87101874631883547409E+04},
            { 5,     2,    -1.42788737041162559763E+05},
            { 5,     3,     1.25369407779255416244E+05},
            { 5,     4,    -5.05985607497797464021E+04},
            { 5,     5,     7.77505329663658358186E+03}
        },
        {                                                                               // LMA (Z000010)
            { 0,     0,     1.77846204423370872973E+04},
            { 0,     1,    -1.11008631122171675088E+05},
            { 0,     2,     3.07385212080689030699E+05},
            { 0,     3,    -4.97253519789625774138E+05},
            { 0,     4,     5.20899845929651521146E+05},
            { 0,     5,    -3.69562230436008889228E+05},
            { 0,     6,     1.79995285036839370150E+05},
            { 0,     7,    -5.94766776453754428076E+04},
            { 0,     8,     1.27704226161695205519E+04},
            { 0,     9,    -1.60998313917297696207E+03},
            { 0,    10,     9.05540938508377593053E+01},

            { 1,     0,     1.27448576992469941615E+05},
            { 1,     1,    -8.26126519162579439580E+05},
            { 1,     2,     2.40616127883097669110E+06},
            { 1,     3,    -4.13147857106406055391E+06},
            { 1,     4,     4.61530595326700154692E+06},
            { 1,     5,    -3.49471896526116924360E+06},
            { 1,     6,     1.81238210394326946698E+06},
            { 1,     7,    -6.34629941238884348422E+05},
            { 1,     8,     1.43452093324876565021E+05},
            { 1,     9,    -1.88911385051759207272E+04},
            { 1,    10,     1.10039680760221062883E+03},

            { 2,     0,    -1.11280780545824207366E+06},
            { 2,     1,     6.52773804973363596946E+06},
            { 2,     2,    -1.68385778483916968107E+07},
            { 2,     3,     2.51369743430132977664E+07},
            { 2,     4,    -2.40291083278050050139E+07},
            { 2,     5,     1.53511958359827548265E+07},
            { 2,     6,    -6.62599811194045469165E+06},
            { 2,     7,     1.90266653405042551458E+06},
            { 2,     8,    -3.46290151645659178030E+05},
            { 2,     9,     3.57968178594517958118E+04},
            { 2,    10,    -1.57403299302352661471E+03},

            { 3,     0,     3.61468220664994791150E+06},
            { 3,     1,    -1.42838660574260130525E+07},
            { 3,     2,     9.89719916261141002178E+06},
            { 3,     3,     4.17630757517836764455E+07},
            { 3,     4,    -1.13186791305614486337E+08},
            { 3,     5,     1.34723130784819722176E+08},
            { 3,     6,    -9.39780759352868050337E+07},
            { 3,     7,     4.08028988015334084630E+07},
            { 3,     8,    -1.08834827876409199089E+07},
            { 3,     9,     1.63703844878768618219E+06},
            { 3,    10,    -1.06502153903636033647E+05},

            { 4,     0,    -2.18383920460389368236E+07},
            { 4,     1,     1.01377685264262214303E+08},
            { 4,     2,    -1.24736986550756111741E+08},
            { 4,     3,    -1.38097782211961090565E+08},
            { 4,     4,     5.82118970734395384789E+08},
            { 4,     5,    -7.72188668410225749016E+08},
            { 4,     6,     5.69788365736976385117E+08},
            { 4,     7,    -2.56651440166880398989E+08},
            { 4,     8,     7.03184175257203429937E+07},
            { 4,     9,    -1.07993168413460906595E+07},
            { 4,    10,     7.14464107997456681915E+05},

            { 5,     0,     6.22013266083969771862E+07},
            { 5,     1,    -3.70892432569035887718E+08},
            { 5,     2,     7.32722076455112814903E+08},
            { 5,     3,    -3.41863748162672758102E+08},
            { 5,     4,    -8.72008743590860724449E+08},
            { 5,     5,     1.70439955004952502251E+09},
            { 5,     6,    -1.44412099096650505066E+09},
            { 5,     7,     7.01467443390604257584E+08},
            { 5,     8,    -2.01846242185972064734E+08},
            { 5,     9,     3.21032091475058645010E+07},
            { 5,    10,    -2.18098983308966364712E+06},

            { 6,     0,     8.32790288301304075867E+06},
            { 6,     1,     1.67320728489836782217E+08},
            { 6,     2,    -4.90329729719172537327E+08},
            { 6,     3,    -3.57015713222805708647E+07},
            { 6,     4,     1.73606751974490427971E+09},
            { 6,     5,    -2.95511773960293579102E+09},
            { 6,     6,     2.49140620948586368561E+09},
            { 6,     7,    -1.22675662513774180412E+09},
            { 6,     8,     3.58779851358991682529E+08},
            { 6,     9,    -5.79478609330464825034E+07},
            { 6,    10,     3.99136670739177288488E+06},

            { 7,     0,    -3.09375949266583919525E+08},
            { 7,     1,     1.30927392519327545166E+09},
            { 7,     2,    -2.71972201258040809631E+09},
            { 7,     3,     4.17056345501154565811E+09},
            { 7,     4,    -5.31121138472141742706E+09},
            { 7,     5,     5.18211883778930091858E+09},
            { 7,     6,    -3.52386318383868503571E+09},
            { 7,     7,     1.57889703104470300674E+09},
            { 7,     8,    -4.41837538483527064323E+08},
            { 7,     9,     6.98762237560149580240E+07},
            { 7,    10,    -4.76660235680679418147E+06},

            { 8,     0,     5.32124163954892635345E+08},
            { 8,     1,    -2.58332422589960527420E+09},
            { 8,     2,     5.78740993511894130707E+09},
            { 8,     3,    -8.18639627587050056458E+09},
            { 8,     4,     8.33603336255734443665E+09},
            { 8,     5,    -6.37392318348361968994E+09},
            { 8,     6,     3.59443787565530967712E+09},
            { 8,     7,    -1.42294472536891078949E+09},
            { 8,     8,     3.68482395798513412476E+08},
            { 8,     9,    -5.55465651649229973555E+07},
            { 8,    10,     3.67803603909488115460E+06},

            { 9,     0,    -3.67132831968976199627E+08},
            { 9,     1,     1.87202460446496915817E+09},
            { 9,     2,    -4.32871663092040729523E+09},
            { 9,     3,     6.09032624990053653717E+09},
            { 9,     4,    -5.87735082626143074036E+09},
            { 9,     5,     4.10221144979333591461E+09},
            { 9,     6,    -2.08821944738185024261E+09},
            { 9,     7,     7.54238944109313964844E+08},
            { 9,     8,    -1.81710771632690608501E+08},
            { 9,     9,     2.59757891273681670427E+07},
            { 9,    10,    -1.65624886172299087048E+06},

            {10,     0,     9.30481611941920518875E+07},
            {10,     1,    -4.87096365846687316895E+08},
            {10,     2,     1.14762701275433015823E+09},
            {10,     3,    -1.62114284406450057030E+09},
            {10,     4,     1.53847292382848095894E+09},
            {10,     5,    -1.03373922282777369022E+09},
            {10,     6,     4.99196402871803343296E+08},
            {10,     7,    -1.70266350400250434875E+08},
            {10,     8,     3.88883041814338341355E+07},
            {10,     9,    -5.31391571130599640310E+06},
            {10,    10,     3.26864794701321807224E+05}
        },
        {                                                                               // HM (Z000010)
            { 0,     0,     3.04240080558681453113E+05},
            { 0,     1,    -7.24150360611511170864E+07},
            { 0,     2,     2.70646920133822739124E+08},
            { 0,     3,    -4.33003387311595380306E+08},
            { 0,     4,     4.03091375320128858089E+08},
            { 0,     5,    -2.49456192293578892946E+08},
            { 0,     6,     9.70010504787636250257E+07},
            { 0,     7,    -8.23838906384931178764E+05},
            { 0,     8,    -3.28722313181499056518E+07},
            { 0,     9,     2.78880451327459998429E+07},
            { 0,    10,    -1.40338722991762422025E+07},
            { 0,    11,     5.06007529781199898571E+06},
            { 0,    12,    -1.37089679529935028404E+06},
            { 0,    13,     2.68858224094756355044E+05},
            { 0,    14,    -3.36690685426766431192E+04},
            { 0,    15,     1.98948270157709225714E+03},

            { 1,     0,     5.37679127182313203812E+07},
            { 1,     1,     1.46388718178314149380E+08},
            { 1,     2,    -9.35395212179676651955E+08},
            { 1,     3,     1.55915548629785561562E+09},
            { 1,     4,    -1.34035874177675724030E+09},
            { 1,     5,     7.60583187397939205170E+08},
            { 1,     6,    -3.48267020550069510937E+08},
            { 1,     7,     1.27565538716441661119E+08},
            { 1,     8,    -2.52623368581141643226E+07},
            { 1,     9,    -2.38211218436619313434E+06},
            { 1,    10,     2.83049418278661277145E+06},
            { 1,    11,    -1.12351439162609330378E+06},
            { 1,    12,     5.12258502489926875569E+05},
            { 1,    13,    -1.87547968379564146744E+05},
            { 1,    14,     3.78142640863094275119E+04},
            { 1,    15,    -3.14819542193592815238E+03},

            { 2,     0,    -2.72150296501208603382E+08},
            { 2,     1,     2.54191144958757966757E+08},
            { 2,     2,     1.09221455545737147331E+09},
            { 2,     3,    -2.27038845949890232086E+09},
            { 2,     4,     1.74805773803573489189E+09},
            { 2,     5,    -6.91637455687782287598E+08},
            { 2,     6,     2.04606336638418078423E+08},
            { 2,     7,    -7.53842029037321358919E+07},
            { 2,     8,     1.98339755878359973431E+07},
            { 2,     9,    -2.51659290353266568854E+06},
            { 2,    10,     2.78171596346601564437E+06},
            { 2,    11,    -2.17292116712976712734E+06},
            { 2,    12,     6.62271515154829132371E+05},
            { 2,    13,    -6.85233401404126780108E+04},
            { 2,    14,    -7.24533940448010434920E+03},
            { 2,    15,     1.77091708853070326768E+03},

            { 3,     0,     5.84549742654761433601E+08},
            { 3,     1,    -1.22755266303496289253E+09},
            { 3,     2,    -1.99841301217404045165E+07},
            { 3,     3,     1.62942775427007746696E+09},
            { 3,     4,    -1.29122969498875904083E+09},
            { 3,     5,     2.81517572141482591629E+08},
            { 3,     6,     3.29046875321928299963E+07},
            { 3,     7,    -2.18449690962994331494E+06},
            { 3,     8,    -2.63601564748177304864E+06},
            { 3,     9,    -4.48942869859682396054E+06},
            { 3,    10,     2.44109624343642685562E+06},
            { 3,    11,    -4.88764745659762818832E+05},
            { 3,    12,     5.56227389265404126490E+04},
            { 3,    13,    -2.70979608753431966761E+03},
            { 3,    14,     1.47652876079566203771E+03},
            { 3,    15,    -5.79993594759073516798E+02},

            { 4,     0,    -6.80110049336398720741E+08},
            { 4,     1,     1.85585044735255384445E+09},
            { 4,     2,    -1.28215713107603287697E+09},
            { 4,     3,    -3.01044179228078424931E+08},
            { 4,     4,     5.51112592108273148537E+08},
            { 4,     5,    -7.78949714611403048038E+07},
            { 4,     6,    -3.93153402725159674883E+07},
            { 4,     7,    -1.19108830926259383559E+07},
            { 4,     8,     1.43100595134035050869E+07},
            { 4,     9,    -4.91528834089644718915E+06},
            { 4,    10,     1.68842217521909135394E+06},
            { 4,    11,    -1.75640131265274452744E+05},
            { 4,    12,    -1.40626545874571602326E+05},
            { 4,    13,     3.77159267968944986933E+04},
            { 4,    14,    -1.39635312769678466793E+03},
            { 4,    15,    -1.88574192421971709166E+01},

            { 5,     0,     4.31829985381816327572E+08},
            { 5,     1,    -1.41004882914948272705E+09},
            { 5,     2,     1.38554457511777806282E+09},
            { 5,     3,    -3.82333992940614879131E+08},
            { 5,     4,    -7.42225503488553911448E+07},
            { 5,     5,     1.56423537414295095950E+07},
            { 5,     6,     1.26731311307457205839E+06},
            { 5,     7,     8.38170131250077579170E+06},
            { 5,     8,     1.69866128198041976430E+06},
            { 5,     9,    -2.63807965752872545272E+06},
            { 5,    10,    -1.30410926100970245898E+05},
            { 5,    11,     2.79376974434808362275E+05},
            { 5,    12,    -2.47335903090722194975E+03},
            { 5,    13,    -8.09120832153944047604E+03},
            { 5,    14,    -1.18437059561102614680E+03},
            { 5,    15,     2.22406017739857361448E+02},

            { 6,     0,    -1.05728919394894704223E+08},
            { 6,     1,     4.78614212386758863926E+08},
            { 6,     2,    -5.47275303584568023682E+08},
            { 6,     3,     1.81002869935932725668E+08},
            { 6,     4,     2.37412980302353836596E+07},
            { 6,     5,    -1.49761239025783911347E+07},
            { 6,     6,     6.94548275970081239939E+06},
            { 6,     7,    -7.08765067577983532101E+06},
            { 6,     8,     6.15334952530000591651E+05},
            { 6,     9,     1.04307962681467283983E+06},
            { 6,    10,    -1.66822670094482309651E+05},
            { 6,    11,    -3.14983610603470224305E+04},
            { 6,    12,    -8.67230359049541766581E+03},
            { 6,    13,     3.35310141926492042330E+03},
            { 6,    14,     5.20457690967627286227E+02},
            { 6,    15,    -9.46886765048879937012E+01},

            { 7,     0,    -4.00641674232298433781E+07},
            { 7,     1,     3.53151559413958713412E+07},
            { 7,     2,    -3.32651288367051668465E+07},
            { 7,     3,     8.78685073832835257053E+07},
            { 7,     4,    -8.83196869217660874128E+07},
            { 7,     5,     3.53058029766001477838E+07},
            { 7,     6,    -2.53460763685103179887E+06},
            { 7,     7,    -3.27478091701123584062E+06},
            { 7,     8,     1.51544590128077217378E+06},
            { 7,     9,    -1.97898065117523074150E+05},
            { 7,    10,    -4.86252464679210970644E+04},
            { 7,    11,     3.00813760869401539821E+03},
            { 7,    12,     9.57301967925047574681E+03},
            { 7,    13,    -2.60470610160503747466E+03},
            { 7,    14,     1.71621252115364512747E+02},
            { 7,    15,    -4.79603274832587800347E+00},

            { 8,     0,     3.64528375028086900711E+07},
            { 8,     1,    -7.85125069899140596390E+07},
            { 8,     2,     7.79785535495323836803E+07},
            { 8,     3,    -5.67020461767953187227E+07},
            { 8,     4,     3.75835219815801903605E+07},
            { 8,     5,    -2.08943791429358497262E+07},
            { 8,     6,     7.66625923235765285790E+06},
            { 8,     7,    -1.06592743443907494657E+06},
            { 8,     8,    -3.14079768184977932833E+05},
            { 8,     9,     1.45893387703247601166E+05},
            { 8,    10,    -2.00583693587448651670E+04},
            { 8,    11,    -1.07287338880777724626E+03},
            { 8,    12,     1.86369211872262280849E+03},
            { 8,    13,    -5.41388893973812855620E+02},
            { 8,    14,     3.82187077215814881015E+01},
            { 8,    15,     4.76195893580739504358E+00},

            { 9,     0,    -9.92938956532538309693E+06},
            { 9,     1,     2.04695142809341102839E+07},
            { 9,     2,    -1.02214338619423378259E+07},
            { 9,     3,    -9.93348938946167938411E+06},
            { 9,     4,     1.64549253709395211190E+07},
            { 9,     5,    -9.86318830775812268257E+06},
            { 9,     6,     3.13746389613276068121E+06},
            { 9,     7,    -6.67069913326343754306E+05},
            { 9,     8,     2.16856145024514931720E+05},
            { 9,     9,    -1.08820304041782830609E+05},
            { 9,    10,     3.55738569172507050098E+04},
            { 9,    11,    -3.12188240990893382332E+03},
            { 9,    12,    -1.97305440808249090878E+03},
            { 9,    13,     7.01633632749421281005E+02},
            { 9,    14,    -8.03244389802174652004E+01},
            { 9,    15,     1.98516265048327333886E+00},

            {10,     0,     1.05106274467385723256E+06},
            {10,     1,    -1.90074146260506426916E+06},
            {10,     2,    -5.14866259700076945592E+05},
            {10,     3,     4.43767094488164782524E+06},
            {10,     4,    -5.41318389280360378325E+06},
            {10,     5,     3.27827314338852465153E+06},
            {10,     6,    -1.00315844098674086854E+06},
            {10,     7,     3.13072588745724533510E+04},
            {10,     8,     1.04236830211061693262E+05},
            {10,     9,    -4.78932228588938814937E+04},
            {10,    10,     1.31090834075820221187E+04},
            {10,    11,    -3.39479313977342053477E+03},
            {10,    12,     9.29207146820721618496E+02},
            {10,    13,    -1.86795988806825192796E+02},
            {10,    14,     1.98510067854014131683E+01},
            {10,    15,    -7.40917959154837491020E-01}
        },
        {                                                                               // RECOM (Z000010)
            { 0,     0,     1.43249838796439163957E+01},
            { 0,     1,    -1.34095062880606157307E+01},
            { 0,     2,     6.08550621146791144156E+01},
            { 0,     3,    -1.46577101984033276949E+02},
            { 0,     4,     2.10671492276514470632E+02},
            { 0,     5,    -1.92066044872448998149E+02},
            { 0,     6,     1.12528193269927839992E+02},
            { 0,     7,    -4.10571661215909387010E+01},
            { 0,     8,     8.47360078103331737509E+00},
            { 0,     9,    -7.53719632151268914555E-01},

            { 1,     0,    -4.69105628993968171159E+00},
            { 1,     1,     8.90187555533843095645E+01},
            { 1,     2,    -5.17082466752443224323E+02},
            { 1,     3,     1.49287044908038524227E+03},
            { 1,     4,    -2.42034351477910740869E+03},
            { 1,     5,     2.35977318225110639105E+03},
            { 1,     6,    -1.41747263752418666627E+03},
            { 1,     7,     5.14675357902906625895E+02},
            { 1,     8,    -1.03788126354235686222E+02},
            { 1,     9,     8.93875687034091015448E+00},

            { 2,     0,    -1.98086570192114912459E+01},
            { 2,     1,     9.02725480979547114657E+01},
            { 2,     2,     3.72962652775568585639E+02},
            { 2,     3,    -2.86443864935814417549E+03},
            { 2,     4,     6.54791371890192021965E+03},
            { 2,     5,    -7.57542293321982197085E+03},
            { 2,     6,     4.98863219830037542124E+03},
            { 2,     7,    -1.90003291421173662457E+03},
            { 2,     8,     3.91370534933327633098E+02},
            { 2,     9,    -3.38888734262211954729E+01},

            { 3,     0,    -7.61727485013823990556E+00},
            { 3,     1,    -8.99676221452425437519E+01},
            { 3,     2,     2.39429289955121817002E+02},
            { 3,     3,     2.05771307220595781473E+03},
            { 3,     4,    -7.66672108820838730026E+03},
            { 3,     5,     1.07610646452268938447E+04},
            { 3,     6,    -7.83052958018395565887E+03},
            { 3,     7,     3.14853537506878637942E+03},
            { 3,     8,    -6.66805677756379054699E+02},
            { 3,     9,     5.84483701602106719974E+01},

            { 4,     0,     6.84689749428262302899E+02},
            { 4,     1,    -6.41337423137322639377E+03},
            { 4,     2,     2.14353806903193471953E+04},
            { 4,     3,    -3.96806322513512059231E+04},
            { 4,     4,     4.68443039997480664169E+04},
            { 4,     5,    -3.66080543837553850608E+04},
            { 4,     6,     1.87025281715490273200E+04},
            { 4,     7,    -5.95491842750383239036E+03},
            { 4,     8,     1.06698781883290007499E+03},
            { 4,     9,    -8.22032529086119865269E+01},
            { 5,     0,    -1.08938704804548956417E+03},
            { 5,     1,     1.48146628563555968867E+04},
            { 5,     2,    -5.75561987341030326206E+04},
            { 5,     3,     1.11350161916194265359E+05},
            { 5,     4,    -1.26655054015904039261E+05},
            { 5,     5,     9.02577656921312009217E+04},
            { 5,     6,    -4.08346371174871092080E+04},
            { 5,     7,     1.13850781915498100716E+04},
            { 5,     8,    -1.78117510051617318823E+03},
            { 5,     9,     1.19593664869470444501E+02},

            { 6,     0,     7.71158520059956913428E+01},
            { 6,     1,    -1.14063205364834775537E+04},
            { 6,     2,     5.61224719137911379221E+04},
            { 6,     3,    -1.19398022502862586407E+05},
            { 6,     4,     1.41535388629036053317E+05},
            { 6,     5,    -1.01977152037983221817E+05},
            { 6,     6,     4.57325986781135798083E+04},
            { 6,     7,    -1.24671193954050559114E+04},
            { 6,     8,     1.88748088780042576218E+03},
            { 6,     9,    -1.21427200114438761602E+02},

            { 7,     0,     7.51859271237372013275E+02},
            { 7,     1,     2.60919535160936538887E+03},
            { 7,     2,    -2.43703099252169959072E+04},
            { 7,     3,     6.04402419973716023378E+04},
            { 7,     4,    -7.66051639442676823819E+04},
            { 7,     5,     5.70820587259594394709E+04},
            { 7,     6,    -2.60263704770619915507E+04},
            { 7,     7,     7.14161111890670417779E+03},
            { 7,     8,    -1.08138895268239821235E+03},
            { 7,     9,     6.92421978398739810245E+01},

            { 8,     0,    -4.88596016673188898949E+02},
            { 8,     1,     6.06324096291598948483E+02},
            { 8,     2,     4.18032368029227109218E+03},
            { 8,     3,    -1.41908964780536971375E+04},
            { 8,     4,     1.99120584653974874527E+04},
            { 8,     5,    -1.55743938039613858564E+04},
            { 8,     6,     7.29395282901822793065E+03},
            { 8,     7,    -2.03371603812545799883E+03},
            { 8,     8,     3.11077689089091336427E+02},
            { 8,     9,    -2.00523533590040692332E+01},

            { 9,     0,     9.23231057243035166948E+01},
            { 9,     1,    -2.49558777666313233112E+02},
            { 9,     2,    -9.91094586704329287841E+01},
            { 9,     3,     1.18411592281756065859E+03},
            { 9,     4,    -1.97229180010892332575E+03},
            { 9,     5,     1.65110538528935694558E+03},
            { 9,     6,    -8.01140239767901903178E+02},
            { 9,     7,     2.28187127507413094918E+02},
            { 9,     8,    -3.54063664898269081505E+01},
            { 9,     9,     2.30675599774240458473E+00}
        }
    },
    {                                                                                   // Metallicity Z000100 (0.00100)
        {                                                                               // LMR1 (Z000100)
            { 0,     0,     1.50346099257731538046E+01},
            { 0,     1,     2.82604496789430559289E+00},
            { 0,     2,    -9.81648621516211328242E+00},
            { 0,     3,     9.56667166719136474740E+00},
            { 0,     4,    -3.13477224724504077713E+00},

            { 1,     0,     2.07944042796325678779E+00},
            { 1,     1,    -5.06461279977239176020E+00},
            { 1,     2,     2.03394884719189121824E+01},
            { 1,     3,    -1.93735154009608017134E+01},
            { 1,     4,     5.75610929539014914980E+00},

            { 2,     0,    -1.05127268925442436398E+01},
            { 2,     1,     3.68098490829458810936E+01},
            { 2,     2,    -5.91474113982236531228E+01},
            { 2,     3,     3.16463783616280913691E+01},
            { 2,     4,    -3.65289167448958851381E+00},

            { 3,     0,     2.22020213350119419715E+01},
            { 3,     1,    -7.77940541900198496705E+01},
            { 3,     2,     1.05860178274410074550E+02},
            { 3,     3,    -4.94197227165773327329E+01},
            { 3,     4,     3.82693132506987110375E+00},

            { 4,     0,    -1.12988524726900649853E+01},
            { 4,     1,     4.13367947020142807446E+01},
            { 4,     2,    -5.60688828217752686101E+01},
            { 4,     3,     2.71194601089813360772E+01},
            { 4,     4,    -2.72130850772848109642E+00}
        },
        {                                                                               // LMR2 (Z000100)
            { 0,     0,     1.88453218130641353412E+01},
            { 0,     1,    -1.66303719796976672285E+01},
            { 0,     2,     2.63222496911415824172E+01},
            { 0,     3,    -2.13131516790098238801E+01},
            { 0,     4,     8.39818275012596870965E+00},
            { 0,     5,    -1.28795907731821102082E+00},

            { 1,     0,     4.31329741689262391446E+01},
            { 1,     1,    -1.56619568143149109574E+02},
            { 1,     2,     2.26032050176760577642E+02},
            { 1,     3,    -1.59897885791484213769E+02},
            { 1,     4,     5.55606561823480475937E+01},
            { 1,     5,    -7.60112702919777394328E+00},

            { 2,     0,     2.46987072824178248709E+01},
            { 2,     1,     4.20629378936399973554E+01},
            { 2,     2,    -2.65767178117826063044E+02},
            { 2,     3,     3.25730032378355303990E+02},
            { 2,     4,    -1.58371785651665220485E+02},
            { 2,     5,     2.75938397603546903269E+01},

            { 3,     0,    -9.91381643467949629667E+02},
            { 3,     1,     3.38104557879559251887E+03},
            { 3,     2,    -4.11533190831385491038E+03},
            { 3,     3,     2.33454985382554878015E+03},
            { 3,     4,    -6.14157763172000272789E+02},
            { 3,     5,     5.77076386143955843977E+01},

            { 4,     0,     1.43797791534433781635E+03},
            { 4,     1,    -5.28916096082312014914E+03},
            { 4,     2,     6.91057399431488920527E+03},
            { 4,     3,    -4.26364756616708109505E+03},
            { 4,     4,     1.25783448603752435702E+03},
            { 4,     5,    -1.41377167956629875789E+02},

            { 5,     0,    -5.01761058636202108119E+02},
            { 5,     1,     1.99253292955415395227E+03},
            { 5,     2,    -2.72417925456980492527E+03},
            { 5,     3,     1.74907541356862247994E+03},
            { 5,     4,    -5.38448511479686771963E+02},
            { 5,     5,     6.36637946720314573668E+01}
        },
        {                                                                               // LMA (Z000100)
            { 0,     0,     7.69284893177311052568E+05},
            { 0,     1,    -4.60964236746346391737E+06},
            { 0,     2,     9.24477105650694482028E+06},
            { 0,     3,     2.96809810085771558806E+06},
            { 0,     4,    -5.47904367331531867385E+07},
            { 0,     5,     1.38449097585996419191E+08},
            { 0,     6,    -2.05590189063783049583E+08},
            { 0,     7,     2.11734651675154030323E+08},
            { 0,     8,    -1.60435957671923041344E+08},
            { 0,     9,     9.17609013885079324245E+07},
            { 0,    10,    -3.99674217866430878639E+07},
            { 0,    11,     1.32154540634083170444E+07},
            { 0,    12,    -3.26794649031273694709E+06},
            { 0,    13,     5.86210662802961654961E+05},
            { 0,    14,    -7.21158724758123280481E+04},
            { 0,    15,     5.44588834510656215571E+03},
            { 0,    16,    -1.90445008267364357835E+02},

            { 2,     0,     2.21188523097329214215E+07},
            { 2,     1,    -1.37731912987798571587E+08},
            { 2,     2,     3.57687151988543748856E+08},
            { 2,     3,    -4.63590327267392992973E+08},
            { 2,     4,     2.01845788407205879688E+08},
            { 2,     5,     2.87663499872765600681E+08},
            { 2,     6,    -5.59995404294795393944E+08},
            { 2,     7,     4.26777807943069577217E+08},
            { 2,     8,    -1.24264635254063099623E+08},
            { 2,     9,    -6.53086944807844161987E+07},
            { 2,    10,     9.24923524751316756010E+07},
            { 2,    11,    -5.24022445798896402121E+07},
            { 2,    12,     1.83838309755647853017E+07},
            { 2,    13,    -4.26215335990773420781E+06},
            { 2,    14,     6.40775684917965554632E+05},
            { 2,    15,    -5.69637563759163822397E+04},
            { 2,    16,     2.28325195741889183410E+03},

            { 4,     0,    -5.86271602527818381786E+07},
            { 4,     1,     4.78369991991747081280E+08},
            { 4,     2,    -1.74361930468868136406E+09},
            { 4,     3,     3.76621819705243778229E+09},
            { 4,     4,    -5.37751677961362648010E+09},
            { 4,     5,     5.35077163876746082306E+09},
            { 4,     6,    -3.80998322478477764130E+09},
            { 4,     7,     1.97099712467356157303E+09},
            { 4,     8,    -7.60832823835394382477E+08},
            { 4,     9,     2.42272232218582451344E+08},
            { 4,    10,    -8.05926269997112601995E+07},
            { 4,    11,     3.11124469145792499185E+07},
            { 4,    12,    -1.09693358577220626175E+07},
            { 4,    13,     2.84038850674086064100E+06},
            { 4,    14,    -4.84199551332909730263E+05},
            { 4,    15,     4.84970404654026060598E+04},
            { 4,    16,    -2.17011384837293599048E+03},

            { 6,     0,     9.83702780789473533630E+08},
            { 6,     1,    -6.23115263299602222443E+09},
            { 6,     2,     1.74950104067897109985E+10},
            { 6,     3,    -2.85244593670344696045E+10},
            { 6,     4,     2.95578184637604980469E+10},
            { 6,     5,    -1.97934299705980529785E+10},
            { 6,     6,     8.07257493996787166595E+09},
            { 6,     7,    -1.50554167974234604836E+09},
            { 6,     8,    -1.18252537929885953665E+08},
            { 6,     9,    -3.70554775613283040002E+06},
            { 6,    10,     1.23448486340704277158E+08},
            { 6,    11,    -7.41264279707325249910E+07},
            { 6,    12,     2.09071950705411061645E+07},
            { 6,    13,    -2.96454796610304014757E+06},
            { 6,    14,     1.18142086018433197751E+05},
            { 6,    15,     1.92799522383320254448E+04},
            { 6,    16,    -1.90271167151171880505E+03},

            { 8,     0,     6.69561843877016976476E+07},
            { 8,     1,     1.56256926101374864578E+09},
            { 8,     2,    -8.75745768682143020630E+09},
            { 8,     3,     1.94779956266501197815E+10},
            { 8,     4,    -2.33126852312486190796E+10},
            { 8,     5,     1.55144418171162052155E+10},
            { 8,     6,    -4.34538685387376117706E+09},
            { 8,     7,    -1.24875014824374175072E+09},
            { 8,     8,     1.36300258540026307106E+09},
            { 8,     9,    -2.47726977709512680769E+08},
            { 8,    10,    -1.37758820791601359844E+08},
            { 8,    11,     7.42609580452102422714E+07},
            { 8,    12,    -5.21190464590375591069E+06},
            { 8,    13,    -5.56763955730174109340E+06},
            { 8,    14,     1.98916589357259985991E+06},
            { 8,    15,    -2.82567601932666904759E+05},
            { 8,    16,     1.54458629248594224919E+04},

            {10,     0,    -2.91743516387244606018E+09},
            {10,     1,     1.43474200087861461639E+10},
            {10,     2,    -2.97121547997276992798E+10},
            {10,     3,     3.29244879152800636292E+10},
            {10,     4,    -1.97049122193543739319E+10},
            {10,     5,     4.44795698088213920593E+09},
            {10,     6,     1.68826391791642093658E+09},
            {10,     7,    -1.34669317233685207367E+09},
            {10,     8,     3.03101724866939246655E+08},
            {10,     9,    -4.99869293617860823870E+07},
            {10,    10,     1.42133397069574892521E+07},
            {10,    11,     2.69422055173848085105E+07},
            {10,    12,    -3.11643383659875914454E+07},
            {10,    13,     1.40837340470498204231E+07},
            {10,    14,    -3.33681038689361186698E+06},
            {10,    15,     4.13678001847658306360E+05},
            {10,    16,    -2.12956128078225046920E+04},

            {12,     0,     3.83066159035058796406E+08},
            {12,     1,    -3.57522953798943567276E+09},
            {12,     2,     1.00626903613678798676E+10},
            {12,     3,    -1.31025349462869167328E+10},
            {12,     4,     7.85384311503630828857E+09},
            {12,     5,    -2.41011892096044540405E+08},
            {12,     6,    -2.56408374643986368179E+09},
            {12,     7,     1.39171229309356403351E+09},
            {12,     8,    -1.44009585297834306955E+08},
            {12,     9,    -8.26904684745683073997E+07},
            {12,    10,    -2.38144140223466372117E+06},
            {12,    11,     1.79516107555324509740E+07},
            {12,    12,    -1.88674114853504090570E+06},
            {12,    13,    -2.42738823937244340777E+06},
            {12,    14,     9.99039133402326726355E+05},
            {12,    15,    -1.56469409353959286818E+05},
            {12,    16,     9.15292969974886182172E+03},

            {14,     0,     3.09020185410522365570E+09},
            {14,     1,    -1.36212178749835147858E+10},
            {14,     2,     2.66881548670487785339E+10},
            {14,     3,    -3.03946970897722930908E+10},
            {14,     4,     2.17784943226391410828E+10},
            {14,     5,    -9.40680629512597274780E+09},
            {14,     6,     1.39847537299111199379E+09},
            {14,     7,     1.10993825469740843773E+09},
            {14,     8,    -8.73110848697505235672E+08},
            {14,     9,     2.50292736143364071846E+08},
            {14,    10,     1.06462010817974358797E+07},
            {14,    11,    -3.22772786734968498349E+07},
            {14,    12,     1.01494283884754441679E+07},
            {14,    13,    -1.02655365919480670709E+06},
            {14,    14,    -1.37982127262780006276E+05},
            {14,    15,     4.30180039417772932211E+04},
            {14,    16,    -3.02473938756877396372E+03},

            {16,     0,    -1.56852265694742107391E+09},
            {16,     1,     7.15821216061697673798E+09},
            {16,     2,    -1.43193921312494201660E+10},
            {16,     3,     1.61786574433440303802E+10},
            {16,     4,    -1.08238279920512008667E+10},
            {16,     5,     3.66439506765549850464E+09},
            {16,     6,     3.04446730119516968727E+08},
            {16,     7,    -9.95706614031146168709E+08},
            {16,     8,     5.34070064296932458878E+08},
            {16,     9,    -1.68596081582052469254E+08},
            {16,    10,     4.50922229884207323194E+07},
            {16,    11,    -1.64262273564462922513E+07},
            {16,    12,     6.76394867549139633775E+06},
            {16,    13,    -2.05885415643938211724E+06},
            {16,    14,     3.96860804045895056333E+05},
            {16,    15,    -4.34586026756422943436E+04},
            {16,    16,     2.06736711765395784823E+03}
        },
        {                                                                               // HM (Z000100)
            { 0,     0,     2.66920628896922789863E+04},
            { 0,     1,     5.69598144516321923584E+06},
            { 0,     2,    -3.36106590539333373308E+07},
            { 0,     3,     9.25393487313766926527E+07},
            { 0,     4,    -1.64881303894646197557E+08},
            { 0,     5,     2.12786252918928653002E+08},
            { 0,     6,    -2.02235432385967493057E+08},
            { 0,     7,     1.36366495759085386992E+08},
            { 0,     8,    -5.89415461827230826020E+07},
            { 0,     9,     1.05569686857345979661E+07},
            { 0,    10,     4.26705694591859634966E+06},
            { 0,    11,    -3.31228471217951877043E+06},
            { 0,    12,     6.44460078807694022544E+05},
            { 0,    13,     1.79727468496846966445E+05},
            { 0,    14,    -1.14602002866395123419E+05},
            { 0,    15,     8.73345725996870532981E+03},
            { 0,    16,     1.03006575184149296547E+04},
            { 0,    17,    -4.45924381157494190120E+03},
            { 0,    18,     8.75712682690710266797E+02},
            { 0,    19,    -8.97432677867381869419E+01},
            { 0,    20,     3.90904107825454749658E+00},

            { 2,     0,    -4.66175954969746712595E+06},
            { 2,     1,     1.44553042693169433624E+07},
            { 2,     2,    -1.38532479348339065909E+07},
            { 2,     3,     1.61449323716102633625E+07},
            { 2,     4,    -5.04766978015377074480E+07},
            { 2,     5,     8.52236769195135086775E+07},
            { 2,     6,    -7.52658732323246151209E+07},
            { 2,     7,     3.77911912456169873476E+07},
            { 2,     8,    -1.05537492595233544707E+07},
            { 2,     9,     1.23416606663387943991E+06},
            { 2,    10,     1.07657456006634638470E+04},
            { 2,    11,     1.43573359232634276850E+05},
            { 2,    12,    -1.42859383483003708534E+05},
            { 2,    13,     5.63552937440058449283E+04},
            { 2,    14,    -1.09635084253284767328E+04},
            { 2,    15,     1.32853574780430949431E+03},
            { 2,    16,    -4.14076353943859373885E+02},
            { 2,    17,     1.47253804236653735416E+02},
            { 2,    18,    -2.47527050904476979554E+01},
            { 2,    19,     1.91210492011224597597E+00},
            { 2,    20,    -7.05892167374512213840E-02},

            { 4,     0,     1.02998189728514533490E+07},
            { 4,     1,    -3.48644858077521771193E+07},
            { 4,     2,     2.46925453657950051129E+07},
            { 4,     3,     2.65148321726851537824E+07},
            { 4,     4,    -3.81589329059887528419E+07},
            { 4,     5,     6.93028380426791380160E+05},
            { 4,     6,     1.99752902745822705328E+07},
            { 4,     7,    -1.14559117107986155897E+07},
            { 4,     8,     2.16656442928818566725E+06},
            { 4,     9,    -2.71810134198548854329E+05},
            { 4,    10,     2.68526744210913369898E+05},
            { 4,    11,    -9.77884134982192044845E+04},
            { 4,    12,    -1.53021212986694445135E+03},
            { 4,    13,     1.19037018096100418916E+04},
            { 4,    14,    -5.85794015733223022835E+03},
            { 4,    15,     1.56346892706033872855E+03},
            { 4,    16,    -2.75046129788926521087E+02},
            { 4,    17,     1.01298210263538095433E+02},
            { 4,    18,    -3.87720363616409713359E+01},
            { 4,    19,     6.66209009612612579332E+00},
            { 4,    20,    -3.93432972239732559050E-01},

            { 6,     0,    -1.23277652244743425399E+07},
            { 6,     1,     5.31219698912802562118E+07},
            { 6,     2,    -6.70881175458954200149E+07},
            { 6,     3,     1.38345048209509141743E+07},
            { 6,     4,     2.72927585462916977704E+07},
            { 6,     5,    -1.06984214016320873052E+07},
            { 6,     6,    -1.07550707413996290416E+07},
            { 6,     7,     9.12851204341692477465E+06},
            { 6,     8,    -2.45932699648965429515E+06},
            { 6,     9,     3.79086684429724293295E+05},
            { 6,    10,    -1.15384063428619745537E+05},
            { 6,    11,     9.37208910898514295695E+03},
            { 6,    12,     5.50001460585494169209E+03},
            { 6,    13,     8.99582878278114890236E+02},
            { 6,    14,     2.17976963642488072992E+02},
            { 6,    15,    -2.90083472695319642298E+02},
            { 6,    16,    -1.06912609256554702597E+02},
            { 6,    17,     7.44274626977634596869E+01},
            { 6,    18,    -1.32865712570078340349E+01},
            { 6,    19,     1.15176452822245067864E+00},
            { 6,    20,    -7.52331325998904648644E-02},

            { 8,     0,     6.81678287605022825301E+06},
            { 8,     1,    -3.98179300438016653061E+07},
            { 8,     2,     6.65612044507603123784E+07},
            { 8,     3,    -3.76181603687587901950E+07},
            { 8,     4,    -6.56919684995194338262E+06},
            { 8,     5,     1.43847081179449260235E+07},
            { 8,     6,    -4.06374374651811597869E+06},
            { 8,     7,     2.91022107704004331026E+05},
            { 8,     8,    -5.34165458237739163451E+05},
            { 8,     9,     2.58318759598450968042E+05},
            { 8,    10,    -2.04026808616285597964E+03},
            { 8,    11,    -1.91223168630281179503E+03},
            { 8,    12,    -3.69962055497544270111E+03},
            { 8,    13,    -9.23920259961619422029E+02},
            { 8,    14,     4.11256827202935312471E+02},
            { 8,    15,     1.26735718583368523582E+02},
            { 8,    16,    -4.68765072065054724249E+01},
            { 8,    17,     6.13281037162783970729E+00},
            { 8,    18,    -8.50877614045823293942E-01},
            { 8,    19,    -1.89283136262390905280E-01},
            { 8,    20,     5.75261353234685565705E-02},

            {10,     0,    -3.55154449666948523372E+05},
            {10,     1,     1.30929190946150850505E+07},
            {10,     2,    -3.15488824688208103180E+07},
            {10,     3,     2.70812807114166915417E+07},
            {10,     4,    -6.85649736623421218246E+06},
            {10,     5,    -2.40983373484842292964E+06},
            {10,     6,     1.08043478886758117005E+06},
            {10,     7,     1.11299945145412624697E+05},
            {10,     8,     4.58449855702385902987E+04},
            {10,     9,    -5.80789547527073082165E+04},
            {10,    10,    -4.28841803810808505659E+03},
            {10,    11,     4.99567543157751151739E+03},
            {10,    12,    -5.59329152251473260549E+02},
            {10,    13,     3.66269193209130548894E+02},
            {10,    14,    -4.12453739939884940213E+01},
            {10,    15,    -1.03224939821626904290E+01},
            {10,    16,    -1.26744942581002923987E+01},
            {10,    17,     2.50242050167653262704E+00},
            {10,    18,     4.89212292141251114952E-01},
            {10,    19,     7.41773856600715748508E-04},
            {10,    20,    -2.14966363670156049293E-02},

            {12,     0,    -1.71770314663222013041E+06},
            {12,     1,     1.02925354974316677544E+06},
            {12,     2,     4.75587077003400865942E+06},
            {12,     3,    -6.94997276824742369354E+06},
            {12,     4,     2.96480201554762385786E+06},
            {12,     5,     1.05305805605570232728E+05},
            {12,     6,    -2.38596544252316496568E+05},
            {12,     7,    -5.79872394392845744733E+04},
            {12,     8,     3.01928438393556607480E+04},
            {12,     9,     1.89217764968022629546E+03},
            {12,    10,    -4.88373167221754613365E+02},
            {12,    11,     7.01114489071818979937E+02},
            {12,    12,    -3.17674857603029806796E+02},
            {12,    13,    -9.41372505874503957557E+01},
            {12,    14,     1.83240842852757204184E+01},
            {12,    15,     1.08114635042327797976E+01},
            {12,    16,    -1.76741740095267596544E+00},
            {12,    17,     6.94852470861354931664E-01},
            {12,    18,    -2.89336670178484411942E-01},
            {12,    19,    -3.66873283517264768896E-03},
            {12,    20,     7.64308669905610499340E-03},

            {14,     0,     9.98775663821288966574E+05},
            {14,     1,    -2.18451837998499209061E+06},
            {14,     2,     1.40499697486835205927E+06},
            {14,     3,     4.46811799451349797891E+04},
            {14,     4,    -2.46225148374797863653E+05},
            {14,     5,    -7.05764615857048920589E+04},
            {14,     6,     9.16282262372330296785E+04},
            {14,     7,    -1.90152534930542642542E+04},
            {14,     8,     4.91854753979303222877E+03},
            {14,     9,    -2.98215458946964145071E+03},
            {14,    10,    -1.24575514575863394384E+02},
            {14,    11,     3.07045703026585499629E+02},
            {14,    12,     2.56707666795900628642E+01},
            {14,    13,    -2.55503462019516938142E+01},
            {14,    14,    -7.83210099348742638803E-01},
            {14,    15,     2.75956632611307561831E+00},
            {14,    16,    -6.89935042869725956294E-01},
            {14,    17,    -9.58434272104521506330E-02},
            {14,    18,     3.10995999077311284509E-02},
            {14,    19,     1.11788217615811057148E-02},
            {14,    20,    -2.50872008751619425190E-03},

            {16,     0,    -2.56910131149193679448E+05},
            {16,     1,     6.59413942707619862631E+05},
            {16,     2,    -5.99113926101273740642E+05},
            {16,     3,     1.79299729173374042148E+05},
            {16,     4,     3.57433247453356452752E+04},
            {16,     5,    -1.71963241067330600345E+04},
            {16,     6,    -8.07591195715742651373E+03},
            {16,     7,     1.64482614549100276236E+03},
            {16,     8,     1.58385752216435230366E+03},
            {16,     9,    -3.77870980619565330016E+02},
            {16,    10,    -1.99848538469132250839E+01},
            {16,    11,    -2.99325126666875540593E+01},
            {16,    12,     1.39774853358364321565E+01},
            {16,    13,     2.38884594919343573594E+00},
            {16,    14,    -1.77569226381652423008E+00},
            {16,    15,     2.51906789777950501641E-01},
            {16,    16,    -9.35456748727026554668E-02},
            {16,    17,     4.71639212726435025358E-02},
            {16,    18,    -2.76687708834074250132E-05},
            {16,    19,    -3.76375892191212375881E-03},
            {16,    20,     5.43491168280245645454E-04},

            {18,     0,     3.26573367579413752537E+04},
            {18,     1,    -8.28040252641195256729E+04},
            {18,     2,     6.32083466612035263097E+04},
            {18,     3,     1.10908655478984019283E+04},
            {18,     4,    -4.24696541649424107163E+04},
            {18,     5,     2.13154570304911503626E+04},
            {18,     6,    -4.01758333934846973534E+02},
            {18,     7,    -3.02668804705343745809E+03},
            {18,     8,     9.00317782135503534846E+02},
            {18,     9,    -1.71590190988977440156E+01},
            {18,    10,    -7.58773236769787295941E+00},
            {18,    11,    -1.47039559521070568593E+01},
            {18,    12,     5.86203446077681977755E+00},
            {18,    13,    -4.35902509094680423729E-01},
            {18,    14,    -3.96411294687243842549E-01},
            {18,    15,     1.90872936553090594147E-01},
            {18,    16,    -3.63349815421271857274E-02},
            {18,    17,     4.18942750214783450613E-03},
            {18,    18,    -1.95696242731476692869E-03},
            {18,    19,     6.55720172656096495292E-04},
            {18,    20,    -6.89531819695781068207E-05},

            {20,     0,    -1.79757648979984833204E+03},
            {20,     1,     4.21453422482446967479E+03},
            {20,     2,    -1.45713195934336681603E+03},
            {20,     3,    -5.27886800091239820176E+03},
            {20,     4,     8.07499233626505065331E+03},
            {20,     5,    -5.33458308189604667859E+03},
            {20,     6,     1.84109344300976272280E+03},
            {20,     7,    -2.89109084486973813455E+02},
            {20,     8,     5.54488971681655407053E+00},
            {20,     9,    -2.55037857514060917197E+00},
            {20,    10,     3.28120362746293148248E+00},
            {20,    11,    -1.43670757857304920435E+00},
            {20,    12,     8.25401835544457118665E-01},
            {20,    13,    -3.05993525251011089239E-01},
            {20,    14,     2.31463397238021693914E-02},
            {20,    15,     2.54799453700065604844E-02},
            {20,    16,    -1.16997904598278249649E-02},
            {20,    17,     2.34703472519215026668E-03},
            {20,    18,    -1.64174625118059316908E-04},
            {20,    19,    -1.87233906354765485458E-05},
            {20,    20,     3.01646763959664224869E-06}
        },
        {                                                                               // RECOM (Z000100)
            { 0,     0,     1.29041924400426033515E+01},
            { 0,     1,     1.46247169347020422592E+00},
            { 0,     2,    -2.56099379621667111451E+00},
            { 0,     3,     1.53157682928077298889E+00},
            { 0,     4,    -3.12651080854979501744E-01},

            { 1,     0,     1.13224784437094316836E+00},
            { 1,     1,    -1.21990615381324185584E+00},
            { 1,     2,     4.03103598240615390580E+00},
            { 1,     3,    -2.98697934479165105870E+00},
            { 1,     4,     7.11864900599255223668E-01},

            { 2,     0,    -1.84989977300083419109E+00},
            { 2,     1,     2.98072414316297784609E+00},
            { 2,     2,    -4.44057678245443998577E+00},
            { 2,     3,     2.62017135972970738322E+00},
            { 2,     4,    -6.33529954639474812694E-01},

            { 3,     0,     3.17264901652564645929E+00},
            { 3,     1,    -4.83562740400180235412E+00},
            { 3,     2,     4.06335321968123874825E+00},
            { 3,     3,    -1.38974858743467533095E+00},
            { 3,     4,     2.62122104574736836113E-01},

            { 4,     0,    -2.02663383998561608124E+00},
            { 4,     1,     3.18617136072649298484E+00},
            { 4,     2,    -2.29903125672929053991E+00},
            { 4,     3,     5.58176645345621169625E-01},
            { 4,     4,    -5.91094511981828871217E-02},

            { 5,     0,     3.82436170169052624956E-01},
            { 5,     1,    -6.15679347898177353748E-01},
            { 5,     2,     4.45802375081275292779E-01},
            { 5,     3,    -1.00232559556148334567E-01},
            { 5,     4,     6.38538257034518188376E-03}
        }
    },
    {                                                                                   // Metallicity Z001000 (0.01000)
        {                                                                               // LMR1 (Z001000)
            { 0,     0,     1.61732010479488863552E+01},
            { 0,     1,    -6.07511035663581200339E+00},
            { 0,     2,     8.58287622972541264232E+00},
            { 0,     3,    -3.10585034200754250833E+00},
            { 0,     4,    -7.06748010502642909358E-01},

            { 1,     0,    -1.90469269583824840630E+00},
            { 1,     1,     4.00007719345960026658E+01},
            { 1,     2,    -8.46518605722360462096E+01},
            { 1,     3,     5.91797386241528400319E+01},
            { 1,     4,    -1.13107588613914398223E+01},

            { 2,     0,    -8.70230071618597023075E+00},
            { 2,     1,    -2.89910577605233434895E+01},
            { 2,     2,     1.24597859970597440338E+02},
            { 2,     3,    -1.16207323210657051504E+02},
            { 2,     4,     3.01232264093183879083E+01},

            { 3,     0,     1.54664218136763143008E+01},
            { 3,     1,    -1.42381111546532466150E+01},
            { 3,     2,    -5.53996704254122320776E+01},
            { 3,     3,     7.85240667339935924929E+01},
            { 3,     4,    -2.52702301461299612129E+01},

            { 4,     0,    -4.23582571635512561414E+00},
            { 4,     1,     9.21228272981120710483E+00},
            { 4,     2,     6.44366319286792332832E+00},
            { 4,     3,    -1.82412432120631002874E+01},
            { 4,     4,     7.14935319397919499806E+00}
        },
        {                                                                               // LMR2 (Z001000)
            { 0,     0,     1.59314592243044277353E+01},
            { 0,     1,    -4.60401610759330548461E+00},
            { 0,     2,     6.24185962640975233739E+00},
            { 0,     3,    -4.97550125746145077699E+00},
            { 0,     4,     1.93048999642347540728E+00},
            { 0,     5,    -2.89477547622687292339E-01},

            { 1,     0,     1.01061304060731380616E+01},
            { 1,     1,    -3.46086484084549255158E+01},
            { 1,     2,     5.27667822465917879526E+01},
            { 1,     3,    -3.86837936682783691822E+01},
            { 1,     4,     1.36020700266615026663E+01},
            { 1,     5,    -1.85012309699758370485E+00},

            { 2,     0,     2.00677620782971253277E+01},
            { 2,     1,    -2.26769827650059667690E+01},
            { 2,     2,    -1.15679690058618760418E+01},
            { 2,     3,    -5.80771237470029455530E-01},
            { 2,     4,     1.37546460492662188102E+01},
            { 2,     5,    -4.53156102738701349608E+00},

            { 3,     0,    -5.09057297132129690453E+02},
            { 3,     1,     1.15813297915374073455E+03},
            { 3,     2,    -8.67528490581213873156E+02},
            { 3,     3,     3.72884696292590604116E+02},
            { 3,     4,    -1.38863311991984033966E+02},
            { 3,     5,     2.83694073141493667833E+01},

            { 4,     0,     2.61623056004032514466E+03},
            { 4,     1,    -6.70644555846752700745E+03},
            { 4,     2,     6.13584072176503832452E+03},
            { 4,     3,    -2.70631835697935139251E+03},
            { 4,     4,     6.36762028562752561811E+02},
            { 4,     5,    -7.14561574114333950547E+01},

            { 5,     0,    -2.63489815083014082120E+03},
            { 5,     1,     7.38504520674821560533E+03},
            { 5,     2,    -7.50607780122314488835E+03},
            { 5,     3,     3.63058087806650701168E+03},
            { 5,     4,    -8.69070310941866864596E+02},
            { 5,     5,     8.58816125753537704668E+01}
        },
        {                                                                               // LMA (Z001000)
            { 0,     0,    -2.09773228588053607382E+05},
            { 0,     1,     1.43389594778738403693E+06},
            { 0,     2,    -7.75133130475684534758E+06},
            { 0,     3,     3.63601069582714810967E+07},
            { 0,     4,    -1.18813444845486640930E+08},
            { 0,     5,     2.60283723461131542921E+08},
            { 0,     6,    -3.91364485037142515182E+08},
            { 0,     7,     4.10038222587301969528E+08},
            { 0,     8,    -2.94145223515916526318E+08},
            { 0,     9,     1.30304661949904114008E+08},
            { 0,    10,    -1.72744424556804075837E+07},
            { 0,    11,    -2.00820756134503111243E+07},
            { 0,    12,     1.57965446997256800532E+07},
            { 0,    13,    -5.16442762537559401244E+06},
            { 0,    14,     2.88797206094442051835E+05},
            { 0,    15,     4.85840419889588956721E+05},
            { 0,    16,    -2.37449358671291265637E+05},
            { 0,    17,     5.89009159964685095474E+04},
            { 0,    18,    -8.73970189435798602062E+03},
            { 0,    19,     7.40523972585050728412E+02},
            { 0,    20,    -2.77978725470881755655E+01},

            { 2,     0,     1.24556972785087689757E+08},
            { 2,     1,    -1.05485290802952396870E+09},
            { 2,     2,     4.02473985730900144577E+09},
            { 2,     3,    -9.11583314025122642517E+09},
            { 2,     4,     1.35512409280278778076E+10},
            { 2,     5,    -1.37244791677059879303E+10},
            { 2,     6,     9.40152573164973068237E+09},
            { 2,     7,    -4.02953830579527378082E+09},
            { 2,     8,     7.38075188234021663666E+08},
            { 2,     9,     2.04097261853698253632E+08},
            { 2,    10,    -1.31296867969154432416E+08},
            { 2,    11,    -3.72527087734079034999E+06},
            { 2,    12,     2.13105948168305270374E+07},
            { 2,    13,    -5.90374779784860368818E+06},
            { 2,    14,    -1.58750756547301629325E+05},
            { 2,    15,     1.73802705629212403437E+05},
            { 2,    16,     1.34389908452468196629E+05},
            { 2,    17,    -8.46886743101308384212E+04},
            { 2,    18,     2.01200486051142797805E+04},
            { 2,    19,    -2.33582333582660248794E+03},
            { 2,    20,     1.10848048996528689258E+02},

            { 4,     0,     5.05357352773523867130E+08},
            { 4,     1,    -3.31354820566867399216E+09},
            { 4,     2,     9.55477016233197402954E+09},
            { 4,     3,    -1.56750020973316497803E+10},
            { 4,     4,     1.55897307926384067535E+10},
            { 4,     5,    -8.83530815627405929565E+09},
            { 4,     6,     1.63784678158393263817E+09},
            { 4,     7,     1.26310745307742381096E+09},
            { 4,     8,    -9.06822750568983674049E+08},
            { 4,     9,     1.67932512482709646225E+08},
            { 4,    10,    -1.23911428774325661361E+07},
            { 4,    11,     5.71523280062625110149E+07},
            { 4,    12,    -4.26682323901077881455E+07},
            { 4,    13,     8.90929416129896789789E+06},
            { 4,    14,     1.67166402933667809702E+06},
            { 4,    15,    -4.69427729580903833266E+05},
            { 4,    16,    -5.00381548112256336026E+05},
            { 4,    17,     3.01400804692653589882E+05},
            { 4,    18,    -7.32120482670434430474E+04},
            { 4,    19,     8.80328726870056379994E+03},
            { 4,    20,    -4.34033934541470671320E+02},

            { 6,     0,    -1.07852724296717691422E+09},
            { 6,     1,     6.84582537129478645325E+09},
            { 6,     2,    -1.98636935069379844666E+10},
            { 6,     3,     3.49891808203243942261E+10},
            { 6,     4,    -4.16472301939004364014E+10},
            { 6,     5,     3.48742082858454284668E+10},
            { 6,     6,    -2.03515912933958663940E+10},
            { 6,     7,     7.63230475433247947693E+09},
            { 6,     8,    -1.32354384835169196129E+09},
            { 6,     9,    -1.69552074669079929590E+08},
            { 6,    10,     6.97440331351650208235E+07},
            { 6,    11,     4.60175066012795269489E+07},
            { 6,    12,    -2.68479745975134037435E+07},
            { 6,    13,     2.40770592574207345024E+06},
            { 6,    14,     2.26369602661154372618E+06},
            { 6,    15,    -1.54705866766018536873E+06},
            { 6,    16,     7.80276827808928559534E+05},
            { 6,    17,    -2.90525562987123674247E+05},
            { 6,    18,     6.73388625471522245789E+04},
            { 6,    19,    -8.55506609125114846393E+03},
            { 6,    20,     4.57366957264935876992E+02},

            { 8,     0,     6.01887171994113349915E+09},
            { 8,     1,    -3.59631408617360916138E+10},
            { 8,     2,     9.21373711482781219482E+10},
            { 8,     3,    -1.30859993208645553589E+11},
            { 8,     4,     1.09869343601253295898E+11},
            { 8,     5,    -5.19391019925100326538E+10},
            { 8,     6,     9.93795400740454673767E+09},
            { 8,     7,     1.17822075295209312439E+09},
            { 8,     8,     2.08547094828250437975E+08},
            { 8,     9,    -7.77891584686658740044E+08},
            { 8,    10,     9.79231656343366652727E+07},
            { 8,    11,     1.46029283089236587286E+08},
            { 8,    12,    -5.63426838521486073732E+07},
            { 8,    13,    -4.34994308839864679612E+04},
            { 8,    14,     2.67452041592313116416E+06},
            { 8,    15,     2.48601794890810997458E+05},
            { 8,    16,    -2.88661329611176857725E+05},
            { 8,    17,     3.44704079574566349038E+04},
            { 8,    18,     4.71065540904905537900E+03},
            { 8,    19,    -1.22791766059891961049E+03},
            { 8,    20,     6.52659303871330394031E+01},

            {10,     0,     4.09839446260637617111E+09},
            {10,     1,    -1.19243749172475032806E+10},
            {10,     2,     6.44260733488419055939E+08},
            {10,     3,     4.01784270278003311157E+10},
            {10,     4,    -7.02370927844391479492E+10},
            {10,     5,     5.53928774156074829102E+10},
            {10,     6,    -1.99839479763696517944E+10},
            {10,     7,     1.21178171327214643359E+08},
            {10,     8,     2.12195873823345303535E+09},
            {10,     9,    -3.04125284478327631950E+08},
            {10,    10,    -1.36583732859478831291E+08},
            {10,    11,     1.00033640716232210398E+07},
            {10,    12,     2.11985158940840736032E+07},
            {10,    13,    -1.41918619870038777590E+07},
            {10,    14,     1.06037309161468278617E+07},
            {10,    15,    -4.77449659335303772241E+06},
            {10,    16,     7.63050677152805146761E+05},
            {10,    17,     1.56993307696408010088E+05},
            {10,    18,    -8.52750815847208868945E+04},
            {10,    19,     1.33620566100046889915E+04},
            {10,    20,    -7.54749310106248799457E+02},

            {12,     0,    -2.77498112127752447128E+09},
            {12,     1,     1.99816442713947868347E+10},
            {12,     2,    -4.77683150712246398926E+10},
            {12,     3,     5.04117814886737747192E+10},
            {12,     4,    -1.67946036119296798706E+10},
            {12,     5,    -1.38693190414022674561E+10},
            {12,     6,     1.56277095143661766052E+10},
            {12,     7,    -4.57458119846564769745E+09},
            {12,     8,    -8.68468246746188163757E+08},
            {12,     9,     7.75119369125685334206E+08},
            {12,    10,    -1.16491136086922392249E+08},
            {12,    11,     1.47421104143672753125E+07},
            {12,    12,    -1.52535673836318179965E+07},
            {12,    13,    -1.70087987937960936688E+06},
            {12,    14,     4.67476437233580090106E+06},
            {12,    15,    -1.17463899375570146367E+06},
            {12,    16,    -1.10623359788225745433E+05},
            {12,    17,     8.96177599209738109494E+04},
            {12,    18,    -1.26272792247867328115E+04},
            {12,    19,     2.57183382652074556063E+02},
            {12,    20,     4.53946488958070730746E+01},

            {14,     0,    -1.19404109194643745422E+10},
            {14,     1,     4.75026388992112045288E+10},
            {14,     2,    -8.02570569421333770752E+10},
            {14,     3,     7.41607800924110260010E+10},
            {14,     4,    -4.05307739822724685669E+10},
            {14,     5,     1.41796423462739467621E+10},
            {14,     6,    -4.56807621318898487091E+09},
            {14,     7,     1.94941044600867557526E+09},
            {14,     8,    -5.25762401084450244904E+08},
            {14,     9,    -4.20587376462206020951E+07},
            {14,    10,     1.47395545866844896227E+07},
            {14,    11,     5.00008831927335187793E+07},
            {14,    12,    -3.55091173088149204850E+07},
            {14,    13,     1.31608539435279052705E+07},
            {14,    14,    -4.59113670743147470057E+06},
            {14,    15,     1.81956762125828582793E+06},
            {14,    16,    -5.94762161201574141160E+05},
            {14,    17,     1.30033906684856090578E+05},
            {14,    18,    -1.75126293747036870627E+04},
            {14,    19,     1.30486252871918713936E+03},
            {14,    20,    -4.01670777875890010478E+01}
        },
        {                                                                               // HM (Z001000)
            { 0,     0,     2.17405636868515895912E+05},
            { 0,     1,     2.06852476160948835313E+07},
            { 0,     2,    -6.14611410296131018549E+06},
            { 0,     3,    -3.71233464909802228212E+07},
            { 0,     4,     2.59646896356047354639E+07},
            { 0,     5,     2.70401430864754803479E+07},
            { 0,     6,    -5.03161212555342614651E+07},
            { 0,     7,     3.58598481040194258094E+07},
            { 0,     8,    -1.78006177931661754847E+07},
            { 0,     9,     9.30532460730251483619E+06},
            { 0,    10,    -5.15848465171259269118E+06},
            { 0,    11,     2.19027753214642358944E+06},
            { 0,    12,    -5.81644839415979455225E+05},
            { 0,    13,     7.99240321203274652362E+04},
            { 0,    14,    -2.51621643905049268142E+03},
            { 0,    15,    -3.81475220523696918917E+02},

            { 1,     0,    -3.06765020921669416130E+07},
            { 1,     1,    -7.19287141298301517963E+07},
            { 1,     2,    -4.77435954108010306954E+07},
            { 1,     3,     4.06090998470959842205E+08},
            { 1,     4,    -4.94869498500309586525E+08},
            { 1,     5,     2.69898549761012136936E+08},
            { 1,     6,    -7.97774313283056169748E+07},
            { 1,     7,     4.26528677017149850726E+07},
            { 1,     8,    -4.68106602932079061866E+07},
            { 1,     9,     3.02614077510188445449E+07},
            { 1,    10,    -1.02789476280537806451E+07},
            { 1,    11,     1.48880611471109278500E+06},
            { 1,    12,     6.37803643199263970018E+04},
            { 1,    13,    -1.54060450772956992296E+04},
            { 1,    14,    -1.20700325670922356949E+04},
            { 1,    15,     2.24656015193673965769E+03},

            { 2,     0,     1.75066912655571192503E+08},
            { 2,     1,     6.56024659875666722655E+07},
            { 2,     2,     1.23625106866149380803E+08},
            { 2,     3,    -8.66427535415050864220E+08},
            { 2,     4,     1.04647074302398228645E+09},
            { 2,     5,    -5.43304198956838369370E+08},
            { 2,     6,     6.62721930982138589025E+07},
            { 2,     7,     6.96526135511116981506E+07},
            { 2,     8,    -3.78209700669894739985E+07},
            { 2,     9,     5.84715094197653792799E+06},
            { 2,    10,     1.18073224759165989235E+06},
            { 2,    11,    -3.39494064604910614435E+05},
            { 2,    12,    -1.30009674988549915724E+05},
            { 2,    13,     2.04151331991039405693E+04},
            { 2,    14,     1.63426397272586054896E+04},
            { 2,    15,    -3.46623073630780800158E+03},

            { 3,     0,    -4.40378749002870142460E+08},
            { 3,     1,     1.90811958049112737179E+08},
            { 3,     2,    -3.46994414631571888924E+08},
            { 3,     3,     1.03839183062096667290E+09},
            { 3,     4,    -1.09191434318746423721E+09},
            { 3,     5,     6.03376176521021485329E+08},
            { 3,     6,    -1.86538522271839350462E+08},
            { 3,     7,     3.01234692302216663957E+07},
            { 3,     8,    -2.60876296034886920825E+06},
            { 3,     9,    -5.91722311695919837803E+05},
            { 3,    10,    -1.04200386924736900255E+05},
            { 3,    11,     4.46675275850050500594E+05},
            { 3,    12,    -9.51964972779181844089E+04},
            { 3,    13,     3.58457144797106002443E+03},
            { 3,    14,    -1.11371310452127327153E+04},
            { 3,    15,     2.85845040236972772618E+03},

            { 4,     0,     5.72344695093964815140E+08},
            { 4,     1,    -5.13427680762670874596E+08},
            { 4,     2,     7.89372994735144257545E+08},
            { 4,     3,    -1.00183048339205336571E+09},
            { 4,     4,     4.85858157195736885071E+08},
            { 4,     5,    -3.68810635419888198376E+07},
            { 4,     6,    -6.77671612100235223770E+07},
            { 4,     7,     3.51244092417839094996E+07},
            { 4,     8,    -4.04172301070910505950E+06},
            { 4,     9,     4.42372389482865459286E+05},
            { 4,    10,    -1.11637046404088055715E+06},
            { 4,    11,     1.32348000868789851665E+05},
            { 4,    12,     5.77673805733840563335E+04},
            { 4,    13,     1.39889883355121310160E+03},
            { 4,    14,     1.84537734558708234545E+03},
            { 4,    15,    -1.29546033045933745598E+03},

            { 5,     0,    -3.11964641996447086334E+08},
            { 5,     1,     3.20795370867759823799E+08},
            { 5,     2,    -9.73902886296924829483E+08},
            { 5,     3,     1.11109912862654781342E+09},
            { 5,     4,    -3.31644242757628619671E+08},
            { 5,     5,    -7.20401027258160263300E+07},
            { 5,     6,     5.49449315561505854130E+07},
            { 5,     7,    -1.50211363970660679042E+07},
            { 5,     8,     4.37729396379113662988E+05},
            { 5,     9,     1.78953864822479896247E+06},
            { 5,    10,    -9.64483419783796125557E+04},
            { 5,    11,    -1.03372025982109145843E+05},
            { 5,    12,     2.27654966719349886262E+03},
            { 5,    13,    -9.21556404868084791815E+03},
            { 5,    14,     2.29694125905770533791E+03},
            { 5,    15,     2.69172643454379056038E+02},

            { 6,     0,    -1.47363671236134380102E+08},
            { 6,     1,     3.98069493547490179539E+08},
            { 6,     2,     3.80600399916491806507E+08},
            { 6,     3,    -7.77899828440285444260E+08},
            { 6,     4,     2.13971953739619493484E+08},
            { 6,     5,     7.50766140657877773046E+07},
            { 6,     6,    -1.24408092643524613231E+07},
            { 6,     7,    -1.19486997694680951536E+07},
            { 6,     8,     1.72403185042079538107E+06},
            { 6,     9,     5.82624710496194384177E+04},
            { 6,    10,     6.62807449280618020566E+04},
            { 6,    11,    -5.73858576309664931614E+03},
            { 6,    12,     7.87238279678164053621E+03},
            { 6,    13,     5.58027583166682688898E+02},
            { 6,    14,    -7.80191280094344847384E+02},
            { 6,    15,    -4.41524171396966949033E+01},

            { 7,     0,     3.70057909980202019215E+08},
            { 7,     1,    -8.43582286640240669250E+08},
            { 7,     2,     3.06515664902774870396E+08},
            { 7,     3,     2.79680007567675352097E+08},
            { 7,     4,    -1.31316622141129702330E+08},
            { 7,     5,    -4.78340494412834197283E+07},
            { 7,     6,     2.05878316230771690607E+07},
            { 7,     7,     4.84660386411372851580E+06},
            { 7,     8,    -1.28697308684668410569E+06},
            { 7,     9,    -4.26216149967036908492E+05},
            { 7,    10,     1.35944377558333886554E+05},
            { 7,    11,    -2.78481544974478456425E+04},
            { 7,    12,     6.38116677538639805789E+02},
            { 7,    13,     1.86324844948431268676E+03},
            { 7,    14,    -3.54990721623104548144E+02},
            { 7,    15,     4.62881801006983621960E+01},

            { 8,     0,    -2.73364609220364511013E+08},
            { 8,     1,     6.70469859252789497375E+08},
            { 8,     2,    -4.83480623472343206406E+08},
            { 8,     3,     4.03385611767915189266E+07},
            { 8,     4,     7.35016723277738541365E+07},
            { 8,     5,    -1.62650907308186870068E+07},
            { 8,     6,    -2.72791540988075407222E+06},
            { 8,     7,     3.87529004919559811242E+04},
            { 8,     8,     2.21605940650244883727E+05},
            { 8,     9,    -4.99119267431606931495E+04},
            { 8,    10,     3.88533899694829306100E+04},
            { 8,    11,    -4.12454335026239914441E+03},
            { 8,    12,    -5.45806706724830746680E+02},
            { 8,    13,    -7.47011879871399173680E+02},
            { 8,    14,     2.58488648387669854856E+02},
            { 8,    15,    -2.59121452073608971034E+01},

            { 9,     0,     1.00383462413229718804E+08},
            { 9,     1,    -2.74271434515541374683E+08},
            { 9,     2,     2.71244504862839102745E+08},
            { 9,     3,    -1.11115631573666274548E+08},
            { 9,     4,     4.91877530747146159410E+06},
            { 9,     5,     1.25292149804861973971E+07},
            { 9,     6,    -5.59249804659485630691E+06},
            { 9,     7,     1.28330904890557797626E+06},
            { 9,     8,    -1.04317198392582082306E+05},
            { 9,     9,    -9.62038930517230619444E+03},
            { 9,    10,    -3.97809489634518195089E+03},
            { 9,    11,    -5.57959747341926686204E+02},
            { 9,    12,     8.89096577259679747840E+02},
            { 9,    13,    -5.60425945702165773099E+00},
            { 9,    14,    -4.78179067842277234490E+01},
            { 9,    15,     5.74915010119235514452E+00},

            {10,     0,    -1.55431711502586677670E+07},
            {10,     1,     4.79521485383154302835E+07},
            {10,     2,    -6.02665872499209195375E+07},
            {10,     3,     4.05979536634513586760E+07},
            {10,     4,    -1.60619130310957916081E+07},
            {10,     5,     3.70530953097213804722E+06},
            {10,     6,    -3.78917655865714070387E+05},
            {10,     7,    -1.84983833769938682963E+04},
            {10,     8,    -6.31914341540330042335E+03},
            {10,     9,     7.89696836505760438740E+03},
            {10,    10,    -2.17729950811668868482E+03},
            {10,    11,     7.29602008514560338881E+02},
            {10,    12,    -2.38483209776185589135E+02},
            {10,    13,     2.80674740177570534172E+01},
            {10,    14,     1.83297935389278832119E+00},
            {10,    15,    -4.35700622586662367208E-01}
        },
        {                                                                               // RECOM (Z001000)
            { 0,     0,     1.29690611505892015032E+01},
            { 0,     1,     1.15133146967729094179E+00},
            { 0,     2,    -2.03151799780861574973E+00},
            { 0,     3,     1.18911797645565364689E+00},
            { 0,     4,    -2.35730192355203121979E-01},

            { 1,     0,     6.77126934573034411358E-01},
            { 1,     1,     8.12545635631524709730E-01},
            { 1,     2,     1.02571355665047869721E+00},
            { 1,     3,    -1.20203984384456630252E+00},
            { 1,     4,     3.31810706642633568286E-01},

            { 2,     0,    -2.98789230039933073613E+00},
            { 2,     1,     4.40181013672451193486E+00},
            { 2,     2,    -3.18890331653727177041E+00},
            { 2,     3,     8.83079598994844006121E-01},
            { 2,     4,    -1.51558396747922291548E-01},

            { 3,     0,     6.22545012651770335310E+00},
            { 3,     1,    -1.26234063625864720848E+01},
            { 3,     2,     8.89677911090983108977E+00},
            { 3,     3,    -2.01593702143950714856E+00},
            { 3,     4,     1.24221816733169190816E-01},

            { 4,     0,    -3.48677279439661846894E+00},
            { 4,     1,     8.37556424986163960966E+00},
            { 4,     2,    -6.53850783620592235224E+00},
            { 4,     3,     1.69898655557246569536E+00},
            { 4,     4,    -1.21208024376684805890E-01},

            { 5,     0,     4.04481505949380593101E-01},
            { 5,     1,    -1.37770027286069152161E+00},
            { 5,     2,     1.26623104358849225548E+00},
            { 5,     3,    -3.70847513213560797674E-01},
            { 5,     4,     3.04915286309964846112E-02}
        }
    },
    {                                                                                   // Metallicity Z001500 (0.01500)
        {                                                                               // LMR1 (Z001500)
            { 0,     0,     1.60726718444739766767E+01},
            { 0,     1,    -6.24715135137397137299E+00},
            { 0,     2,     1.07672344037789748938E+01},
            { 0,     3,    -7.24052976085269506257E+00},
            { 0,     4,     1.46349058730338077439E+00},

            { 1,     0,    -3.63506353750313060402E+00},
            { 1,     1,     5.36864271459196729097E+01},
            { 1,     2,    -1.16942397088811162575E+02},
            { 1,     3,     9.34035699421548457622E+01},
            { 1,     4,    -2.50874003951161199666E+01},

            { 2,     0,    -7.91754787628987521941E+00},
            { 2,     1,    -5.94653927755674089894E+01},
            { 2,     2,     2.05203056353080341978E+02},
            { 2,     3,    -1.96558176123197796414E+02},
            { 2,     4,     5.97010203155139578257E+01},

            { 3,     0,     2.27278594676717915490E+01},
            { 3,     1,    -2.40820672531560520113E+00},
            { 3,     2,    -1.20196505857006002316E+02},
            { 3,     3,     1.49881801286317909216E+02},
            { 3,     4,    -5.13533879653931180087E+01},

            { 4,     0,    -1.08895531675941441563E+01},
            { 4,     1,     1.55183170137950732226E+01},
            { 4,     2,     1.95899488178189216114E+01},
            { 4,     3,    -3.88388622741310385322E+01},
            { 4,     4,     1.51805521241851977265E+01}
        },
        {                                                                               // LMR2 (Z001500)
            { 0,     0,     1.57661900292269407942E+01},
            { 0,     1,    -3.86739001681062477545E+00},
            { 0,     2,     4.90951789020641982120E+00},
            { 0,     3,    -3.83335877824608228792E+00},
            { 0,     4,     1.46458915608047957058E+00},
            { 0,     5,    -2.16702239649122857523E-01},

            { 1,     0,     8.37711942202392734202E+00},
            { 1,     1,    -2.70768859464224540545E+01},
            { 1,     2,     3.93888011339611523454E+01},
            { 1,     3,    -2.70047525691479570753E+01},
            { 1,     4,     8.70098442072441713435E+00},
            { 1,     5,    -1.06476013712186490245E+00},

            { 2,     0,     3.06826409038962175657E+01},
            { 2,     1,    -1.09405785435920606119E+02},
            { 2,     2,     1.81370175730107348500E+02},
            { 2,     3,    -1.81704582752789093547E+02},
            { 2,     4,     9.02892160295599097708E+01},
            { 2,     5,    -1.65129464015789579889E+01},

            { 3,     0,    -3.62814204845711003600E+02},
            { 3,     1,     1.08689918143087788849E+03},
            { 3,     2,    -1.31054018838510614842E+03},
            { 3,     3,     9.90790478329023699189E+02},
            { 3,     4,    -4.33419474916350452531E+02},
            { 3,     5,     7.62679478243772734913E+01},

            { 4,     0,     1.40418643511127538659E+03},
            { 4,     1,    -3.88233656649431759433E+03},
            { 4,     2,     3.84683355224100250780E+03},
            { 4,     3,    -2.03701250178350619535E+03},
            { 4,     4,     6.48142655530930028362E+02},
            { 4,     5,    -9.67319650941358304408E+01},

            { 5,     0,    -1.22407686126082307965E+03},
            { 5,     1,     3.76978222294538090864E+03},
            { 5,     2,    -3.95869928580390433126E+03},
            { 5,     3,     1.99118186826012993151E+03},
            { 5,     4,    -5.21844465216713615519E+02},
            { 5,     5,     6.04450098185751301116E+01}
        },
        {                                                                               // LMA (Z001500)
            { 0,     0,    -5.15111813953318560380E+04},
            { 0,     1,    -1.38581324034049781039E+06},
            { 0,     2,     1.39308014554255567491E+07},
            { 0,     3,    -5.71603108284442424774E+07},
            { 0,     4,     1.37981165851579815149E+08},
            { 0,     5,    -2.21159494412106066942E+08},
            { 0,     6,     2.47918615635263592005E+08},
            { 0,     7,    -1.97267821930349111557E+08},
            { 0,     8,     1.08701847878496184945E+08},
            { 0,     9,    -3.66657088282169476151E+07},
            { 0,    10,     2.47653496909504802898E+06},
            { 0,    11,     5.12285355178847070783E+06},
            { 0,    12,    -3.49757309776654699817E+06},
            { 0,    13,     1.39230419173041009344E+06},
            { 0,    14,    -4.29369586936748528387E+05},
            { 0,    15,     1.17250418664394310326E+05},
            { 0,    16,    -2.87188898192620908958E+04},
            { 0,    17,     5.69885720592272627982E+03},
            { 0,    18,    -8.01726305735812047715E+02},
            { 0,    19,     6.87272631810855187950E+01},
            { 0,    20,    -2.67041856670744914837E+00},

            { 2,     0,    -1.45339113482951931655E+07},
            { 2,     1,     1.12667823825035437942E+08},
            { 2,     2,    -4.17006587079701125622E+08},
            { 2,     3,     9.85341220899901628494E+08},
            { 2,     4,    -1.66272967677597117424E+09},
            { 2,     5,     2.10006772395531940460E+09},
            { 2,     6,    -2.00687866295555543900E+09},
            { 2,     7,     1.43029664485314631462E+09},
            { 2,     8,    -7.29760192023199796677E+08},
            { 2,     9,     2.43147726715557068586E+08},
            { 2,    10,    -4.05304287569378465414E+07},
            { 2,    11,    -4.01306759306349034887E+05},
            { 2,    12,    -7.32600274554128758609E+05},
            { 2,    13,     1.17855480548669607379E+06},
            { 2,    14,     2.50996201334879733622E+05},
            { 2,    15,    -6.29675976741036050953E+05},
            { 2,    16,     3.31786518519565521274E+05},
            { 2,    17,    -9.37220926397035946138E+04},
            { 2,    18,     1.56585215689283104439E+04},
            { 2,    19,    -1.46922968079042675527E+03},
            { 2,    20,     6.01559001927688683509E+01},

            { 4,     0,     2.33350108446424514055E+08},
            { 4,     1,    -1.60289968489695382118E+09},
            { 4,     2,     4.81990833858025169373E+09},
            { 4,     3,    -8.16360325217743110657E+09},
            { 4,     4,     8.14584602763201999664E+09},
            { 4,     5,    -4.07331865929028415680E+09},
            { 4,     6,    -5.06252506179879188538E+08},
            { 4,     7,     2.29763469151120567322E+09},
            { 4,     8,    -1.62128710050702285767E+09},
            { 4,     9,     5.32701252654437601566E+08},
            { 4,    10,    -4.48733723450238630176E+07},
            { 4,    11,    -2.11723976412126012146E+07},
            { 4,    12,     2.32885320360103854910E+06},
            { 4,    13,     2.03951553722685994580E+06},
            { 4,    14,    -3.13630035119212174322E+05},
            { 4,    15,    -7.05223482959375251085E+04},
            { 4,    16,    -5.37405402453973874799E+04},
            { 4,    17,     4.94362966298164537875E+04},
            { 4,    18,    -1.40518968918354457855E+04},
            { 4,    19,     1.83732556677333059270E+03},
            { 4,    20,    -9.50453907494923839749E+01},

            { 6,     0,    -1.76169219592734664679E+08},
            { 6,     1,     1.42698092226201272011E+09},
            { 6,     2,    -5.28067056308736801147E+09},
            { 6,     3,     1.15336708877598838806E+10},
            { 6,     4,    -1.61229222116397609711E+10},
            { 6,     5,     1.45899208559092102051E+10},
            { 6,     6,    -8.01445678044835853577E+09},
            { 6,     7,     1.90927120293207097054E+09},
            { 6,     8,     4.88043666148680567741E+08},
            { 6,     9,    -3.87662269468736469746E+08},
            { 6,    10,    -3.33959551647167652845E+07},
            { 6,    11,     9.24862097769977152348E+07},
            { 6,    12,    -2.25346824999888129532E+07},
            { 6,    13,    -5.86599007108959276229E+06},
            { 6,    14,     3.70074268507561367005E+06},
            { 6,    15,    -2.56417061140370758949E+05},
            { 6,    16,    -2.29390710704398312373E+05},
            { 6,    17,     6.94915698487437912263E+04},
            { 6,    18,    -7.11327988466724036698E+03},
            { 6,    19,     3.57413795845535204876E+01},
            { 6,    20,     2.80444597204764924925E+01},

            { 8,     0,     1.24245267843930959702E+09},
            { 8,     1,    -6.44322780962794589996E+09},
            { 8,     2,     1.38199616798107013702E+10},
            { 8,     3,    -1.50973626273141441345E+10},
            { 8,     4,     7.46748678501209640503E+09},
            { 8,     5,     8.19630542308683276176E+08},
            { 8,     6,    -3.01758840394945383072E+09},
            { 8,     7,     1.45032130975556683540E+09},
            { 8,     8,    -3.13138358723539471626E+08},
            { 8,     9,     1.84361824896876424551E+08},
            { 8,    10,    -1.69216581016204208136E+08},
            { 8,    11,     5.96086349759788066149E+07},
            { 8,    12,     3.41292303451553406194E+06},
            { 8,    13,    -8.38948524171856231987E+06},
            { 8,    14,     2.24497033832136029378E+06},
            { 8,    15,    -2.11810850483575311955E+05},
            { 8,    16,     5.84158368683356893598E+04},
            { 8,    17,    -4.11205502318392173038E+04},
            { 8,    18,     1.17356696779575449909E+04},
            { 8,    19,    -1.52952212651557533718E+03},
            { 8,    20,     7.85072147480235713601E+01},

            {10,     0,    -1.81932512063875246048E+09},
            {10,     1,     1.17609472824396915436E+10},
            {10,     2,    -3.26657704396900253296E+10},
            {10,     3,     4.99244642700828399658E+10},
            {10,     4,    -4.43242869808500061035E+10},
            {10,     5,     2.08982330227992744446E+10},
            {10,     6,    -2.02708169583341908455E+09},
            {10,     7,    -2.88544961080271482468E+09},
            {10,     8,     1.12173715222722339630E+09},
            {10,     9,     1.71997591831600487232E+08},
            {10,    10,    -1.91453234115329504013E+08},
            {10,    11,     3.25976767552792169154E+07},
            {10,    12,    -2.81013549671907734592E+05},
            {10,    13,     1.62781335264503862709E+06},
            {10,    14,    -1.02482288018334569642E+05},
            {10,    15,    -4.78252977657809446100E+05},
            {10,    16,     1.08856413307630777126E+05},
            {10,    17,     3.74121964994652880705E+04},
            {10,    18,    -2.00568317658710147953E+04},
            {10,    19,     3.30817698426615561402E+03},
            {10,    20,    -1.97037754182892768995E+02},

            {12,     0,     3.35585658860964119434E+08},
            {12,     1,     6.04561877929950594902E+08},
            {12,     2,    -5.13752404817218589783E+09},
            {12,     3,     1.06028901045264606476E+10},
            {12,     4,    -1.25273394138480796814E+10},
            {12,     5,     1.06453110355505924225E+10},
            {12,     6,    -6.95095817367120552063E+09},
            {12,     7,     3.16043713721437406540E+09},
            {12,     8,    -7.21320971392456412315E+08},
            {12,     9,    -5.26415434883427247405E+07},
            {12,    10,     3.88067712231941595674E+07},
            {12,    11,     2.20965666929983980954E+07},
            {12,    12,    -1.00345439357733502984E+07},
            {12,    13,    -2.83703418567746179178E+06},
            {12,    14,     2.26345678725755680352E+06},
            {12,    15,    -2.51391728097161831101E+05},
            {12,    16,    -1.16427576675173724652E+05},
            {12,    17,     3.66684894778185043833E+04},
            {12,    18,    -2.41298286705503824123E+03},
            {12,    19,    -3.40666737232470040908E+02},
            {12,    20,     4.25259705893395718590E+01},

            {14,     0,    -1.88270337231409168243E+09},
            {14,     1,     6.39532526253386974335E+09},
            {14,     2,    -7.82324355639520549774E+09},
            {14,     3,     2.03781762196393775940E+09},
            {14,     4,     5.26969578325209617615E+09},
            {14,     5,    -7.26948054175921058655E+09},
            {14,     6,     4.65417136459286022186E+09},
            {14,     7,    -1.63391954770838069916E+09},
            {14,     8,     1.87346108643729388714E+08},
            {14,     9,     8.89076657232203483582E+07},
            {14,    10,    -2.42219275225403495133E+07},
            {14,    11,    -1.37909139873882699758E+07},
            {14,    12,     6.82268681301416642964E+06},
            {14,    13,     7.02051292148833046667E+05},
            {14,    14,    -6.92968335637202719226E+05},
            {14,    15,    -3.38601851769478351343E+05},
            {14,    16,     3.62546876010872249026E+05},
            {14,    17,    -1.30131463530392415123E+05},
            {14,    18,     2.47381054441249470983E+04},
            {14,    19,    -2.51595863192902470473E+03},
            {14,    20,     1.08731772056314042629E+02}
        },
        {                                                                               // HM (Z001500)
            { 0,     0,    -6.40222930769867496565E+05},
            { 0,     1,     1.10169653380964145064E+08},
            { 0,     2,    -1.83288798818755358458E+08},
            { 0,     3,     2.34685038301938652992E+08},
            { 0,     4,    -2.90868321715029954910E+08},
            { 0,     5,     2.58803902657175153494E+08},
            { 0,     6,    -1.63288883819993436337E+08},
            { 0,     7,     8.19842075092330276966E+07},
            { 0,     8,    -3.74597286079473644495E+07},
            { 0,     9,     1.73063130301320850849E+07},
            { 0,    10,    -7.45417360680353827775E+06},
            { 0,    11,     2.34362116585996653885E+06},
            { 0,    12,    -3.93361441283391148318E+05},
            { 0,    13,    -1.10781031619090754248E+02},
            { 0,    14,     1.09339428886468467681E+04},
            { 0,    15,    -1.22318915545462755290E+03},

            { 1,     0,    -2.80689302632132731378E+06},
            { 1,     1,    -8.98291909237491011620E+08},
            { 1,     2,     1.18592188686839365959E+09},
            { 1,     3,    -7.65219587451042652130E+08},
            { 1,     4,     5.70295193113373160362E+08},
            { 1,     5,    -3.92352877095889389515E+08},
            { 1,     6,     1.43709948555291593075E+08},
            { 1,     7,     3.04550315389612223953E+06},
            { 1,     8,    -3.80446096340993121266E+07},
            { 1,     9,     2.31604841598522365093E+07},
            { 1,    10,    -5.65692487392537854612E+06},
            { 1,    11,    -3.33505242560792976292E+03},
            { 1,    12,     1.18223884409625112312E+05},
            { 1,    13,     8.29620922556901932694E+04},
            { 1,    14,    -3.61397359909771475941E+04},
            { 1,    15,     3.94064567463254252289E+03},

            { 2,     0,     2.01327877490426152945E+08},
            { 2,     1,     3.10118016671073770523E+09},
            { 2,     2,    -4.22208827383246850967E+09},
            { 2,     3,     1.99760734988433146477E+09},
            { 2,     4,    -7.30736768670006632805E+08},
            { 2,     5,     4.63059271373849034309E+08},
            { 2,     6,    -2.61651098515476316214E+08},
            { 2,     7,     1.29333847253416240215E+08},
            { 2,     8,    -5.09144396244669929147E+07},
            { 2,     9,     9.08995892725536786020E+06},
            { 2,    10,    -4.72198901409551501274E+05},
            { 2,    11,     8.76993455861743539572E+05},
            { 2,    12,    -4.06936925562300020829E+05},
            { 2,    13,    -6.55970599629438947886E+03},
            { 2,    14,     3.07809196263461344643E+04},
            { 2,    15,    -4.44326151571276750474E+03},

            { 3,     0,    -1.20734569145530676842E+09},
            { 3,     1,    -5.34256358175416564941E+09},
            { 3,     2,     8.35253308946118927002E+09},
            { 3,     3,    -3.55132392736585330963E+09},
            { 3,     4,     3.64000813302139878273E+08},
            { 3,     5,     6.22636854320012405515E+07},
            { 3,     6,    -7.19534735248802900314E+07},
            { 3,     7,     3.05025745163594335318E+07},
            { 3,     8,     7.68708163315938971937E+06},
            { 3,     9,    -3.07800794374816305935E+06},
            { 3,    10,    -2.14286733640326838940E+06},
            { 3,    11,     9.30921378395954845473E+05},
            { 3,    12,    -5.63446497619864894659E+04},
            { 3,    13,     1.63174566022897852235E+03},
            { 3,    14,    -1.16542300609449248441E+04},
            { 3,    15,     2.36843518043800349915E+03},

            { 4,     0,     3.21429576530229854584E+09},
            { 4,     1,     4.39998454027949714661E+09},
            { 4,     2,    -9.63131293606875228882E+09},
            { 4,     3,     4.22524392135507345200E+09},
            { 4,     4,    -1.44018430614179670811E+08},
            { 4,     5,    -1.74848804728251099586E+08},
            { 4,     6,     3.49971447999607846141E+07},
            { 4,     7,    -2.03914002418685518205E+07},
            { 4,     8,    -1.16793722923461743630E+06},
            { 4,     9,     4.07216598363398248330E+06},
            { 4,    10,    -6.63453501301569864154E+05},
            { 4,    11,    -2.07226327457722654799E+05},
            { 4,    12,     7.70487153054169175448E+04},
            { 4,    13,     3.74511172163199034912E+03},
            { 4,    14,    -2.35924085496946099738E+03},
            { 4,    15,    -2.00074150360817185401E+02},

            { 5,     0,    -4.86051768030780982971E+09},
            { 5,     1,    -2.52283411110093832016E+08},
            { 5,     2,     6.15744921080406188965E+09},
            { 5,     3,    -2.94612427147580671310E+09},
            { 5,     4,    -1.64832248763824313879E+08},
            { 5,     5,     2.56579223709281235933E+08},
            { 5,     6,    -1.66799195149700418115E+07},
            { 5,     7,     1.29958687433429018711E+05},
            { 5,     8,    -1.39862347051455453038E+06},
            { 5,     9,     6.31508472462175530382E+05},
            { 5,    10,     1.11229199938330348232E+04},
            { 5,    11,    -1.09408809112410061061E+05},
            { 5,    12,    -3.31703747407727632890E+03},
            { 5,    13,    -7.42683722320846641196E+02},
            { 5,    14,     3.67269071514491452035E+03},
            { 5,    15,    -4.51573620652630495442E+02},

            { 6,     0,     4.54118409271736431122E+09},
            { 6,     1,    -2.90767159976795244217E+09},
            { 6,     2,    -1.58025838498863267899E+09},
            { 6,     3,     1.16398375723541212082E+09},
            { 6,     4,     1.09676718899973109365E+08},
            { 6,     5,    -1.17450609424565017223E+08},
            { 6,     6,     3.66726234801336098462E+06},
            { 6,     7,     1.73320626005022414029E+06},
            { 6,     8,    -2.36895981676343455911E+06},
            { 6,     9,     6.50776589120257762261E+05},
            { 6,    10,     9.80770387879816262284E+04},
            { 6,    11,     6.08450624306344252545E+03},
            { 6,    12,     1.44103835104128138482E+04},
            { 6,    13,    -8.31901750284624540654E+03},
            { 6,    14,    -3.29760727015796192063E+02},
            { 6,    15,     2.22378172851269994226E+02},

            { 7,     0,    -2.66951759357458686829E+09},
            { 7,     1,     2.78244247697885799408E+09},
            { 7,     2,    -5.23326483537968039513E+08},
            { 7,     3,    -1.32406331732717037201E+08},
            { 7,     4,    -7.73866632845929916948E+06},
            { 7,     5,    -1.31289335217684842646E+07},
            { 7,     6,     8.68883711662754230201E+06},
            { 7,     7,     6.03206328956170473248E+06},
            { 7,     8,    -1.68968455437217419967E+06},
            { 7,     9,    -1.77911507059704919811E+05},
            { 7,    10,    -2.13170445228394455626E+04},
            { 7,    11,    -1.98704865429771484742E+03},
            { 7,    12,     1.19148875731268594791E+03},
            { 7,    13,     2.79295327351346804790E+03},
            { 7,    14,    -2.78996535146859685028E+02},
            { 7,    15,    -4.49988682514610260910E+01},

            { 8,     0,     9.50171459722543239594E+08},
            { 8,     1,    -1.19109509072384023666E+09},
            { 8,     2,     4.45397440506503641605E+08},
            { 8,     3,    -4.46003071982323154807E+07},
            { 8,     4,    -3.80750898013454861939E+06},
            { 8,     5,     1.37090059550021272153E+07},
            { 8,     6,    -5.08256188045835960656E+06},
            { 8,     7,    -1.65700011583761894144E+06},
            { 8,     8,     4.63444510281368449796E+05},
            { 8,     9,     6.44070571055476248148E+04},
            { 8,    10,     5.85348885756574745756E+04},
            { 8,    11,    -2.07048623592222938896E+04},
            { 8,    12,    -1.63741310696323444063E+03},
            { 8,    13,     6.19764619828629179210E+02},
            { 8,    14,    -5.07010754652976132206E+01},
            { 8,    15,     1.04668911802231079378E+01},

            { 9,     0,    -1.81045244850725114346E+08},
            { 9,     1,     2.23702214978076577187E+08},
            { 9,     2,    -5.39576641499614790082E+07},
            { 9,     3,    -3.48971727291814684868E+07},
            { 9,     4,     2.05198001371338181198E+07},
            { 9,     5,    -1.21495342617135704495E+06},
            { 9,     6,    -3.16323564470732118934E+06},
            { 9,     7,     1.45230267412367230281E+06},
            { 9,     8,     4.31289414334815301117E+04},
            { 9,     9,    -1.48747640901944541838E+05},
            { 9,    10,     8.63897175520341988886E+03},
            { 9,    11,     7.41770223687096313370E+03},
            { 9,    12,    -3.19056811887575008768E+02},
            { 9,    13,    -3.21467405033000488856E+02},
            { 9,    14,     5.29898436774840320140E+01},
            { 9,    15,    -3.45842797011066638291E+00},

            {10,     0,     1.29428707331854440272E+07},
            {10,     1,    -8.40693462242027930915E+06},
            {10,     2,    -1.66950000229333285242E+07},
            {10,     3,     2.57591525679362528026E+07},
            {10,     4,    -1.54869040150702800602E+07},
            {10,     5,     4.65623680094749014825E+06},
            {10,     6,    -3.66297825326654070523E+05},
            {10,     7,    -1.74355945057241042377E+05},
            {10,     8,     1.17860134753315287526E+04},
            {10,     9,     1.88480662367682598415E+04},
            {10,    10,    -1.91529993314948478655E+03},
            {10,    11,    -1.26547072451270787496E+03},
            {10,    12,     2.41500958409452209708E+02},
            {10,    13,     1.39658146862240180042E+01},
            {10,    14,    -6.16658750062571581196E+00},
            {10,    15,     4.30482965248756621612E-01}
        },
        {                                                                               // RECOM (Z001500)
            { 0,     0,     1.30114084816216948326E+01},
            { 0,     1,     9.82927123720802486950E-01},
            { 0,     2,    -1.78831205264574788494E+00},
            { 0,     3,     1.04428283556912560037E+00},
            { 0,     4,    -2.05873948734389328186E-01},

            { 1,     0,    -3.88724524733189344405E-02},
            { 1,     1,     3.79408475484787910403E+00},
            { 1,     2,    -2.91118101352734681697E+00},
            { 1,     3,     7.77250458270365651714E-01},
            { 1,     4,    -5.93043121201380050989E-03},

            { 2,     0,    -1.19760400814100687050E+00},
            { 2,     1,    -3.70516957950696035340E+00},
            { 2,     2,     8.13081389223339456862E+00},
            { 2,     3,    -4.84039188270623732535E+00},
            { 2,     4,     8.01677869943414500575E-01},

            { 3,     0,     5.25028472760498932104E+00},
            { 3,     1,    -6.49412032630474111983E+00},
            { 3,     2,    -1.37460399330354388070E+00},
            { 3,     3,     3.58589212553425529251E+00},
            { 3,     4,    -8.38094449459952040016E-01},

            { 4,     0,    -3.35142128249576209953E+00},
            { 4,     1,     6.88602644973469768530E+00},
            { 4,     2,    -2.99992638566578184722E+00},
            { 4,     3,    -4.88499106441473263107E-01},
            { 4,     4,     2.76990054008695862908E-01},

            { 5,     0,     3.32597771543929221494E-01},
            { 5,     1,    -1.23233281888843992924E+00},
            { 5,     2,     8.33374957715134034864E-01},
            { 5,     3,    -6.82770912855755612858E-02},
            { 5,     4,    -2.81426477843974842674E-02}
        }
    },
    {                                                                                   // Metallicity Z002000 (0.02000)
        {                                                                               // LMR1 (Z002000)
            { 0,     0,     1.50305864307172658556E+01},
            { 0,     1,     4.96110465703095582235E-01},
            { 0,     2,    -9.16608282566077403608E-01},
            { 0,     3,     2.48033316991016244968E-01},

            { 1,     0,     1.77238406649739155263E+00},
            { 1,     1,    -6.52669943496246296455E-01},
            { 1,     2,     6.23616025599144307989E-01},
            { 1,     3,    -1.77703681033998805994E-01}
        },
        {                                                                               // LMR2 (Z002000)
            { 0,     0,     1.56617552673034907684E+01},
            { 0,     1,    -3.38271409511212528543E+00},
            { 0,     2,     3.99712000854973803499E+00},
            { 0,     3,    -3.02506056136319223526E+00},
            { 0,     4,     1.12651646333780397491E+00},
            { 0,     5,    -1.62914377442334834534E-01},

            { 1,     0,     7.36910246144982838956E+00},
            { 1,     1,    -2.30880577686855161801E+01},
            { 1,     2,     3.32294193400783512971E+01},
            { 1,     3,    -2.22327077943441828722E+01},
            { 1,     4,     6.85986578867425578210E+00},
            { 1,     5,    -7.85596865167521363205E-01},

            { 2,     0,     3.04288311387925105578E+01},
            { 2,     1,    -1.38697534163042433875E+02},
            { 2,     2,     2.72764619820308155340E+02},
            { 2,     3,    -2.82250602598139892052E+02},
            { 2,     4,     1.37077309352478550863E+02},
            { 2,     5,    -2.43363801583426564434E+01},

            { 3,     0,    -2.40391883810966504598E+02},
            { 3,     1,     7.20123937632566253342E+02},
            { 3,     2,    -9.56047390568349555906E+02},
            { 3,     3,     8.80126339460319968566E+02},
            { 3,     4,    -4.43060386994394036719E+02},
            { 3,     5,     8.34534841118213392974E+01},

            { 4,     0,     1.19040215556355087756E+03},
            { 4,     1,    -3.06320152050599153881E+03},
            { 4,     2,     2.78453473219604893529E+03},
            { 4,     3,    -1.43582241909097660937E+03},
            { 4,     4,     4.99720580375658244066E+02},
            { 4,     5,    -8.44179485778146130315E+01},

            { 5,     0,    -1.27279708339606577283E+03},
            { 5,     1,     3.68563309227265335721E+03},
            { 5,     2,    -3.66200350857788362191E+03},
            { 5,     3,     1.74828529177925724980E+03},
            { 5,     4,    -4.43446115665101842751E+02},
            { 5,     5,     5.16038082522078980219E+01}
        },
        {                                                                               // LMA (Z002000)
            { 0,     0,    -1.51049254914130983707E+03},
            { 0,     1,     5.90804592923560267081E+03},
            { 0,     2,    -9.78411552163013584504E+03},
            { 0,     3,     9.03281646038073631644E+03},
            { 0,     4,    -5.04733341717106668511E+03},
            { 0,     5,     1.70840439977420237483E+03},
            { 0,     6,    -3.16251664756395882705E+02},
            { 0,     7,     1.74202707579704139107E+01},
            { 0,     8,     3.67713293499369164863E+00},
            { 0,     9,    -5.09055045574688058707E-01},

            { 1,     0,     1.18642296961242536781E+05},
            { 1,     1,    -4.22882345998080738354E+05},
            { 1,     2,     6.02728568485423107632E+05},
            { 1,     3,    -4.09618748060796875507E+05},
            { 1,     4,     8.90979215331482701004E+04},
            { 1,     5,     5.95414095173196401447E+04},
            { 1,     6,    -5.18590927506359803374E+04},
            { 1,     7,     1.72331732723822569824E+04},
            { 1,     8,    -2.81277261133411593619E+03},
            { 1,     9,     1.86487606226860776815E+02},

            { 2,     0,    -1.40854420295521779917E+06},
            { 2,     1,     3.16920022432578727603E+06},
            { 2,     2,     4.61300052596119523514E+05},
            { 2,     3,    -8.61105917229603044689E+06},
            { 2,     4,     1.23556398056155946106E+07},
            { 2,     5,    -8.94036121833491511643E+06},
            { 2,     6,     3.81112897666227677837E+06},
            { 2,     7,    -9.71158692551792715676E+05},
            { 2,     8,     1.37401910653425060445E+05},
            { 2,     9,    -8.32876128728674302693E+03},

            { 3,     0,     1.72458181532576158643E+07},
            { 3,     1,    -4.52772539129179418087E+07},
            { 3,     2,     2.01148809934781342745E+07},
            { 3,     3,     6.09227038679622411728E+07},
            { 3,     4,    -1.07679655401528432965E+08},
            { 3,     5,     8.29801717072715312243E+07},
            { 3,     6,    -3.64493890278426855803E+07},
            { 3,     7,     9.44902866139182634652E+06},
            { 3,     8,    -1.35153547941456316039E+06},
            { 3,     9,     8.25342644314703647979E+04},

            { 4,     0,    -1.36692876826326847076E+08},
            { 4,     1,     4.51025336598177015781E+08},
            { 4,     2,    -5.31011502233843207359E+08},
            { 4,     3,     1.64806847028889596462E+08},
            { 4,     4,     2.15493288928440541029E+08},
            { 4,     5,    -2.68977365806154668331E+08},
            { 4,     6,     1.38776598747677832842E+08},
            { 4,     7,    -3.89913542043956518173E+07},
            { 4,     8,     5.84939274544744472951E+06},
            { 4,     9,    -3.68464314099946233910E+05},

            { 5,     0,     5.88007632627574801445E+08},
            { 5,     1,    -2.19546849066643857956E+09},
            { 5,     2,     3.29578755621284484863E+09},
            { 5,     3,    -2.44640117334454774857E+09},
            { 5,     4,     7.63562415504432678223E+08},
            { 5,     5,     1.37457055430822163820E+08},
            { 5,     6,    -2.06529556624937295914E+08},
            { 5,     7,     7.50013034409245699644E+07},
            { 5,     8,    -1.26735707259846013039E+07},
            { 5,     9,     8.54653687692407402210E+05},

            { 6,     0,    -1.38327254361235642433E+09},
            { 6,     1,     5.60614067713224506378E+09},
            { 6,     2,    -9.43342679709010314941E+09},
            { 6,     3,     8.54102479910387897491E+09},
            { 6,     4,    -4.42476607837071800232E+09},
            { 6,     5,     1.22015302616584563255E+09},
            { 6,     6,    -9.17636537403069436550E+07},
            { 6,     7,    -4.19402333332933112979E+07},
            { 6,     8,     1.20023414749641995877E+07},
            { 6,     9,    -9.83676207032694481313E+05},

            { 7,     0,     1.70433842457238912582E+09},
            { 7,     1,    -7.46564615829306602478E+09},
            { 7,     2,     1.36213117744959812164E+10},
            { 7,     3,    -1.36449069424619369507E+10},
            { 7,     4,     8.23382455328104782104E+09},
            { 7,     5,    -3.05178841976632213593E+09},
            { 7,     6,     6.64362036529520750046E+08},
            { 7,     7,    -7.09507497840798497200E+07},
            { 7,     8,     7.89097510117984027602E+05},
            { 7,     9,     3.47019468185705947690E+05},

            { 8,     0,    -9.03133463246678471565E+08},
            { 8,     1,     4.47621684993862724304E+09},
            { 8,     2,    -8.96349174100218391418E+09},
            { 8,     3,     9.77159178772765159607E+09},
            { 8,     4,    -6.46222307786082077026E+09},
            { 8,     5,     2.69448710911580371857E+09},
            { 8,     6,    -7.04153944276203036308E+08},
            { 8,     7,     1.09216364710150659084E+08},
            { 8,     8,    -8.71251345965249091387E+06},
            { 8,     9,     2.35094345904298679670E+05},

            { 9,     0,     7.47826861721657812595E+07},
            { 9,     1,    -6.76538905537033677101E+08},
            { 9,     2,     1.73090915363686656952E+09},
            { 9,     3,    -2.18473390758292007446E+09},
            { 9,     4,     1.61084727759012627602E+09},
            { 9,     5,    -7.39637661531803250313E+08},
            { 9,     6,     2.13872151698962450027E+08},
            { 9,     7,    -3.76329373731744587421E+07},
            { 9,     8,     3.63438629714747751132E+06},
            { 9,     9,    -1.44132561512217595009E+05}
        },
        {                                                                               // HM (Z002000)
            { 0,    -4,     2.53729226092276048660E+09},
            { 0,    -3,    -9.90007540851090812683E+09},
            { 0,    -2,     1.52593834113249797821E+10},
            { 0,    -1,    -1.01549528384376564026E+10},
            { 0,     0,     2.99829578010063916445E+07},
            { 0,     1,     5.78893490124735832214E+09},
            { 0,     2,    -6.14609898490778446198E+09},
            { 0,     3,     4.04278241615104389191E+09},
            { 0,     4,    -1.80654362590145325661E+09},
            { 0,     5,     4.91334348953023314476E+08},
            { 0,     6,    -5.44061721887778788805E+07},
            { 0,     7,    -6.47383359300961066037E+06},
            { 0,     8,     1.76558650155847985297E+06},
            { 0,     9,     1.00096546886151510989E+05},
            { 0,    10,    -3.39961914804177431506E+04},

            { 1,    -4,    -1.43765508369811935425E+10},
            { 1,    -3,     5.53386381611402206421E+10},
            { 1,    -2,    -8.64972441405090179443E+10},
            { 1,    -1,     6.18263781388091888428E+10},
            { 1,     0,    -1.27031002818969459534E+10},
            { 1,     1,    -1.22741674009294738770E+10},
            { 1,     2,     1.32545543793032627106E+10},
            { 1,     3,    -7.72103742705006504059E+09},
            { 1,     4,     2.99797494889310359955E+09},
            { 1,     5,    -4.51316994491591095924E+08},
            { 1,     6,    -2.12359218253416419029E+08},
            { 1,     7,     1.28106564253871873021E+08},
            { 1,     8,    -2.52927841362378038466E+07},
            { 1,     9,     1.52832625190069107339E+06},
            { 1,    10,     5.33991439763792805024E+04},

            { 2,    -4,     3.53888765741276016235E+10},
            { 2,    -3,    -1.30949004957460281372E+11},
            { 2,    -2,     2.03740123625964263916E+11},
            { 2,    -1,    -1.45485633356229827881E+11},
            { 2,     0,     3.38169397075351562500E+10},
            { 2,     1,     1.75117599864639778137E+10},
            { 2,     2,    -1.68526525631832427979E+10},
            { 2,     3,     7.96671769498775196075E+09},
            { 2,     4,    -3.11421864218404531479E+09},
            { 2,     5,     6.72407024087293863297E+08},
            { 2,     6,     1.69479333713295638561E+08},
            { 2,     7,    -1.48711963495587915182E+08},
            { 2,     8,     3.25634279867792949080E+07},
            { 2,     9,    -1.75731226257729995996E+06},
            { 2,    10,    -1.35079742770175478654E+05},

            { 3,    -4,    -5.02259172277233886719E+10},
            { 3,    -3,     1.70340081645104858398E+11},
            { 3,    -2,    -2.59178892024369842529E+11},
            { 3,    -1,     1.80456668127881774902E+11},
            { 3,     0,    -4.10109717020726623535E+10},
            { 3,     1,    -1.59603847360727577209E+10},
            { 3,     2,     1.16582282107490043640E+10},
            { 3,     3,    -2.69128104888696050644E+09},
            { 3,     4,     7.08683177906285405159E+08},
            { 3,     5,    -4.34911479088057935238E+08},
            { 3,     6,     1.01044743218226939440E+08},
            { 3,     7,     1.50179933915116582066E+07},
            { 3,     8,    -4.86460542015785723925E+06},
            { 3,     9,    -1.18190563420071476139E+06},
            { 3,    10,     2.78623554417385661509E+05},

            { 4,    -4,     4.64705908425810546875E+10},
            { 4,    -3,    -1.30875109087104644775E+11},
            { 4,    -2,     1.84384613263450225830E+11},
            { 4,    -1,    -1.14315528459969711304E+11},
            { 4,     0,     1.54155640604285240173E+10},
            { 4,     1,     1.32641401056199913025E+10},
            { 4,     2,    -5.51530197341053485870E+09},
            { 4,     3,    -1.70800161550766736269E+08},
            { 4,     4,     7.78830644995285868645E+08},
            { 4,     5,    -2.06842292132320821285E+08},
            { 4,     6,    -2.58832894926396012306E+07},
            { 4,     7,     2.22092620407946482301E+07},
            { 4,     8,    -6.95661957240117993206E+06},
            { 4,     9,     1.92690144883910729550E+06},
            { 4,    10,    -2.33277229786988784326E+05},

            { 5,    -4,    -3.03660798334242973328E+10},
            { 5,    -3,     5.92434377201234664917E+10},
            { 5,    -2,    -6.54677950676404571533E+10},
            { 5,    -1,     1.98006473040911102295E+10},
            { 5,     0,     1.80741102193409042358E+10},
            { 5,     1,    -1.24110750642199649811E+10},
            { 5,     2,     2.06936088729867076874E+09},
            { 5,     3,    -5.55200935775747060776E+08},
            { 5,     4,     3.31793995932478666306E+08},
            { 5,     5,    -3.77282162409072965384E+07},
            { 5,     6,     3.77271593664872169029E+05},
            { 5,     7,    -2.39515931142189726233E+06},
            { 5,     8,     4.78976734628147096373E+05},
            { 5,     9,    -2.24492564827198133571E+05},
            { 5,    10,     4.79792411042873136466E+04},

            { 6,    -4,     1.39020977034095058441E+10},
            { 6,    -3,    -1.24214230056445674896E+10},
            { 6,    -2,     3.40159755029327201843E+09},
            { 6,    -1,     1.62527040079761524200E+10},
            { 6,     0,    -2.40572617307258148193E+10},
            { 6,     1,     1.01576765639793376923E+10},
            { 6,     2,    -2.79329356560366511345E+08},
            { 6,     3,    -3.70225353787005186081E+08},
            { 6,     4,    -1.05583829363182082772E+08},
            { 6,     5,     4.22791698590517193079E+07},
            { 6,     6,    -2.37510881991530815139E+06},
            { 6,     7,    -2.48551971484777750447E+06},
            { 6,     8,     2.30980219498265953735E+06},
            { 6,     9,    -5.97702223240277264267E+05},
            { 6,    10,     4.54666582402248095605E+04},

            { 7,    -4,    -2.83252506215792465210E+09},
            { 7,    -3,    -5.87107593619644260406E+09},
            { 7,    -2,     9.35640963237767410278E+09},
            { 7,    -1,    -9.10900080282122421265E+09},
            { 7,     0,     9.58587735224136924744E+09},
            { 7,     1,    -5.49030619645441913605E+09},
            { 7,     2,     1.36275859178348875046E+09},
            { 7,     3,    -8.57005601597409099340E+07},
            { 7,     4,    -7.86904883546570241451E+07},
            { 7,     5,     4.99692720418420732021E+07},
            { 7,     6,    -7.09569033777875266969E+06},
            { 7,     7,    -8.55338083130266284570E+05},
            { 7,     8,    -5.61264059584917849861E+05},
            { 7,     9,     3.08073506627650989685E+05},
            { 7,    10,    -3.28288523737060459098E+04},

            { 8,    -4,    -1.46525129680925726891E+09},
            { 8,    -3,     9.31328032341473007202E+09},
            { 8,    -2,    -1.05576564874556827545E+10},
            { 8,    -1,     4.15304574768818807602E+09},
            { 8,     0,    -5.00505353118861734867E+08},
            { 8,     1,     2.38979281271329969168E+08},
            { 8,     2,    -3.43075090044980287552E+08},
            { 8,     3,     1.53399431073772042990E+08},
            { 8,     4,     6.15683430398282781243E+06},
            { 8,     5,    -2.10229696774827726185E+07},
            { 8,     6,     6.68991617223582346924E+05},
            { 8,     7,     2.39900342987180408090E+06},
            { 8,     8,    -4.43480899599777883850E+05},
            { 8,     9,    -2.42983373542564295349E+04},
            { 8,    10,     7.76394675149368777056E+03},

            { 9,    -4,     1.21311579654507946968E+09},
            { 9,    -3,    -5.24070703990287113190E+09},
            { 9,    -2,     7.06700234139572620392E+09},
            { 9,    -1,    -4.37710070889741706848E+09},
            { 9,     0,     1.25442565132006978989E+09},
            { 9,     1,    -4.98846050957186818123E+07},
            { 9,     2,    -6.82854203030566722155E+07},
            { 9,     3,     3.25620574902522787452E+07},
            { 9,     4,    -2.20218804932029694319E+07},
            { 9,     5,     9.02162431089685671031E+06},
            { 9,     6,    -2.40492887758824275807E+05},
            { 9,     7,    -8.68585806973894243129E+05},
            { 9,     8,     2.25402435254328796873E+05},
            { 9,     9,    -1.55503066541077005240E+04},
            { 9,    10,    -3.94672900362825259890E+02},

            {10,    -4,    -2.52924874342063546181E+08},
            {10,    -3,     1.08433769070899581909E+09},
            {10,    -2,    -1.75274841405356764793E+09},
            {10,    -1,     1.53857146715462470055E+09},
            {10,     0,    -8.55304471302122354507E+08},
            {10,     1,     3.31495823209429860115E+08},
            {10,     2,    -9.56754638305779546499E+07},
            {10,     3,     1.92680795062012895942E+07},
            {10,     4,    -1.01626479920090991072E+06},
            {10,     5,    -6.69255818740246933885E+05},
            {10,     6,     1.56196811545844484499E+04},
            {10,     7,     9.97457630392971332185E+04},
            {10,     8,    -2.92981386761484645831E+04},
            {10,     9,     2.94914409981776043423E+03},
            {10,    10,    -6.54138557526380992613E+01}
        },
        {                                                                               // RECOM (Z002000)
            { 0,     0,     1.34142729153601880654E+01},
            { 0,     1,    -8.33977084929894418863E-01},
            { 0,     2,     6.31803234438807592710E-01},
            { 0,     3,    -1.70217751115103232973E-01},

            { 1,     0,     1.57297096125805579980E+00},
            { 1,     1,     3.04879789211891349954E-01},
            { 1,     2,    -6.10228805816398045536E-01},
            { 1,     3,     2.31090540934666771600E-01},

            { 2,     0,    -1.41108730414326188907E+00},
            { 2,     1,     1.23004856793249794933E+00},
            { 2,     2,    -2.83350980192163703908E-01},
            { 2,     3,    -4.69140139332027000796E-02},

            { 3,     0,     5.62788156340448986192E-01},
            { 3,     1,    -6.89182559641456582433E-01},
            { 3,     2,     2.69502539954297459790E-01},
            { 3,     3,    -2.14046891159626988255E-02}
        }
    },
    {                                                                                   // Metallicity Z003000 (0.03000)
        {                                                                               // LMR1 (Z003000)
            { 0,     0,     1.54866491842634630416E+01},
            { 0,     1,    -2.35824863480211543987E+00},
            { 0,     2,     1.34711604769709447638E+00},
            { 0,     3,     2.79306201502264705994E+00},
            { 0,     4,    -2.56152597553130023655E+00},

            { 1,     0,     7.89806670922946318925E-01},
            { 1,     1,     1.42719958374201905116E+01},
            { 1,     2,    -2.47713064947769225910E+01},
            { 1,     3,     8.04278071310951681028E+00},
            { 1,     4,     3.66647228234742073028E+00},

            { 2,     0,     1.66175550737136745738E+01},
            { 2,     1,    -7.35725916220352331720E+01},
            { 2,     2,     1.08031105163848295092E+02},
            { 2,     3,    -5.83176668396733290933E+01},
            { 2,     4,     6.99282806748704732769E+00},

            { 3,     0,    -4.02973895611078916090E+01},
            { 3,     1,     1.40473419123728177738E+02},
            { 3,     2,    -1.80465312924060071964E+02},
            { 3,     3,     9.78861437573207098239E+01},
            { 3,     4,    -1.77262651464499150222E+01},

            { 4,     0,     2.12553651132979481986E+01},
            { 4,     1,    -7.07553640430039791909E+01},
            { 4,     2,     8.71360130418007798880E+01},
            { 4,     3,    -4.65547494341429839437E+01},
            { 4,     4,     9.00395775876992843223E+00}
        },
        {                                                                               // LMR2 (Z003000)
            { 0,     0,     1.56146519862202897144E+01},
            { 0,     1,    -3.25295555117365031705E+00},
            { 0,     2,     3.80218538552061113833E+00},
            { 0,     3,    -2.85992446872646643996E+00},
            { 0,     4,     1.05223371503530960247E+00},
            { 0,     5,    -1.49446662816108466476E-01},

            { 1,     0,     7.77113365437422576321E+00},
            { 1,     1,    -2.69242148162415411150E+01},
            { 1,     2,     4.21377981796297760297E+01},
            { 1,     3,    -3.05791586287080576767E+01},
            { 1,     4,     1.03058811476673746199E+01},
            { 1,     5,    -1.30770786874792355192E+00},

            { 2,     0,     4.37708329067558921111E+00},
            { 2,     1,     4.05698553767332636966E+00},
            { 2,     2,    -4.39975579696197893753E+00},
            { 2,     3,    -4.02226205989940837071E+01},
            { 2,     4,     3.97982102495747582793E+01},
            { 2,     5,    -9.68255076300243366916E+00},

            { 3,     0,    -1.14171738557163791938E+02},
            { 3,     1,     1.44654983520949940612E+02},
            { 3,     2,     1.25658014849041876460E+02},
            { 3,     3,    -7.61233422914715873731E+01},
            { 3,     4,    -4.97277512863255921616E+01},
            { 3,     5,     2.27566957849081354937E+01},

            { 4,     0,     8.52284180915415390700E+02},
            { 4,     1,    -2.11793768130346688849E+03},
            { 4,     2,     1.43778303702111816165E+03},
            { 4,     3,    -3.53485239324663382376E+02},
            { 4,     4,     5.96099116904753358881E+01},
            { 4,     5,    -1.52841095719764492600E+01},

            { 5,     0,    -7.27744971361332773085E+02},
            { 5,     1,     2.37447873535868984618E+03},
            { 5,     2,    -2.29824328800873217915E+03},
            { 5,     3,     9.63017826362198434254E+02},
            { 5,     4,    -1.94941240897338843752E+02},
            { 5,     5,     1.82013102751265911650E+01}
        },
        {                                                                               // LMA (Z003000)
            { 0,    -5,    -2.57403227906218804419E+07},
            { 0,    -4,     1.91919278581367194653E+08},
            { 0,    -3,    -6.42722772365061283112E+08},
            { 0,    -2,     1.26557774018711972237E+09},
            { 0,    -1,    -1.59807275300796556473E+09},
            { 0,     0,     1.29431773149255251884E+09},
            { 0,     1,    -5.73752193441836237907E+08},
            { 0,     2,    -3.44428973121863901615E+07},
            { 0,     3,     2.58171971437299102545E+08},
            { 0,     4,    -2.08805258131750792265E+08},
            { 0,     5,     9.92256309368441253901E+07},
            { 0,     6,    -3.16719607180158011615E+07},
            { 0,     7,     6.90780604186993371695E+06},
            { 0,     8,    -9.94125170976186404005E+05},
            { 0,     9,     8.54546806862898811232E+04},
            { 0,    10,    -3.33231922729193092891E+03},

            { 2,    -5,     1.34762385503116726875E+08},
            { 2,    -4,    -1.74399176370349168777E+09},
            { 2,    -3,     8.78154209435013771057E+09},
            { 2,    -2,    -2.48007449760757026672E+10},
            { 2,    -1,     4.53496317537334213257E+10},
            { 2,     0,    -5.77108539579762878418E+10},
            { 2,     1,     5.31677144188315505981E+10},
            { 2,     2,    -3.61960228471166305542E+10},
            { 2,     3,     1.83377540802361297607E+10},
            { 2,     4,    -6.87766287682024002075E+09},
            { 2,     5,     1.87236466119424223900E+09},
            { 2,     6,    -3.54625421447190940380E+08},
            { 2,     7,     4.26550618172946497798E+07},
            { 2,     8,    -2.50770450767832808197E+06},
            { 2,     9,    -2.72280137764262872224E+04},
            { 2,    10,     8.76822961747765839391E+03},

            { 4,    -5,     3.64113230917176294327E+09},
            { 4,    -4,    -2.19993132639651412964E+10},
            { 4,    -3,     5.51823742774377899170E+10},
            { 4,    -2,    -6.74001478202328414917E+10},
            { 4,    -1,     1.97503194124485588074E+10},
            { 4,     0,     6.55027963168653793335E+10},
            { 4,     1,    -1.20047754730772918701E+11},
            { 4,     2,     1.10973078984599426270E+11},
            { 4,     3,    -6.64446966999905242920E+10},
            { 4,     4,     2.71468286742218437195E+10},
            { 4,     5,    -7.48815090425585556030E+09},
            { 4,     6,     1.28782471484118795395E+09},
            { 4,     7,    -9.90502311621036529541E+07},
            { 4,     8,    -7.30136450831011310220E+06},
            { 4,     9,     2.22677327622929215431E+06},
            { 4,    10,    -1.42107178068599314429E+05},

            { 6,    -5,    -1.69094733263322086334E+10},
            { 6,    -4,     1.18528670819833084106E+11},
            { 6,    -3,    -3.71969875084951599121E+11},
            { 6,    -2,     6.88453453818612182617E+11},
            { 6,    -1,    -8.33162353980749511719E+11},
            { 6,     0,     6.92006751423001220703E+11},
            { 6,     1,    -4.06654644455712707520E+11},
            { 6,     2,     1.78505518636014801025E+11},
            { 6,     3,    -6.90610161810206146240E+10},
            { 6,     4,     3.03147898201140594482E+10},
            { 6,     5,    -1.43313685446296138763E+10},
            { 6,     6,     5.54512398337787055969E+09},
            { 6,     7,    -1.50349138969701838493E+09},
            { 6,     8,     2.63695637427561759949E+08},
            { 6,     9,    -2.68951201610311269760E+07},
            { 6,    10,     1.21421668571477057412E+06},

            { 8,    -5,     1.62520989450171852112E+10},
            { 8,    -4,    -1.22380441325664489746E+11},
            { 8,    -3,     4.03718140234380981445E+11},
            { 8,    -2,    -7.62315076723765625000E+11},
            { 8,    -1,     8.94726561199124023438E+11},
            { 8,     0,    -6.46755386562959716797E+11},
            { 8,     1,     2.37624479000744293213E+11},
            { 8,     2,     2.53444076942211761475E+10},
            { 8,     3,    -7.69330323678240509033E+10},
            { 8,     4,     3.81364515969743728638E+10},
            { 8,     5,    -6.76366483839152717590E+09},
            { 8,     6,    -1.57825522737156033516E+09},
            { 8,     7,     1.18057807852275967598E+09},
            { 8,     8,    -2.92124731642549633980E+08},
            { 8,     9,     3.56642162956294342875E+07},
            { 8,    10,    -1.79988696399625157937E+06},

            {10,    -5,    -5.29522123969188880920E+09},
            {10,    -4,     4.37924632110345230103E+10},
            {10,    -3,    -1.66864842737637054443E+11},
            {10,    -2,     3.77193811645369873047E+11},
            {10,    -1,    -5.45755946513809143066E+11},
            {10,     0,     5.12213537621273925781E+11},
            {10,     1,    -2.95784493345500854492E+11},
            {10,     2,     7.77097973981596527100E+10},
            {10,     3,     2.15638580927770462036E+10},
            {10,     4,    -2.78122413775628700256E+10},
            {10,     5,     1.08470967326972980499E+10},
            {10,     6,    -1.76167227877269959450E+09},
            {10,     7,    -1.19039692308903947473E+08},
            {10,     8,     1.03663300992385908961E+08},
            {10,     9,    -1.72756292958132103086E+07},
            {10,    10,     1.02701810218507179525E+06},

            {12,    -5,     1.80343253078517799377E+10},
            {12,    -4,    -1.26691173309104354858E+11},
            {12,    -3,     3.56351695791545471191E+11},
            {12,    -2,    -5.53758351468571411133E+11},
            {12,    -1,     5.36138039982130004883E+11},
            {12,     0,    -3.39866845315202819824E+11},
            {12,     1,     1.44163375900454193115E+11},
            {12,     2,    -4.49762794375830764771E+10},
            {12,     3,     1.71580814489644603729E+10},
            {12,     4,    -1.12449749792033348083E+10},
            {12,     5,     6.78490694496251773834E+09},
            {12,     6,    -2.84463375643244552612E+09},
            {12,     7,     7.96841892772628188133E+08},
            {12,     8,    -1.43851289638218492270E+08},
            {12,     9,     1.52044649291066508740E+07},
            {12,    10,    -7.16406403363849385642E+05},

            {14,    -5,     1.16520079605483184814E+11},
            {14,    -4,    -5.39465539126750244141E+11},
            {14,    -3,     1.09764790470851672363E+12},
            {14,    -2,    -1.26552677553650268555E+12},
            {14,    -1,     8.70273333877262084961E+11},
            {14,     0,    -3.15431150532989440918E+11},
            {14,     1,     9.53251283628360748291E+08},
            {14,     2,     5.57105743806749877930E+10},
            {14,     3,    -2.28806497057574310303E+10},
            {14,     4,     3.86158310274266898632E+08},
            {14,     5,     3.09330777606074094772E+09},
            {14,     6,    -1.37702519450405025482E+09},
            {14,     7,     3.09963461585896790028E+08},
            {14,     8,    -3.97062345451950877905E+07},
            {14,     9,     2.66685145412934198976E+06},
            {14,    10,    -6.71761975842174288118E+04}
        },
        {                                                                               // HM (Z003000)
            { 0,     0,     3.12154248604355193675E+06},
            { 0,     1,     1.40693554095653563738E+08},
            { 0,     2,    -3.71595276305998325348E+08},
            { 0,     3,     1.76670755437760323286E+08},
            { 0,     4,     2.02951692746982872486E+08},
            { 0,     5,    -2.92336468998508751392E+08},
            { 0,     6,     1.68110673419797122478E+08},
            { 0,     7,    -5.15604220053785145283E+07},
            { 0,     8,     4.97172830721258837730E+06},
            { 0,     9,     1.57284540400977246463E+06},
            { 0,    10,    -1.75988885345202215831E+04},
            { 0,    11,    -2.97943821613070613239E+05},
            { 0,    12,     8.61773562932996719610E+04},
            { 0,    13,    -9.04684915798255497066E+03},
            { 0,    14,     5.27682281201942714688E+02},
            { 0,    15,    -4.83809114868389968933E+01},

            { 1,     0,    -7.35394878249169588089E+07},
            { 1,     1,    -5.76316277886640667915E+08},
            { 1,     2,     2.41011072754778337479E+09},
            { 1,     3,    -2.36860622483675336838E+09},
            { 1,     4,     7.09952326698126316071E+08},
            { 1,     5,     2.10905643436775207520E+08},
            { 1,     6,    -2.58844355418170630932E+08},
            { 1,     7,     1.12699839262904345989E+08},
            { 1,     8,    -2.48447791184037849307E+07},
            { 1,     9,     3.05833750104070967063E+06},
            { 1,    10,    -2.27715413729118229821E+06},
            { 1,    11,     1.28163629808912402950E+06},
            { 1,    12,    -2.45961475246419315226E+05},
            { 1,    13,     7.71686543784326659079E+03},
            { 1,    14,     9.24986993266994090845E+02},
            { 1,    15,     1.19680958374041750858E+02},

            { 2,     0,     3.01712491925559639931E+08},
            { 2,     1,     1.35997955868716746569E+08},
            { 2,     2,    -4.33322825757982063293E+09},
            { 2,     3,     5.50388031191586112976E+09},
            { 2,     4,    -2.64093562924157762527E+09},
            { 2,     5,     6.12809232748553872108E+08},
            { 2,     6,    -9.04877006798645257950E+07},
            { 2,     7,     9.55706229663263447583E+06},
            { 2,     8,    -1.24463357289487235248E+07},
            { 2,     9,     1.14754493813732806593E+07},
            { 2,    10,    -2.62512806448984425515E+06},
            { 2,    11,    -1.38746075201159896096E+05},
            { 2,    12,    -3.06434607562738347042E+04},
            { 2,    13,     5.51760989160078097484E+04},
            { 2,    14,    -7.38420266268990508252E+03},
            { 2,    15,    -7.88663649547120257921E+01},

            { 3,     0,    -2.52314621471064984798E+08},
            { 3,     1,     1.59695673223666906357E+09},
            { 3,     2,     2.56902829277027750015E+09},
            { 3,     3,    -4.80529198174804210663E+09},
            { 3,     4,     2.24889814265354108810E+09},
            { 3,     5,    -3.74476785226586341858E+08},
            { 3,     6,     5.43274903410231973976E+06},
            { 3,     7,     4.29081287132954373956E+07},
            { 3,     8,    -2.75819523820120133460E+07},
            { 3,     9,     5.40615162239633128047E+06},
            { 3,    10,    -1.34637905180512159131E+06},
            { 3,    11,     8.50683737928409944288E+05},
            { 3,    12,    -1.24430090013735956745E+05},
            { 3,    13,    -2.52241309959800564684E+04},
            { 3,    14,     3.73821107091213934837E+03},
            { 3,    15,     3.32248890148269254041E+02},

            { 4,     0,    -5.60517200779632091522E+08},
            { 4,     1,    -1.89984697471257662773E+09},
            { 4,     2,     6.79333540273263901472E+07},
            { 4,     3,     1.90352540671050238609E+09},
            { 4,     4,    -7.50747156377030849457E+08},
            { 4,     5,    -4.72567503656732067466E+07},
            { 4,     6,     3.00467742178344316781E+07},
            { 4,     7,    -1.93436903588892333210E+06},
            { 4,     8,     2.95066336620633816347E+06},
            { 4,     9,     1.70540967107301065698E+06},
            { 4,    10,    -1.16727812393627688289E+06},
            { 4,    11,     4.34517006904071604367E+04},
            { 4,    12,     2.35401513264981185785E+04},
            { 4,    13,     6.11857844834931529476E+03},
            { 4,    14,     1.03171863933184098983E+02},
            { 4,    15,    -3.75092728367472147966E+02},

            { 5,     0,     1.24819667430232143402E+09},
            { 5,     1,     2.19967497561418384314E+08},
            { 5,     2,    -7.89014919695381075144E+07},
            { 5,     3,    -5.97878301337307453156E+08},
            { 5,     4,     1.59211666115665256977E+08},
            { 5,     5,     5.16454561360483840108E+07},
            { 5,     6,    -4.18833435321484040469E+06},
            { 5,     7,    -3.39808681376820290461E+06},
            { 5,     8,    -7.22078069451165269129E+05},
            { 5,     9,     1.99512798423410247779E+05},
            { 5,    10,     9.07387635003017785493E+04},
            { 5,    11,    -1.52441052433743388974E+04},
            { 5,    12,    -8.25416524310134082043E+03},
            { 5,    13,     2.18147893849961155865E+03},
            { 5,    14,    -6.64708537198572457783E+02},
            { 5,    15,     1.44256443204359840138E+02},

            { 6,     0,    -8.01485488430039882660E+08},
            { 6,     1,     5.38297769089608192444E+08},
            { 6,     2,    -6.06655185404267787933E+08},
            { 6,     3,     4.95703300265223979950E+08},
            { 6,     4,    -1.09494887044486209750E+08},
            { 6,     5,     1.03584531923860888928E+07},
            { 6,     6,    -5.11998278185982257128E+06},
            { 6,     7,    -3.64656091820526169613E+06},
            { 6,     8,     1.75311863341458095238E+06},
            { 6,     9,    -4.11223165191869309638E+05},
            { 6,    10,     1.88387970340288331499E+05},
            { 6,    11,    -3.47362162359701178502E+04},
            { 6,    12,     8.57684754506128047069E+03},
            { 6,    13,    -2.74638773621986092621E+03},
            { 6,    14,     9.61819122641777823901E+01},
            { 6,    15,     2.69118539619979557642E+01},

            { 7,     0,    -7.32038980764418244362E+07},
            { 7,     1,     2.00004937755068242550E+08},
            { 7,     2,     1.87085510840455114841E+08},
            { 7,     3,    -2.40693202493527889252E+08},
            { 7,     4,     2.91464472802970111370E+07},
            { 7,     5,     1.80457588328361362219E+07},
            { 7,     6,    -5.22623080352768115699E+06},
            { 7,     7,     6.93950939136536209844E+05},
            { 7,     8,     1.29864879686568258330E+06},
            { 7,     9,    -6.70193084813015302643E+05},
            { 7,    10,     9.20749454564202897018E+04},
            { 7,    11,    -2.00941969415327257593E+04},
            { 7,    12,     4.96906965956355270464E+03},
            { 7,    13,    -3.33430820278479188801E+02},
            { 7,    14,     2.60022419015300613410E+02},
            { 7,    15,    -5.26054399949432109906E+01},

            { 8,     0,     3.49899361381577372551E+08},
            { 8,     1,    -6.16363983678707957268E+08},
            { 8,     2,     2.87744997564267575741E+08},
            { 8,     3,    -5.80734918315911106765E+06},
            { 8,     4,    -7.49858021421681251377E+06},
            { 8,     5,    -1.02456923512990288436E+07},
            { 8,     6,     5.04230622996888868511E+06},
            { 8,     7,     8.30524694711205520434E+04},
            { 8,     8,    -8.61025903787584858947E+05},
            { 8,     9,     1.34900060086739453254E+05},
            { 8,    10,     8.92692328603777714306E+04},
            { 8,    11,    -2.89001283128855830000E+04},
            { 8,    12,     2.12396475300008751219E+03},
            { 8,    13,     2.95241329416678070174E+02},
            { 8,    14,    -1.65338632433199251182E+02},
            { 8,    15,     2.41591961058125228590E+01},

            { 9,     0,    -1.71260510420660376549E+08},
            { 9,     1,     3.28761719424411475658E+08},
            { 9,     2,    -2.11206060614314973354E+08},
            { 9,     3,     3.46205389136431142688E+07},
            { 9,     4,     2.04971128339806981385E+07},
            { 9,     5,    -1.15401356420353483409E+07},
            { 9,     6,     2.01258777025233558379E+06},
            { 9,     7,    -1.79581004342673142673E+05},
            { 9,     8,     2.07729967156824888662E+05},
            { 9,     9,    -9.74314817908821714809E+04},
            { 9,    10,     2.22068544668985268800E+04},
            { 9,    11,    -8.59795432872551464243E+03},
            { 9,    12,     3.31306345412375048909E+03},
            { 9,    13,    -7.04637490543811736643E+02},
            { 9,    14,     9.43370988450807317349E+01},
            { 9,    15,    -7.12454991962896322377E+00},

            {10,     0,     2.84390209118411280215E+07},
            {10,     1,    -5.95417063166125416756E+07},
            {10,     2,     4.45506571666083186865E+07},
            {10,     3,    -9.78308669950580969453E+06},
            {10,     4,    -5.62624247386193368584E+06},
            {10,     5,     4.15237079235649015754E+06},
            {10,     6,    -5.87503508675953838974E+05},
            {10,     7,    -4.26206334621473739389E+05},
            {10,     8,     2.55988526607063336996E+05},
            {10,     9,    -6.22110169340419161017E+04},
            {10,    10,     3.20104591341956165707E+03},
            {10,    11,     3.22804174274844626780E+03},
            {10,    12,    -1.24817289214048719259E+03},
            {10,    13,     2.26605355126834183466E+02},
            {10,    14,    -2.29672306377457609017E+01},
            {10,    15,     1.15281981127687060962E+00}
        },
        {                                                                               // RECOM (Z003000)
            { 0,     0,     1.34060093558913830947E+01},
            { 0,     1,    -7.67393959247841483950E-01},
            { 0,     2,     5.67829538231681030247E-01},
            { 0,     3,    -1.53301717168738610431E-01},

            { 1,     0,     1.68198984963847353313E+00},
            { 1,     1,     2.75310597472883875070E-02},
            { 1,     2,    -3.85904737173993372945E-01},
            { 1,     3,     1.74248736565002115828E-01},

            { 2,     0,    -1.42654332247593096383E+00},
            { 2,     1,     1.33518023284770448456E+00},
            { 2,     2,    -3.89425375461592448989E-01},
            { 2,     3,    -1.47490049820737292169E-02},

            { 3,     0,     5.53979839492381387345E-01},
            { 3,     1,    -6.97392793919068609831E-01},
            { 3,     2,     2.81780811937450081928E-01},
            { 3,     3,    -2.63299277947934735888E-02}
        }
    }
};

#endif // __constants_h__<|MERGE_RESOLUTION|>--- conflicted
+++ resolved
@@ -752,15 +752,6 @@
 };
 
 
-<<<<<<< HEAD
-// Supernova Hydrogen content constants
-enum class HYDROGEN_CONTENT: int { RICH, POOR };
-const COMPASUnorderedMap<HYDROGEN_CONTENT, std::string> HYDROGEN_CONTENT_LABEL = {
-    { HYDROGEN_CONTENT::RICH, "RICH" },
-    { HYDROGEN_CONTENT::POOR, "POOR" }
-};
-
-
 // Kick magnitude distribution
 enum class KICK_MAGNITUDE_DISTRIBUTION: int { ZERO, FIXED, FLAT, MAXWELLIAN, BRAYELDRIDGE, MULLER2016, MULLER2016MAXWELLIAN, MULLERMANDEL };
 const COMPASUnorderedMap<KICK_MAGNITUDE_DISTRIBUTION, std::string> KICK_MAGNITUDE_DISTRIBUTION_LABEL = {
@@ -772,19 +763,6 @@
     { KICK_MAGNITUDE_DISTRIBUTION::MULLER2016,           "MULLER2016" },
     { KICK_MAGNITUDE_DISTRIBUTION::MULLER2016MAXWELLIAN, "MULLER2016MAXWELLIAN" },
     { KICK_MAGNITUDE_DISTRIBUTION::MULLERMANDEL,         "MULLERMANDEL" }
-=======
-// Kick velocity distribution
-enum class KICK_VELOCITY_DISTRIBUTION: int { ZERO, FIXED, FLAT, MAXWELLIAN, BRAYELDRIDGE, MULLER2016, MULLER2016MAXWELLIAN, MULLERMANDEL };
-const COMPASUnorderedMap<KICK_VELOCITY_DISTRIBUTION, std::string> KICK_VELOCITY_DISTRIBUTION_LABEL = {
-    { KICK_VELOCITY_DISTRIBUTION::ZERO,                 "ZERO" },
-    { KICK_VELOCITY_DISTRIBUTION::FIXED,                "FIXED" },
-    { KICK_VELOCITY_DISTRIBUTION::FLAT,                 "FLAT" },
-    { KICK_VELOCITY_DISTRIBUTION::MAXWELLIAN,           "MAXWELLIAN" },
-    { KICK_VELOCITY_DISTRIBUTION::BRAYELDRIDGE,         "BRAYELDRIDGE" },
-    { KICK_VELOCITY_DISTRIBUTION::MULLER2016,           "MULLER2016" },
-    { KICK_VELOCITY_DISTRIBUTION::MULLER2016MAXWELLIAN, "MULLER2016MAXWELLIAN" },
-    { KICK_VELOCITY_DISTRIBUTION::MULLERMANDEL,         "MULLERMANDEL" }
->>>>>>> 430ddbd4
 };
 
 
@@ -1611,7 +1589,7 @@
     { STAR_PROPERTY::STELLAR_TYPE_NAME,                               "STELLAR_TYPE_NAME" },
     { STAR_PROPERTY::STELLAR_TYPE_PREV,                               "STELLAR_TYPE_PREV" },
     { STAR_PROPERTY::STELLAR_TYPE_PREV_NAME,                          "STELLAR_TYPE_PREV_NAME" },
-    { STAR_PROPERTY::SUPERNOVA_KICK_MAGNITUDE_RANDOM_NUMBER, "SUPERNOVA_KICK_MAGNITUDE_RANDOM_NUMBER" },
+    { STAR_PROPERTY::SUPERNOVA_KICK_MAGNITUDE_RANDOM_NUMBER,          "SUPERNOVA_KICK_MAGNITUDE_RANDOM_NUMBER" },
     { STAR_PROPERTY::SUPERNOVA_PHI,                                   "SUPERNOVA_PHI" },
     { STAR_PROPERTY::SUPERNOVA_THETA,                                 "SUPERNOVA_THETA" },
     { STAR_PROPERTY::TEMPERATURE,                                     "TEMPERATURE" },
@@ -1804,7 +1782,7 @@
     { BINARY_PROPERTY::COMMON_ENVELOPE_ALPHA,                              "COMMON_ENVELOPE_ALPHA" },
     { BINARY_PROPERTY::COMMON_ENVELOPE_AT_LEAST_ONCE,                      "COMMON_ENVELOPE_AT_LEAST_ONCE" },
     { BINARY_PROPERTY::COMMON_ENVELOPE_EVENT_COUNT,                        "COMMON_ENVELOPE_EVENT_COUNT" },
-    { BINARY_PROPERTY::DIMENSIONLESS_KICK_MAGNITUDE,                        "DIMENSIONLESS_KICK_MAGNITUDE" },
+    { BINARY_PROPERTY::DIMENSIONLESS_KICK_MAGNITUDE,                       "DIMENSIONLESS_KICK_MAGNITUDE" },
     { BINARY_PROPERTY::UNBOUND,                                            "UNBOUND" },
     { BINARY_PROPERTY::DOUBLE_CORE_COMMON_ENVELOPE,                        "DOUBLE_CORE_COMMON_ENVELOPE" },
     { BINARY_PROPERTY::DT,                                                 "DT" },
@@ -1992,7 +1970,7 @@
     { ANY_STAR_PROPERTY::CORE_MASS,                                         { TYPENAME::DOUBLE,         "Mass_Core",            "Msol",             14, 6 }},
     { ANY_STAR_PROPERTY::CORE_MASS_AT_COMMON_ENVELOPE,                      { TYPENAME::DOUBLE,         "Mass_Core@CE",         "Msol",             14, 6 }},
     { ANY_STAR_PROPERTY::CORE_MASS_AT_COMPACT_OBJECT_FORMATION,             { TYPENAME::DOUBLE,         "Mass_Core@CO",         "Msol",             14, 6 }},
-    { ANY_STAR_PROPERTY::DRAWN_KICK_MAGNITUDE,                               { TYPENAME::DOUBLE,         "Drawn_Kick_Magnitude",  "kms^-1",           14, 6 }},
+    { ANY_STAR_PROPERTY::DRAWN_KICK_MAGNITUDE,                              { TYPENAME::DOUBLE,         "Drawn_Kick_Magnitude", "kms^-1",           14, 6 }},
     { ANY_STAR_PROPERTY::DT,                                                { TYPENAME::DOUBLE,         "dT",                   "Myr",              16, 8 }},
     { ANY_STAR_PROPERTY::DYNAMICAL_TIMESCALE,                               { TYPENAME::DOUBLE,         "Tau_Dynamical",        "Myr",              16, 8 }},
     { ANY_STAR_PROPERTY::DYNAMICAL_TIMESCALE_POST_COMMON_ENVELOPE,          { TYPENAME::DOUBLE,         "Tau_Dynamical>CE",     "Myr",              16, 8 }},
@@ -2021,7 +1999,7 @@
     { ANY_STAR_PROPERTY::IS_PPISN,                                          { TYPENAME::BOOL,           "PPISN",                "State",             0, 0 }},
     { ANY_STAR_PROPERTY::IS_RLOF,                                           { TYPENAME::BOOL,           "RLOF",                 "State",             0, 0 }},
     { ANY_STAR_PROPERTY::IS_USSN,                                           { TYPENAME::BOOL,           "USSN",                 "State",             0, 0 }},
-    { ANY_STAR_PROPERTY::KICK_MAGNITUDE,                                     { TYPENAME::DOUBLE,         "Applied_Kick_Magnitude","kms^-1",           14, 6 }},
+    { ANY_STAR_PROPERTY::KICK_MAGNITUDE,                                    { TYPENAME::DOUBLE,         "Applied_Kick_Magnitude","kms^-1",          14, 6 }},
     { ANY_STAR_PROPERTY::LAMBDA_AT_COMMON_ENVELOPE,                         { TYPENAME::DOUBLE,         "Lambda@CE",            "-",                14, 6 }},
     { ANY_STAR_PROPERTY::LAMBDA_DEWI,                                       { TYPENAME::DOUBLE,         "Dewi",                 "-",                14, 6 }},
     { ANY_STAR_PROPERTY::LAMBDA_FIXED,                                      { TYPENAME::DOUBLE,         "Lambda_Fixed",         "-",                14, 6 }},
@@ -2071,7 +2049,7 @@
     { ANY_STAR_PROPERTY::STELLAR_TYPE_NAME,                                 { TYPENAME::STRING,         "Stellar_Type",         "-",                42, 1 }},
     { ANY_STAR_PROPERTY::STELLAR_TYPE_PREV,                                 { TYPENAME::STELLAR_TYPE,   "Stellar_Type_Prev",    "-",                 4, 1 }},
     { ANY_STAR_PROPERTY::STELLAR_TYPE_PREV_NAME,                            { TYPENAME::STRING,         "Stellar_Type_Prev",    "-",                42, 1 }},
-    { ANY_STAR_PROPERTY::SUPERNOVA_KICK_MAGNITUDE_RANDOM_NUMBER,   { TYPENAME::DOUBLE,         "SN_Kick_Magnitude_Random_Number", "-",     14, 6 }},
+    { ANY_STAR_PROPERTY::SUPERNOVA_KICK_MAGNITUDE_RANDOM_NUMBER,            { TYPENAME::DOUBLE,         "SN_Kick_Magnitude_Random_Number", "-",     14, 6 }},
     { ANY_STAR_PROPERTY::MEAN_ANOMALY,                                      { TYPENAME::DOUBLE,         "SN_Kick_Mean_Anomaly", "-",                14, 6 }},
     { ANY_STAR_PROPERTY::SUPERNOVA_PHI,                                     { TYPENAME::DOUBLE,         "SN_Kick_Phi",          "-",                14, 6 }},
     { ANY_STAR_PROPERTY::SUPERNOVA_THETA,                                   { TYPENAME::DOUBLE,         "SN_Kick_Theta",        "-",                14, 6 }},
@@ -2110,7 +2088,7 @@
     { BINARY_PROPERTY::COMMON_ENVELOPE_ALPHA,                               { TYPENAME::DOUBLE,         "CE_Alpha",             "-",                14, 6 }},
     { BINARY_PROPERTY::COMMON_ENVELOPE_AT_LEAST_ONCE,                       { TYPENAME::BOOL,           "CEE",                  "Event",             0, 0 }},
     { BINARY_PROPERTY::COMMON_ENVELOPE_EVENT_COUNT,                         { TYPENAME::UINT,           "CE_Event_Count",       "Count",             6, 1 }},
-    { BINARY_PROPERTY::DIMENSIONLESS_KICK_MAGNITUDE,                         { TYPENAME::DOUBLE,         "Kick_Magnitude(uK)",    "-",                14, 6 }},
+    { BINARY_PROPERTY::DIMENSIONLESS_KICK_MAGNITUDE,                        { TYPENAME::DOUBLE,         "Kick_Magnitude(uK)",   "-",                14, 6 }},
     { BINARY_PROPERTY::UNBOUND,                                             { TYPENAME::BOOL,           "Unbound>SN",           "State",             0, 0 }},
     { BINARY_PROPERTY::DOUBLE_CORE_COMMON_ENVELOPE,                         { TYPENAME::BOOL,           "Double_Core_CE",       "Event",             0, 0 }},
     { BINARY_PROPERTY::DT,                                                  { TYPENAME::DOUBLE,         "dT",                   "Myr",              16, 8 }},
@@ -2225,7 +2203,7 @@
     { PROGRAM_OPTION::KICK_MAGNITUDE_DISTRIBUTION_SIGMA_CCSN_NS,            { TYPENAME::DOUBLE,          "Sigma_Kick_CCSN_NS",   "kms^-1",           14, 6 }},
     { PROGRAM_OPTION::KICK_MAGNITUDE_DISTRIBUTION_SIGMA_FOR_ECSN,           { TYPENAME::DOUBLE,          "Sigma_Kick_ECSN",      "kms^-1",           14, 6 }},
     { PROGRAM_OPTION::KICK_MAGNITUDE_DISTRIBUTION_SIGMA_FOR_USSN,           { TYPENAME::DOUBLE,          "Sigma_Kick_USSN",      "kms^-1",           14, 6 }},
-    { PROGRAM_OPTION::RANDOM_SEED,                                         { TYPENAME::ULONGINT,        "SEED (ProgramOption)", "-",                12, 1 }}
+    { PROGRAM_OPTION::RANDOM_SEED,                                          { TYPENAME::ULONGINT,        "SEED (ProgramOption)", "-",                12, 1 }}
 };
 
 
@@ -2269,8 +2247,8 @@
 //
 const ANY_PROPERTY_VECTOR SSE_SUPERNOVA_REC = {
     STAR_PROPERTY::RANDOM_SEED,
-    STAR_PROPERTY::DRAWN_KICK_VELOCITY,
-    STAR_PROPERTY::KICK_VELOCITY,
+    STAR_PROPERTY::DRAWN_KICK_MAGNITUDE,
+    STAR_PROPERTY::KICK_MAGNITUDE,
     STAR_PROPERTY::FALLBACK_FRACTION,
     STAR_PROPERTY::TRUE_ANOMALY,				
     STAR_PROPERTY::SUPERNOVA_THETA,
@@ -2542,24 +2520,12 @@
     SUPERNOVA_PROPERTY::TOTAL_MASS_AT_COMPACT_OBJECT_FORMATION,
     SUPERNOVA_PROPERTY::CORE_MASS_AT_COMPACT_OBJECT_FORMATION,
     SUPERNOVA_PROPERTY::HE_CORE_MASS_AT_COMPACT_OBJECT_FORMATION,
-<<<<<<< HEAD
     SUPERNOVA_PROPERTY::MASS,
     SUPERNOVA_PROPERTY::EXPERIENCED_RLOF,
     SUPERNOVA_PROPERTY::SPEED,
     COMPANION_PROPERTY::SPEED,
     BINARY_PROPERTY::SYSTEMIC_SPEED,
-    SUPERNOVA_PROPERTY::HYDROGEN_RICH,
-    SUPERNOVA_PROPERTY::HYDROGEN_POOR
-=======
-    BINARY_PROPERTY::TIME,
-    BINARY_PROPERTY::ECCENTRICITY_PRE_SUPERNOVA,  
-    BINARY_PROPERTY::ECCENTRICITY,
-    BINARY_PROPERTY::SEMI_MAJOR_AXIS_PRE_SUPERNOVA_RSOL,
-    BINARY_PROPERTY::SEMI_MAJOR_AXIS_RSOL,
-    BINARY_PROPERTY::SYSTEMIC_VELOCITY,
     SUPERNOVA_PROPERTY::IS_HYDROGEN_POOR,
-    COMPANION_PROPERTY::RUNAWAY
->>>>>>> 430ddbd4
 };
 
 
