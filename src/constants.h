#ifndef __constants_h__
#define __constants_h__

#include <cmath>
#include <string>
#include <vector>
#include <map>
#include <unordered_map>

#include <boost/variant.hpp>

// JR: todo: this could do with some more tidying up and documentation

// 02.00.00      JR - Sep 17, 2019 - Initial commit of new version
// 02.00.01      JR - Sep 20, 2019 - Fix compiler warnings. Powwow fixes
// 02.00.02      JR - Sep 21, 2019 - Make code clang-compliant
// 02.00.03      IM - Sep 23, 2019 - Added fstream include
// 02.01.00      JR - Oct 01, 2019 - Support for Chemically Homogeneous Evolution
// 02.02.00      JR - Oct 01, 2019 - Support for Grids - both SSE and BSE
// 02.02.01      JR - Oct 01, 2019 - Changed BaseBinaryStar code to assume tidal locking only if CHE is enabled
// 02.02.02      JR - Oct 07, 2019 - Defect repairs:
//                                       SSE iteration (increment index - Grids worked, range of values wasn't incrementing)
//                                       Errors service (FIRST_IN_FUNCTION errors sometimes printed every time)
//                                       Added code for both SSE and BSE so that specified metallicities be clamped to [0.0, 1.0].  What are reasonable limits?
//                                   Errors service performance enhancement (clean deleted stellar objects from catalog)
//                                   Changed way binary constituent stars masses equilibrated (they now retain their ZAMS mass, but (initial) mass and mass0 changes)
//                                   Add initial stellar type variable - and to some record definitions
//                                   Added change history and version number to constants.h
// 02.02.03      JR - Oct 09, 2019 - Defect repairs:
//                                       Initialised all BaseStar.m_Supernova elements (some had not been initialised)
//                                       Fixed regression in BaseStar.cpp (INITIAL_STELLAR_TYPE & INITIAL_STELLAR_TYPE_NAME in StellarPropertyValue())
//                                   Added max iteration check to Newton-Raphson method in SolveKeplersEquation (see constant MAX_KEPLER_ITERATIONS)
// 02.02.04      JR - Oct 09, 2019 - Defect repairs:
//                                       SN kick direction calculation corrected
//                                       Boolean value output corrected
//                                       Typos fixed
// 02.02.05      JR - Oct 10, 2019 - Defect repairs:
//                                       Determination of Chemically Homogeneous star fixed (threshold calculation)
//                                       Removed checks for RLOF to/from CH stars
//                                       Typos fixed
// 02.02.06      JR - Oct 11, 2019 - Renamed class "CHE" - now class "CH"
//                                   Updated CHE documentation
//                                   Added m_MassesEquilibrated variable to BaseBinaryStar
// 02.02.07      JR - Oct 20, 2019 - Defect repairs:
//                                       CEE printing systems post-stripping - github issue - reworked CE details/pre/post CE - partial fix (BindingEnergy remaining)
//                                       Added RANDOM_SEED to Options::OptionValue() (omitted erroneously)
//                                   Added m_SecondaryTooSmallForDCO variable to BaseBinaryStar - and to some record definitions
//                                   Added m_StellarMergerAtBirth variable to BaseBinaryStar - and to some record definitions
//                                   Added allow-rlof-at-birth program option
//                                       If CHE enabled, or allow-rlof-at-birth option is true, binaries that have one or both stars
//                                       in RLOF at birth will have masses equilibrated, radii recalculated, orbit circularised, and
//                                       semi-major axis recalculated, while conserving angular momentum - then allowed to evolve
//                                   Added allow-touching-at-birth program option
//                                       Binaries that have stars touching at birth (check is done after any equilibration and
//                                       recalculation of radius and separation is done) are allowed to evolve.  Evolve() function
//                                       immediately checks for merger at birth, flags status as such and stops evolution.
//                                   Documentation updated (see updated doc for detailed explanation of new program options)
// 02.03.00      JR - Oct 25, 2019 - Defect repairs:
//                                       removed extraneous delimiter at end of log file records
//                                   Added '--version' option
//                                   Changed minor version number - should have been done at last release - we'll grant the '--version' option minor release status...
// 02.03.01      JR - Nov 04, 2019 - Defect repair:
//                                       removed erroneous initialisation of m_CEDetails.alpha from BaseBinaryStar::SetRemainingCommonValues()
//                                       (CE Alpha was alwas being initialised to 0.0 regardless of program options)
// 02.03.02      JR - Nov 25, 2019 - Defect repairs:
//                                       added check for active log file before closing in Log::Stop()
//                                       added CH stars to MAIN_SEQUENCE and ALL_MAIN_SEQUENCE initializer_lists defined in constants.h
//                                       moved InitialiseMassTransfer() outside 'if' - now called even if not using mass transfer - sets some flags we might need
//                                       added code to recalculate rlof if CH stars are equilibrated in BaseBinaryStar constructor
//                                   Enhancements:
//                                       moved KROUPA constants from AIS class to constants.h
//                                       moved CalculateCDFKroupa() function from AIS class to BaseBinaryStar class
//                                       added m_CHE variable to BaseStar class - also selectable for printing
//                                       added explicit check to ResolveCommonEnvelope() to merge binary if the donor is a main sequence star
//                                   Chemically Homogeneous Evolution changes:
//                                       added check to CheckMassTransfer() in BaseBinaryStar.cpp to merge if CH+CH and touching - avoid CEE
//                                       added code to InitialiseMassTransfer() in BaseBinaryStar.cpp to equilibrate and possibly merge if both CH stars in RLOF
// (Unchanged)   IM - Nov 29, 2019 - Defect repairs:
//                                       changed Disbound -> Unbounded in header strings in constants.h
//                                       left one line in default/example grid file (Grid.txt)
//                                       fix default PPISN mass limit in python submit: 65 Msol -> 60 Msol
// 02.03.03      JR - Dec 04, 2019 - Defect repairs:
//                                       added code to UpdateAttributesAndAgeOneTimestep() in Star.cpp to recalculate stellar attributes after switching to new stellar type
//                                       (addresses discontinuous transitions e.g. CH -> HeMS)
//                                       changed IsPulsationalPairInstabilitySN() in GiantBranch.cpp to call IsPairInstabilitySN() instead of set MASSLESS_REMNANT if remnant mass <= 0.0
//                                       changed CalculateSNKickVelocity() in BaseStar.cpp to set m_SupernovaDetails.kickVelocity correctly after adjusting for fallback
// 02.03.04      FSB - Dec 04, 2019 - Defect repairs:
//                                       fixed bug in Fryer+2012 CalculateGravitationalRemnantMassadded() function to compare baryon mass of star remnant with
//										 baryon mass of MaximumNeutronStarMass instead of just MaximumNeutronStarMass. 
//                                       added m_BaryonicMassOfMaximumNeutronStarMass to BaseStar.h and BaseStar.cpp
// 02.03.05      JR - Dec 05, 2019 - Defect repairs:
//                                       fixed EvolveSingleStars() in main.cpp to print correct initial mass
//                                       fixed TPAGB::CalculateCOCoreMassAtPhaseEnd() - added conditional
// 02.04.00      JR - Dec 18, 2019 - New functionality:
//                                       added columns to BSE grid functionality: Kick_Velocity_1(&2), Kick_Theta_1(&2), Kick_Phi_1(&2), Kick_Mean_Anomaly_1(&2).  Updated documentation.
//                                   Changed functionality:
//                                       removed compiler version checks from Makefile - they seemed to only work for native Ubuntu and were more of a nuisance than anything...  (old version exists as Makefile-checks)
//                                   Defect repairs:
//                                       added recalculation of gbParams Mx & Lx in HeHG calculateGbParams()
//                                       created HeHG::CalculateGBParams_Static() and GiantBranch::CalculateGBParams_Static(), called from EAGB::ResolveEnvelopeLoss() to facilitate calculation of attributes for new stellar type before actually switching.  Needed to rewrite some other functions as static.  Note: this needs to be revisited and a more elegant solution implemented.
//                                       added CalculateRadiusAndStellarTypeOnPhase() for HeHG and HeGBstars, and changed call to calculateRadiusOnPhase() to CalculateRadiusAndStellarTypeOnPhase() in BaseStar::EvolveOnPhase().  This allows for HeHG and HeGB stars to change stellar type based on radius (previously missed).
//                                       set M = McBAGB for EAGB & TPAGB only (was being set for all types >= TPAGB)
//                                       added extra print detailed in BaseBinaryStar:Evolve() - sometimes missing a switch type in detailed output if only 1 timestep
//                                       swapped heading strings for ANY_STAR_PROPERTY::IS_ECSN and ANY_STAR_PROPERTY::IS_USSN (now correct)
//                                       removed condition in BaseBinaryStar::EvaluateSupernovae().  ResolveSupernova() is now called for all stellar types (not sure what I was thinking orginally. I'm sure I had a good reason - or maybe I was just tired...)
//                                       changed name of GiantBranch::CalculateProtoCoreMass() to GiantBranch::CalculateProtoCoreMassDelayed() and changed calls to the function
//                                       swapped order of calculations of ePrime (CalculateOrbitalEccentricityPostSupernova()) and m_SemiMajorAxisPrime (CalculateSemiMajorAxisPostSupernova()) in BaseBinaryStar::ResolveSupernova().  Improper order was causing wrong value of m_SeminMajorAxisPrime to be used in calculation of ePrime
//                                       set m_Disbound = true appropriately in BaseBinaryStar::Evolve() (note: m_Disbound will change name to m_Unbound soon...)
//                                       changed return value of CHeB::DetermineEnvelopeType() to CONVECTIVE.  Left CHeB DetermineEnvelopeTypeHurley2002() as RADIATIVE (used in BinaryConstituentStar::CalculateSynchronisationTimescale())
//                                       changed BINARY_PROPERTY::ORBITAL_VELOCITY to BINARY_PROPERTY::ORBITAL_VELOCITY_PRE_2ND_SUPERNOVA in BSE_SUPERNOVAE_REC (6th value printed)
//                                       added p_Erase parameter to Log::CloseStandardFile(); changed Log::CloseAllStandardFiles() to call Log::CloseStandardFile() with p_Erase=false and erase entire map after all files closed (prevent coredump when closing all files)
//                                       added ResolveSupernova() to ONeWD.h - ONeWD stars were previously not checking for SN
//                                       fixed BaseBinaryStar::InitialiseMassTransfer() - star1 was being updated instead of star2 for CH + CH stars when CHE enabled
// 02.04.01      JR - Dec 23, 2019 - Defect repairs:
//                                       Removed SN_EVENT::SN - all occurences of SN_EVENT::SN replaced by SN_EVENT::CCSN.
//                                           The current SN event ("Is"), and past SN event ("Experienced") are now bit maps (implemented as Enum Classes).  Each can have any of the values: CCSN, ECSN, PISN, PPSIN, USSN, RUNAWAY, RECYCLED_NS, and RLOF_ONTO_NS.  See definition of SN_EVENT Enum Class in constants.h for implementation and explanation.  
//                                       Updated variables selectable for printing:
//                                           Added ANY_STAR_PROPERTY::SN_TYPE (STAR_PROPERTY, SUPERNOVA_PROPERTY, COMPANION_PROPERTY (should always be SN_EVENT::NONE for companion star))
//                                           Added ANY_STAR_PROPERTY::EXPERIENCED_SN_TYPE (STAR_PROPERTY, SUPERNOVA_PROPERTY, COMPANION_PROPERTY)
//                                           All of ANY_STAR_PROPERTY::{CCSN, ECSN, PISN, PPISN, USSN} now selectable
//                                           Removed ANY_STAR_PROPERTY::SN - no longer selectable for printing (replaced by CCSN)
//                                           Updated documentation
//                                       Changed default record specifications for logfiles BSE_DOUBLE_COMPACT_OBJECTS_REC and BSE_SUPERNOVAE_REC
//                                           Removed the individual SN_EVENT columns for both "Is" and "Experienced" conditions (e.g. CCSN, ECSN etc)
//                                           "Is*" and "Experienced*" columns replaced with SN_TYPE & Experienced_SN_TYPE columns that record the SN event type (e.g. CCSN, ECSN, PPSN, PPSIN, USSN).  
//                                           RUNAWAY, RECYCLED_NS, and RLOF_ONTO_NS are still reported in separate, individual columns.
//                                       Added workaround for non-existent CHeB blue loop.  See description in CHeB::CalculateTimescales()
//                                       Removed binary star "survived" flag - it is always the NOT of the "unbound" flag
//                                       Changed initialisation function for HeGB stars (HeGB::Initialise() in HeGB.h) to NOT recalculate m_Age if evolving from HeHG -> HeGB 
//                                       Removed initialisation of m_Age (to 0.0) from COWD::Initialise() in COWD.h
//                                   Changed behaviour:  
//                                       Changed binary star "disbound" flag to "unbound" flag.  Changed all occurences of "disbound" to "unbound".  Changed "unbound" header flag to "Unbound"
// 02.04.02      JR - Jan 06, 2020 - Defect repairs:
//                                       Added IsPISN() & IsPPISN() to IsSNEvent()
//                                       Fixed check for SN event at top of BaseBinaryStar::ResolveSupenova()
//                                       Changed BaseBinaryStar::EvaluateSupernovae() to more closely match legacy code behaviour (see notes in function description):
//                                          Added p_Calculate2ndSN parameter to determine if 2nd supernova needs to be resolved
//                                          Clear star2 current SN event if necessary
//                                          Check m_SemiMajorAxisPrime value prior to SN events (viz. new aPrime variable)
//                                       Fixed timestep initialisation in BaseStar::CalculateConvergedTimestepZetaNuclear()  (was negative)
//                                       Fixed m_Age calculation in FGB::ResolveEnvelopeLoss()
//                                       Added CalculateInitialSupernovaMass() to NS.h - was setting M = 5.0 for >= ONeWD, should be ONeWD only (introduced in fix in v04.02.00)
//                                       Changed NS functions to return Radius in Rsol instead of km:
//                                          Added function NS:CalculateRadiusOnPhaseInKM_Static() (returns radius in km)
//                                          Changed NS:CalculateRadiusOnPhase_Static() to return Rsol
//                                          Added CalculateRadiusOnPhase() for NS (ns.h) - returns Rsol 
//                                   Changed behaviour:  
//                                       Print detailed output record whenever stellartype changes (after star 2 if both change)
// (Unchanged)   LK - Jan 10, 2020 - Defect repairs:
//                                       Added missing includes to Star.cpp, utils.h and utils.cpp (required for some compiler versions)
// 02.05.00      JR - Jan 23, 2020 - New functionality:
//                                       Grid files:
//                                          Added kick velocity magnitude random number to BSE grid file - see docs re Grids
//                                          Added range check for Kick_Mean_Anomaly_1 and Kick_Mean_Anomaly_2 ([0.0, 2pi)) in BSE grid file
//                                          Cleaned up SSE & BSE grid file code
//                                       Added m_LBVphaseFlag variable to BaseStar class; also added ANY_STAR_PROPERTY::LBV_PHASE_FLAG print variable.
//                                   Deleted functionality:  
//                                       Removed IndividualSystem option and related options - this can now be achieved via a grid file
//                                          Update pythonSubmitDefault.py to remove individual system related parameters
//                                   Changed behaviour:
//                                       Removed check for Options->Quiet() around simulation ended and cpu/wall time displays at end of EvolveSingleStars() and EvolveBinaryStars() in main.cpp
//                                   Defect repairs:
//                                       Removed erroneous check for CH stars in BaseBinaryStar::EvaluateBinary()
//                                       Fix for issue #46 (lower the minimum value of McSN in star.cpp from Mch to 1.38)
//                                          Changed 'MCH' to 'MECS' in 
//                                             BaseStar::CalculateMaximumCoreMassSN()
//                                             GiantBranch::CalculateCoreMassAtSupernova_Static
// 02.05.01      FSB - Jan 27, 2020 -Enhancement:
//                                       Cleaned up default printed headers and parameters constants.h:
//                                           - removed double parameters that were printed in multiple output files 
//                                           - changed some of the header names to more clear / consistent names
//                                           - added some comments in the default printing below for headers that we might want to remove in the near future
// 02.05.02      JR - Feb 21, 2020 - Defect repairs:
//                                       - fixed issue #31: zRocheLobe function does not use angular momentum loss
//                                       - fixed default logfile path (defaulted to '/' instead of './')
//                                       - changed default CE_ZETA_PRESCRIPTION to SOBERMAN (was STARTRACK which is no longer supported)
// 02.05.03      JR - Feb 21, 2020 - Defect repairs:
//                                       - removed extraneous debug print statement from Log.cpp
// 02.05.04      JR - Feb 23, 2020 - Defect repairs:
//                                       - fixed regression introduced in v02.05.00 that incread DNS rate ten-fold
//                                           - changed parameter from m_SupernovaDetails.initialKickParameters.velocityRandom to m_SupernovaDetails.kickVelocityRandom in call to DrawSNKickVelocity() in BaseStar::CalculateSNKickVelocity()
//                                       - reinstated STAR_1_PROPERTY::STELLAR_TYPE and STAR_2_PROPERTY::STELLAR_TYPE in BSE_SYSTEM_PARAMETERS_REC
// 02.05.05      JR - Feb 27, 2020 - Defect repair:
//                                       - fixed age resetting to 0.0 for MS_GT_07 stars after CH star spins down and switches to MS_GT_07
//                                           - ensure m_Age = 0.0 in constructor for BasteStar
//                                           - remove m_Age = 0.0 from Initialise() in MS_gt.07.h 
// 02.05.06      JR - Mar 02, 2020 - Defect repair:
//                                       - fixed m_MassesEquilibrated and associated functions - was erroneously typed as DOUBLE - now BOOL
//                                   Added/changed functionality:
//                                       - added m_MassesEquilibratedAtBirth variable to class BaseBinaryStar and associated property BINARY_PROPERTY::MASSES_EQUILIBRATED_AT_BIRTH
//                                       - tidied up pythonSubmitDefault.py a little:
//                                             - set grid_filename = None (was '' which worked, but None is correct)
//                                             - set logfile_definitions = None (was '' which worked, but None is correct)
//                                             - added logfile names - set to None (COMPAS commandline arguments already exist for these - introduced in v02.00.00)
<<<<<<< HEAD
// 02.06.00      JR - Mar 10, 2020 - Changed functionality:
//                                       - removed RLOF printing code & associated pythonSubmitDefault.py options


const std::string VERSION_STRING = "02.06.00";
=======
// 02.05.07      JR - Mar 08, 2020 - Defect repair:
//                                       - fixed circularisation equation in BaseBinaryStar::InitialiseMassTransfer() - now takes new mass values into account


const std::string VERSION_STRING = "02.05.07";
>>>>>>> 84ec0505


typedef unsigned long int                                               OBJECT_ID;                  // OBJECT_ID type

typedef std::vector<double>                                             DBL_VECTOR;
typedef std::tuple <double, double>                                     DBL_DBL;
typedef std::tuple <double, double, double>                             DBL_DBL_DBL;
typedef std::tuple<std::string, std::string, std::string, std::string>  STR_STR_STR_STR;

// Hash for Enum Class
struct EnumClassHash
{
    template <typename T>
    std::size_t operator()(T t) const
    {
        return static_cast<std::size_t>(t);
    }
};

template <typename Key>
using HashType = typename std::conditional<std::is_enum<Key>::value, EnumClassHash, std::hash<Key>>::type;

template <typename Key, typename T>
using COMPASUnorderedMap = std::unordered_map<Key, T, HashType<Key>>;


// Bitwise operators for Enum Class - |, |=, &, &=, ^, ^=, ~ only
// from http://blog.bitwigglers.org/using-enum-classes-as-type-safe-bitmasks/
#define ENABLE_BITMASK_OPERATORS(x)     \
template<>                              \
struct EnableBitMaskOperators<x> {      \
    static const bool enable = true;    \
};

template<typename Enum>  
struct EnableBitMaskOperators {
    static const bool enable = false;
};

template<typename Enum>  
typename std::enable_if<EnableBitMaskOperators<Enum>::enable, Enum>::type  
operator |(Enum lhs, Enum rhs) {
    return static_cast<Enum> (
        static_cast<typename std::underlying_type<Enum>::type>(lhs) |
        static_cast<typename std::underlying_type<Enum>::type>(rhs)
    );
}

template<typename Enum>  
typename std::enable_if<EnableBitMaskOperators<Enum>::enable, Enum>::type  
operator |=(Enum &lhs, Enum rhs) {
    lhs = static_cast<Enum> (
        static_cast<typename std::underlying_type<Enum>::type>(lhs) |
        static_cast<typename std::underlying_type<Enum>::type>(rhs)           
    );

    return lhs;
}

template<typename Enum>  
typename std::enable_if<EnableBitMaskOperators<Enum>::enable, Enum>::type 
operator &(Enum lhs, Enum rhs) {
    return static_cast<Enum> (
        static_cast<typename std::underlying_type<Enum>::type>(lhs) &
        static_cast<typename std::underlying_type<Enum>::type>(rhs)
    );
}

template<typename Enum>  
typename std::enable_if<EnableBitMaskOperators<Enum>::enable, Enum>::type 
operator &=(Enum &lhs, Enum rhs) {
    lhs = static_cast<Enum> (
        static_cast<typename std::underlying_type<Enum>::type>(lhs) &
        static_cast<typename std::underlying_type<Enum>::type>(rhs)           
    );

    return lhs;
}

template<typename Enum>  
typename std::enable_if<EnableBitMaskOperators<Enum>::enable, Enum>::type 
operator ^(Enum lhs, Enum rhs) {
    return static_cast<Enum> (
        static_cast<typename std::underlying_type<Enum>::type>(lhs) ^
        static_cast<typename std::underlying_type<Enum>::type>(rhs)
    );
}

template<typename Enum>  
typename std::enable_if<EnableBitMaskOperators<Enum>::enable, Enum>::type 
operator ^=(Enum &lhs, Enum rhs) {
    lhs = static_cast<Enum> (
        static_cast<typename std::underlying_type<Enum>::type>(lhs) ^
        static_cast<typename std::underlying_type<Enum>::type>(rhs)           
    );

    return lhs;
}

template<typename Enum>  
typename std::enable_if<EnableBitMaskOperators<Enum>::enable, Enum>::type 
operator ~(Enum rhs) {
    return static_cast<Enum> (
        ~static_cast<typename std::underlying_type<Enum>::type>(rhs)
    );
}


/*
 * Trick to allow SWITCH on literal strings
 * constexpr is (or can be) evaluated at compile-time, hence the ability to SWITCH using it.
 *
 * This function returns a hash value for a string - very small chance of collisions, but if a
 * collision happens the compiler will complain (because CASE values will be the same).
 *
 * Adapted from https://rextester.com/discussion/FGBUG88403/Switch-case-with-strings-in-C-11,
 * but variations available in many places with the right Google search terms...
 */

constexpr uint64_t StrHash(char const* p_Str, uint64_t p_Hash = 14695981039346656037ull) {
    return (*p_Str == 0) ? p_Hash : StrHash(p_Str + 1, (p_Hash * 1099511628211ull) ^ static_cast<uint64_t>(*p_Str));
}

constexpr uint64_t _(char const* p_Str) {
    return StrHash(p_Str);
}



extern OBJECT_ID globalObjectId;                                                                    // used to uniquely identify objects - used primarily for error printing

// Constants in SI
// CPLB: Use CODATA values where applicable http://physics.nist.gov/cuu/Constants/index.html

// JR: cmath (included file) provides the following pi-related constants:
//
// pi	        M_PI	    3.14159265358979323846
// pi/2         M_PI_2	    1.57079632679489661923
// pi/4         M_PI_4	    0.785398163397448309616
// 1/pi         M_1_PI	    0.318309886183790671538
// 2/pi         M_2_PI	    0.636619772367581343076
// 2/sqrt(pi)	M_2_SQRTPI	1.12837916709551257390
//
// I've added _2_PI and SQRT_M_2_PI below

#undef COMPARE_WITH_TOLERANCE // define/undef this to compare floats with/without tolerance (see FLOAT_TOLERANCE_ABSOLUTE, FLOAT_TOLERANCE_RELATIVE and Compare() function)

constexpr double FLOAT_TOLERANCE_ABSOLUTE               = 0.0000005;                                                // Absolute tolerance for floating-point comparisons if COMPARE_WITH_TOLERANCE is defined
constexpr double FLOAT_TOLERANCE_RELATIVE               = 0.0000005;                                                // Relative tolerance for floating-point comparisons if COMPARE_WITH_TOLERANCE is defined


// initialisation constants
constexpr double DEFAULT_INITIAL_DOUBLE_VALUE           = 0.0;                                                      // default initial value for double variables
constexpr double DEFAULT_INITIAL_INTEGER_VALUE          = 0;                                                        // default initial value for int variables
constexpr double DEFAULT_INITIAL_ULONGINT_VALUE         = 0l;                                                       // default initial value for unsigned long int variables
constexpr double DEFAULT_INITIAL_BOOLEAN_VALUE          = false;                                                    // default initial value for bool variables


// conversion constants

constexpr double G_TO_KG                                = 1.0E-3;                                                   // convert grams to kg

constexpr double KM_TO_CM 					            = 1.0E5;									                // convert km to cm
constexpr double CM_TO_M                                = 1.0E-2;                                                   // convert cm to m

constexpr double TESLA_TO_GAUSS                         = 1.0E4;					                                // convert Tesla to Gauss
constexpr double GAUSS_TO_TESLA                         = 1.0E-4;                                                   // convert Gauss to Tesla

constexpr double JOULES_TO_ERG                          = 1.0E7;                                                    // convert Joules to Ergs

constexpr double SECONDS_IN_YEAR                        = 31556926.0;                                               // number of second in 1 year
constexpr double SECONDS_IN_DAY                         = SECONDS_IN_YEAR * 4.0 / 1461.0;                           // number of second in 1 day
constexpr double SECONDS_IN_MS                          = 1.0E-3;                                                   // number of second in 1 millisecond
constexpr double SECONDS_IN_MYR                         = 31556926.0 * 1.0E6;                                       // number of second in 1 Myr

constexpr double MYR_TO_YEAR                            = 1.0E6;                                                    // convert Myr to year
constexpr double YEAR_TO_MYR                            = 1.0E-6;                                                   // convert year to Myr

constexpr double RSOL_TO_KM                             = 6.957E5;                                                  // convert Solar Radius (RSOL) to km
constexpr double RSOL_TO_CM                             = 6.957E10;                                                 // convert Solar Radius (RSOL) to cm
constexpr double RSOL_TO_AU                             = 0.00465047;                                               // convert Solar Radius (RSOL) to AU
constexpr double KM_TO_RSOL					            = 1.0 / RSOL_TO_KM;						                    // convert km to Solar Radius (RSOL)

constexpr double MSOL_TO_G                              = 1.988E33;                                                 // convert Solar Mass to grams

constexpr double AU_TO_CM                               = 14959787070000.0;                                         // convert Astronomical Units (AU) to cm
constexpr double AU_TO_RSOL				                = 1.0 / RSOL_TO_AU;                                         // convert Astronomical Units AU to Solar Radius RSOL


// constants

constexpr double _2_PI                                  = M_PI * 2;                                                 // 2PI
constexpr double SQRT_M_2_PI                            = 0.7978845608028653558798921198687637369517;               // sqrt(2/PI)
constexpr double DEGREE                                 = M_PI / 180.0;                                             // 1 degree in radians

constexpr double GAMMA_E                                = 0.57721566490153286060651209008240243104215933593992;     // Euler's Constant (probably don't need so many digits after the decimal point...)

constexpr double H0                                     = 67.8;                                                     // Hubble's Constant in km s^-1 Mpc^-1  (from plank approx 67.80±0.77) CPLB: Use WMAP value
constexpr double H0SI                                   = H0 * 1000.0 / 3.0E22;                                     // Hubble's Constant in SI units, s^-1
constexpr double HUBBLE_TIME                            = 1 / H0SI;                                                 // Hubble time in s

constexpr double G                                      = 6.67E-11;                                                 // Gravitational constant in m^3 kg^-1 s^-2 (more accurately known as G M_sol)
constexpr double G_CGS                                  = 6.6743E-8;                                                // Gravitational constant in cm^3 g^-1 s^-2
constexpr double G1                                     = 4.0 * M_PI * M_PI;                                        // Gravitational constant in AU^3 Msol^-1 yr^-2

constexpr double MSOL                                   = 1.988E30;                                                 // Solar Mass (in kg)
constexpr double RSOL                                   = 6.957E8;                                                  // Solar Radius (in m)
constexpr double ZSOL                                   = 0.02;                                                     // Solar Metallicity
constexpr double TSOL                                   = 5778.0;                                                   // Solar Temperature in kelvin

constexpr double AU                                     = 149597870700.0;                                           // 1 AU (Astronomical Unit) in metres
constexpr double KM                                     = 1000.0;                                                   // 1 km (Kilometre) in metres
constexpr double C                                      = 3.0E8;                                                    // Speed of light in m s^-1

constexpr double MU_0                                   = 4.0 * M_PI * 1.0E-7;                                      // Vacuum permeability in m kg s-2 A-2

constexpr double NEUTRINO_LOSS_FALLBACK_FACTOR          = 1.0;                                                      // Factor which accounts for mass loss in neutrino winds during a supernovae. Should be made a flag and added to pythonSubmit.p

constexpr double MC_L_C1                                = 9.20925E-5;                                               // Core Mass - Luminosity relation constant c1 (Hurley et al. 2000, eq 44)
constexpr double MC_L_C2                                = 5.402216;                                                 // Core Mass - Luminosity relation constant c2 (Hurley et al. 2000, eq 44)

constexpr double HE_RATE_CONSTANT                       = 7.66E-5;                                                  // Helium rate constant (Hurley et al. 2000, eq 68)
constexpr double HHE_RATE_CONSTANT                      = 1.27E-5;                                                  // Combined rate constant for both hydrogen and helium shell burning (Hurley et al. 2000, eq 71)

constexpr double BLACK_HOLE_LUMINOSITY                  = 1.0E-10;                                                  // Black Hole luminosity

constexpr double NEUTRON_STAR_MASS                      = 1.4;                                                      // Canonical NS mass in Msol
constexpr double NEUTRON_STAR_RADIUS                    = (1.0 / 7.0) * 1.0E-4;                                     // 10km in Rsol.  Hurley et al. 2000, just after eq 93

constexpr double MCH                                    = 1.44;                                                     // Chandrasekhar mass
constexpr double MECS                                   = 1.38;                                                     // Mass of Neutron-Star (NS) formed in electron capture supernova (ECS). From Belczysnki+2008, before eq. 3.
constexpr double MECS_REM                               = 1.26;                                                     // Gravitational mass of Neutron-Star (NS) formed in electron capture supernova (ECS). From Belczysnki+2008, eq. 3
constexpr double MASS_LOSS_ETA                          = 0.5;                                                      // Mass loss efficiency -- can be set in the code as an option easily enough

constexpr double LBV_LUMINOSITY_LIMIT_STARTRACK         = 6.0E5;                                                    // STARTRACK LBV luminosity limit
constexpr double LBV_LUMINOSITY_LIMIT_VANBEVEREN        = 3.0E5;                                                    // VANBEVEREN LBV luminosity limit

constexpr double ABSOLUTE_MINIMUM_TIMESTEP              = 100.0 / SECONDS_IN_MYR;                                   // 100 seconds expressed in Myr (3.1688765E-12 Myr)
constexpr double NUCLEAR_MINIMUM_TIMESTEP               = 1.0E-4;                                                   // Minimum time step for nuclear evolution = 100 years expressed in Myr
constexpr double TIMESTEP_REDUCTION_FACTOR              = 1.0;                                                      // JR: todo: descriotion.  Should make this a program option

constexpr int    MAX_TIMESTEP_RETRIES                   = 30;                                                       // Maximum retries to find a good timestep for stellar evolution

constexpr double MAXIMUM_MASS_LOSS_FRACTION             = 0.01;                                                     // Maximum allowable mass loss - 1.0% (of mass) expressed as a fraction
constexpr double MAXIMUM_RADIAL_CHANGE                  = 0.01;                                                     // Maximum allowable radial change - 1% (of radius) expressed as a fraction
constexpr double FAKE_MASS_LOSS_PERCENTAGE              = 0.01;                                                     // Percentage mass loss for fake mass loss prescription (0.01% = 0.0001 fraction)
constexpr double MINIMUM_MASS_SECONDARY                 = 4.0;                                                      // Minimum mass of secondary to evolve
constexpr double RL_MASS_LOSS_FRACTION                  = 0.01;                                                     // Mass loss - 1.0% (of mass) expressed as a fraction - for calculating Roche Lobe resposne to mass transfer

constexpr double ZETA_THERMAL_PERCENTAGE_MASS_CHANGE    = 1.0E-3;                                                   // Initial guess for percentage mass change when calculating zeta_thermal (use -ve for loss, +ve for gain)
constexpr double ZETA_THERMAL_TOLERANCE                 = 1.0E-3;                                                   // Tolerance between iterations when calculating zeta thermal
constexpr int    ZETA_THERMAL_ITERATIONS                = 10;                                                       // Maximum number of iterations to use when calculating zeta thermal
constexpr double ZETA_NUCLEAR_TIMESTEP                  = 1.0E-3;                                                   // Initial guess for timestep when calculating zeta nuclear
constexpr double ZETA_NUCLEAR_TOLERANCE                 = 1.0E-3;                                                   // Tolerance between iterations when calculating zeta nuclear
constexpr int    ZETA_NUCLEAR_ITERATIONS                = 10;                                                       // Maximum number of iterations to use when calculating zeta nuclear

constexpr int    DEMINK_ORBIT_ITERATIONS                = 1000;                                                     // Number of iterations for solving mass transfer orbit for de Mink mass transfer prescription

constexpr double LAMBDA_NANJING_ZLIMIT                  = 0.0105;                                                   // Metallicity cutoff for Nanjing lambda calculations

constexpr double ROCHE_LOBE_LOWER_THRESHOLD             = 0.70;                                                     // Indicates star is getting close to overflowing its Roche lobe
constexpr double ROCHE_LOBE_UPPER_THRESHOLD             = 0.9;                                                      // Indicates star is getting very close to overflowing its Roche lobe
constexpr double ROCHE_LOBE_OVERFLOW                    = 1.0;                                                      // Indicates star is overflowing its Roche lobe

constexpr double MASS_TRANSFER_THRESHOLD                = 0.95;                                                     // JR: todo: description

constexpr int    MAX_KEPLER_ITERATIONS                  = 1000;                                                     // Maximum number of iterations to solve Kepler's equation
constexpr double NEWTON_RAPHSON_EPSILON                 = 1.0E-5;                                                   // Accuracy for Newton-Raphson method

constexpr double EPSILON_PULSAR                         = 1.0;                                                      // JR: todo: description

// AIS constants
constexpr double SALPETER_POWER                         = -2.35;                                                    // JR: todo; description (AIS)
constexpr double KROUPA_POWER                           = -2.35;                                                    // JR: todo; description (AIS)
constexpr double KROUPA_MINIMUM                         = 0.5;                                                      // JR: todo; description (AIS)
constexpr double KROUPA_MAXIMUM                         = 100.0;                                                    // JR: todo; description (AIS)

// Kroupa IMF is a broken power law with three slopes
constexpr double KROUPA_POWER_1                         = -0.3;
constexpr double KROUPA_POWER_2                         = -1.3;
constexpr double KROUPA_POWER_3                         = -2.3;

// Often require the power law exponent plus one
constexpr double KROUPA_POWER_PLUS1_1                   = 0.7;
constexpr double KROUPA_POWER_PLUS1_2                   = -0.3;
constexpr double KROUPA_POWER_PLUS1_3                   = -1.3;

constexpr double ONE_OVER_KROUPA_POWER_1_PLUS1          = 1.0 / KROUPA_POWER_PLUS1_1;
constexpr double ONE_OVER_KROUPA_POWER_2_PLUS1          = 1.0 / KROUPA_POWER_PLUS1_2;
constexpr double ONE_OVER_KROUPA_POWER_3_PLUS1          = 1.0 / KROUPA_POWER_PLUS1_3;

// There are two breaks in the Kroupa power law -- they occur here (in solar masses)
constexpr double KROUPA_BREAK_1                         = 0.08;
constexpr double KROUPA_BREAK_2                         = 0.5;

// Some values that are really constants
constexpr double KROUPA_BREAK_1_PLUS1_1                 = 0.1706722802578593435430149987533206236794;               // pow(KROUPA_BREAK_1, KROUPA_POWER_PLUS1_1);
constexpr double KROUPA_BREAK_1_PLUS1_2                 = 2.1334035032232417942876874844165077959929;               // pow(KROUPA_BREAK_1, KROUPA_POWER_PLUS1_2);
constexpr double KROUPA_BREAK_1_POWER_1_2               = 0.08;                                                     // pow(KROUPA_BREAK_1, (KROUPA_POWER_1 - KROUPA_POWER_2));

constexpr double KROUPA_BREAK_2_PLUS1_2                 = 1.2311444133449162844993930691677431098761;               // pow(KROUPA_BREAK_2, KROUPA_POWER_PLUS1_2);
constexpr double KROUPA_BREAK_2_PLUS1_3                 = 2.4622888266898325689987861383354862197522;               // pow(KROUPA_BREAK_2, KROUPA_POWER_PLUS1_3);
constexpr double KROUPA_BREAK_2_POWER_2_3               = 0.5;                                                      // pow(KROUPA_BREAK_2, (KROUPA_POWER_2 - KROUPA_POWER_2));


// object types
enum class OBJECT_TYPE: int { NONE, MAIN, UTILS, AIS, STAR, BASE_STAR, BINARY_STAR, BASE_BINARY_STAR, BINARY_CONSTITUENT_STAR };    //  if BASE_STAR, check STELLAR_TYPE
const COMPASUnorderedMap<OBJECT_TYPE, std::string> OBJECT_TYPE_LABEL = {
    { OBJECT_TYPE::NONE,                    "Not_an_Object!" },
    { OBJECT_TYPE::MAIN,                    "Main" },
    { OBJECT_TYPE::UTILS,                   "Utils" },
    { OBJECT_TYPE::AIS,                     "AdaptiveImportanceSampling" },
    { OBJECT_TYPE::STAR,                    "Star" },
    { OBJECT_TYPE::BASE_STAR,               "BaseStar" },
    { OBJECT_TYPE::BINARY_STAR,             "BinaryStar" },
    { OBJECT_TYPE::BASE_BINARY_STAR,        "BaseBinaryStar" },
    { OBJECT_TYPE::BINARY_CONSTITUENT_STAR, "BinaryConstituentStar" },
};


// Commandline Status constants
enum class COMMANDLINE_STATUS: int { SUCCESS, CONTINUE, ERROR_IN_COMMAND_LINE, LOGGING_FAILED, ERROR_UNHANDLED_EXCEPTION };         // JR: todo: change name to "PROGRAM_STATUS"


// enum class ERROR
// Symbolic names for errors and warnings (error strings below in ERRORLabel map)
// Listed alphabetically
enum class ERROR: int {
    AGE_NEGATIVE_ONCE,                                              // age is < 0.0 - invalid
    BAD_LOGFILE_RECORD_SPECIFICATIONS,                              // error in logfile record specifications
    BINARY_EVOLUTION_STOPPED,                                       // evolution of current binary stopped
    BINARY_SIMULATION_STOPPED,                                      // binary simulation stopped
    ERROR,                                                          // unspecified error
    EXPECTED_ASSIGNMENT_OPERATOR,                                   // expected assignment operator
    EXPECTED_BINARY_PROPERTY,                                       // expected a binary property (STAR_1_, STAR_2_, SUPERNOVA_, COMPANION_, or BINARY_PROPERTY)
    EXPECTED_COMMA_OR_CLOSE_BRACE,                                  // expected a comma or close brace
    EXPECTED_LOGFILE_RECORD_NAME,                                   // expected logfile record name
    EXPECTED_OPEN_BRACE,                                            // expected an open brace
    EXPECTED_PROPERTY_SPECIFIER,                                    // expected a valid property specifier
    EXPECTED_SN_EVENT,                                              // expected a supernova event
    EXPECTED_STELLAR_PROPERTY,                                      // expected a stellar property (STAR_PROPERTY)
    FILE_DOES_NOT_EXIST,                                            // file does not exist
    FILE_NOT_CLOSED,                                                // error closing file - file not closed
    FILE_OPEN_ERROR,                                                // error opening file
    FILE_WRITE_ERROR,                                               // error writing to file - data not written
    GRID_FILE_DEFAULT_METALLICITY,                                  // grid file metallicity missing for SSE - using default
    GRID_FILE_DUPLICATE_HEADER,                                     // grid file has a duplicated header field
    GRID_FILE_EMPTY_HEADER,                                         // grid file has an empty header field
    GRID_FILE_EXTRA_COLUMN,                                         // grid file record has an extra data column
    GRID_FILE_INVALID_DATA,                                         // grid file record has an invalid data value (not a number)
    GRID_FILE_MISSING_DATA,                                         // grid file record has a missing data value
    GRID_FILE_MISSING_HEADER,                                       // grid file has a missing header field
    GRID_FILE_NEGATIVE_DATA,                                        // grid file record has a negative data value
    GRID_FILE_UNKNOWN_HEADER,                                       // grid file has an unknown header field
    GRID_FILE_USING_PERIOD,                                         // grid file - using Period to calculate separation (Separation is missing)
    HAVE_NEITHER_SEPARATION_NOR_PERIOD,                             // user specified neither separation nor period
    HAVE_SEPARATION_AND_PERIOD,                                     // user specified both separation and period
    HIGH_TEFF_WINDS,                                                // winds being used at high temperature
    INVALID_AIS_DCO_TYPE,                                           // invalid AIS DCO type specified in program options
    INVALID_EDDINGTION_FACTOR,                                      // invalid OPTION value: Eddington Accretion Factor eddingtonAccretionFactor < 0.0
    INVALID_ENVELOPE_TYPE,                                          // invalid envelope type
    INVALID_MASS_TRANSFER_DONOR,                                    // mass transfer from NS, BH or Massless Remnant
    INVALID_RADIUS_INCREASE_ONCE,                                   // radius increased when it should have decreased (or at least remained static)
    INVALID_TYPE_EDDINGTON_RATE,                                    // invalid stellar type for Eddington critical rate calculation
    INVALID_TYPE_MT_MASS_RATIO,                                     // invalid stellar type for mass ratio calculation
    INVALID_TYPE_MT_THERMAL_TIMESCALE,                              // invalid stellar type for thermal timescale calculation
    INVALID_TYPE_ZETA_CALCULATION,                                  // invalid stellar type for Zeta calculation
    LAMBDA_NOT_POSITIVE,                                            // lambda is <= 0.0 - invalid
    LOW_TEFF_WINDS,                                                 // winds being used at low temperature
    MASS_NOT_POSITIVE_ONCE,                                         // mass is <= 0.0 - invalid
    MAXIMUM_MASS_LOST,                                              // (WARNING) maximum mass lost during mass loss calculations
    NO_CONVERGENCE,                                                 // iterative process did not converge
    NO_LAMBDA_DEWI,                                                 // Dewi lambda calculation not supported for stellar type
    NO_LAMBDA_NANJING,                                              // Nanjing lambda calculation not supported for stellar type
    NONE,                                                           // no error
    NOT_INITIALISED,                                                // object not initialised
    OUT_OF_BOUNDS,                                                  // value out of bounds
    RADIUS_NOT_POSITIVE,                                            // radius is <= 0.0 - invalid
    RADIUS_NOT_POSITIVE_ONCE,                                       // radius is <= 0.0 - invalid
    STELLAR_EVOLUTION_STOPPED,                                      // evolution of current star stopped
    STELLAR_SIMULATION_STOPPED,                                     // stellar simulation stopped
    UNEXPECTED_END_OF_FILE,                                         // unexpected end of file
    UNEXPECTED_SN_EVENT,                                            // unexpected supernova event in this context
    UNKNOWN_A_DISTRIBUTION,                                         // unknown a-distribution
    UNKNOWN_BH_KICK_OPTION,                                         // unknown black hole kick option (in program options)
    UNKNOWN_BINARY_PROPERTY,                                        // unknown binary property
    UNKNOWN_CE_ACCRETION_PRESCRIPTION,                              // unknown common envelope Accretion Prescription
    UNKNOWN_CE_LAMBDA_PRESCRIPTION,                                 // unknown common envelope Lambda Prescription
    UNKNOWN_CE_ZETA_PRESCRIPTION,                                   // unknown common envelope Zeta prescription
    UNKNOWN_COMMON_ENVELOPE_PRESCRIPTION,                           // unknown Common Envelope Prescription
    UNKNOWN_ECCENTRICITY_DISTRIBUTION,                              // unknown eccentricity distribution
    UNKNOWN_INITIAL_MASS_FUNCTION,                                  // unknown initial mass function
    UNKNOWN_KICK_DIRECTION_DISTRIBUTION,                            // unknown kick direction distribution
    UNKNOWN_KICK_VELOCITY_DISTRIBUTION,                             // unknown kick velocity distribution
    UNKNOWN_LOGFILE,                                                // unknown log file
    UNKNOWN_MT_ACCRETION_EFFICIENCY_PRESCRIPTION,                   // unknown mass transfer accretion efficiency prescription
    UNKNOWN_MT_ANGULAR_MOMENTUM_LOSS_PRESCRIPTION,                  // unknown mass transfer angular momentum loss prescription
    UNKNOWN_MASS_LOSS_PRESCRIPTION,                                 // unknown mass loss prescription
    UNKNOWN_MT_CASE,                                                // unknown mass transfer case
    UNKNOWN_MT_PRESCRIPTION,                                        // unknown mass transfer prescription
    UNKNOWN_MT_REJUVENATION_PRESCRIPTION,                           // unknown mass transfer rejuvenation prescription
    UNKNOWN_MT_THERMALLY_LIMITED_VARIATION,                         // unknown mass transfer thermally limited variation
    UNKNOWN_NEUTRINO_MASS_LOSS_PRESCRIPTION,                        // unknown neutrino mass loss prescription
    UNKNOWN_NS_EOS,                                                 // unknown NS equation-of-state
    UNKNOWN_PPI_PRESCRIPTION,                                       // unknown pulsational pair instability prescription
    UNKNOWN_PROGRAM_OPTION,                                         // unknown program option
    UNKNOWN_PROPERTY_TYPE,                                          // unknown property type
    UNKNOWN_PULSAR_BIRTH_MAGNETIC_FIELD_DISTRIBUTION,               // unknown pulsar birth magnetic field distribution
    UNKNOWN_PULSAR_BIRTH_SPIN_PERIOD_DISTRIBUTION,                  // unknown pulsar birth spin period distribution
    UNKNOWN_Q_DISTRIBUTION,                                         // unknown q-distribution
    UNKNOWN_REMNANT_MASS_PRESCRIPTION,                              // unknown remnant mass prescription
    UNKNOWN_SN_ENGINE,                                              // unknown supernova engine
    UNKNOWN_SN_EVENT,                                               // unknown supernova event encountered
    UNKNOWN_SPIN_ASSUMPTION,                                        // unknown spin assumption
    UNKNOWN_SPIN_DISTRIBUTION,                                      // unknown spin distribution
    UNKNOWN_STELLAR_PROPERTY,                                       // unknown stellar property
    UNKNOWN_STELLAR_TYPE,                                           // unknown stellar type
    UNKNOWN_TIDES_PRESCRIPTION,                                     // unknown tides prescription
    UNKNOWN_VROT_PRESCRIPTION,                                      // unknown rorational velocity prescription
    UNSUPPORTED_CE_ZETA_PRESCRIPTION,                               // unsupported common envelope Zeta prescription
    UNSUPPORTED_ECCENTRICITY_DISTRIBUTION,                          // unsupported eccentricity distribution
    UNSUPPORTED_PULSAR_BIRTH_MAGNETIC_FIELD_DISTRIBUTION,           // unsupported pulsar birth magnetic field distribution
    UNSUPPORTED_PULSAR_BIRTH_SPIN_PERIOD_DISTRIBUTION,              // unsupported pulsar birth spin period distribution
    UNSUPPORTED_TIDES_PRESCRIPTION,                                 // unsupported tides prescription
    UNSUPPORTED_MT_PRESCRIPTION,                                    // unsupported mass transfer prescription
    WARNING                                                         // unspecified warning
};


// JR: todo: DOCUMENT these
enum class ERROR_SCOPE: int { NEVER, ALWAYS, FIRST, FIRST_IN_OBJECT_TYPE, FIRST_IN_STELLAR_TYPE, FIRST_IN_OBJECT_ID, FIRST_IN_FUNCTION };


// message catalog
// for now we'll just define it here - one day we might want to have it in a
// file and read it in at program start - that way we can be more flexible
// (i.e. change messages without recompiling, internationalise etc.)
//
// unordered_map - key is integer message number (from enum class ERROR above)
// listed alphabetically

#define ERR_MSG(x) std::get<1>(ERROR_CATALOG.at(x))      // for convenience

const COMPASUnorderedMap<ERROR, std::tuple<ERROR_SCOPE, std::string>> ERROR_CATALOG = {
    { ERROR::AGE_NEGATIVE_ONCE,                                     { ERROR_SCOPE::FIRST_IN_FUNCTION,   "Age < 0.0" }},
    { ERROR::BAD_LOGFILE_RECORD_SPECIFICATIONS,                     { ERROR_SCOPE::ALWAYS,              "Logfile record specifications error" }},
    { ERROR::BINARY_EVOLUTION_STOPPED,                              { ERROR_SCOPE::ALWAYS,              "Evolution of current binary stopped" }},
    { ERROR::BINARY_SIMULATION_STOPPED,                             { ERROR_SCOPE::ALWAYS,              "Binaries simulation stopped" }},
    { ERROR::ERROR,                                                 { ERROR_SCOPE::ALWAYS,              "Error!" }},
    { ERROR::EXPECTED_ASSIGNMENT_OPERATOR,                          { ERROR_SCOPE::ALWAYS,              "Expected assignment operator: one of { '=', '-=', '+=' }" }},
    { ERROR::EXPECTED_BINARY_PROPERTY,                              { ERROR_SCOPE::ALWAYS,              "Expected binary logfile property: one of { (STAR_1|STAR_2|SUPERNOVA|COMPANION|BINARY)_PROPERTY, PROGRAM_OPTION }" }},
    { ERROR::EXPECTED_COMMA_OR_CLOSE_BRACE,                         { ERROR_SCOPE::ALWAYS,              "Expected a comma ',' or close brace '}'" }},
    { ERROR::EXPECTED_LOGFILE_RECORD_NAME,                          { ERROR_SCOPE::ALWAYS,              "Expected logfile record specifier" }},
    { ERROR::EXPECTED_OPEN_BRACE,                                   { ERROR_SCOPE::ALWAYS,              "Expected open brace '{'" }},
    { ERROR::EXPECTED_PROPERTY_SPECIFIER,                           { ERROR_SCOPE::ALWAYS,              "Expected a property specifier or close brace '}'" }},
    { ERROR::EXPECTED_SN_EVENT,                                     { ERROR_SCOPE::ALWAYS,              "Expected a supernova event" }},
    { ERROR::EXPECTED_STELLAR_PROPERTY,                             { ERROR_SCOPE::ALWAYS,              "Expected stellar logfile property: one of { STAR_PROPERTY, PROGRAM_OPTION }" }},
    { ERROR::FILE_DOES_NOT_EXIST,                                   { ERROR_SCOPE::ALWAYS,              "File does not exist" }},
    { ERROR::FILE_NOT_CLOSED,                                       { ERROR_SCOPE::ALWAYS,              "Error closing file - file not closed" }},
    { ERROR::FILE_OPEN_ERROR,                                       { ERROR_SCOPE::ALWAYS,              "Error opening file" }},
    { ERROR::FILE_WRITE_ERROR,                                      { ERROR_SCOPE::ALWAYS,              "Error writing to file - data not written" }},
    { ERROR::GRID_FILE_DEFAULT_METALLICITY,                         { ERROR_SCOPE::ALWAYS,              "GRID file missing metallicity - using program options value" }},
    { ERROR::GRID_FILE_DUPLICATE_HEADER,                            { ERROR_SCOPE::ALWAYS,              "Duplicated column heading in GRID file" }},
    { ERROR::GRID_FILE_EMPTY_HEADER,                                { ERROR_SCOPE::ALWAYS,              "Empty column heading in GRID file" }},
    { ERROR::GRID_FILE_EXTRA_COLUMN,                                { ERROR_SCOPE::ALWAYS,              "Extra data column in GRID file" }},
    { ERROR::GRID_FILE_INVALID_DATA,                                { ERROR_SCOPE::ALWAYS,              "Invalid data value in GRID file" }},
    { ERROR::GRID_FILE_MISSING_DATA,                                { ERROR_SCOPE::ALWAYS,              "Missing data value in GRID file" }},
    { ERROR::GRID_FILE_MISSING_HEADER,                              { ERROR_SCOPE::ALWAYS,              "Missing column heading in GRID file" }},
    { ERROR::GRID_FILE_NEGATIVE_DATA,                               { ERROR_SCOPE::ALWAYS,              "Negative data value in GRID file" }},
    { ERROR::GRID_FILE_UNKNOWN_HEADER,                              { ERROR_SCOPE::ALWAYS,              "Unknown column heading in GRID file" }},
    { ERROR::GRID_FILE_USING_PERIOD,                                { ERROR_SCOPE::ALWAYS,              "Using Period to calculate missing Separation" }},
    { ERROR::HAVE_NEITHER_SEPARATION_NOR_PERIOD,                    { ERROR_SCOPE::ALWAYS,              "Neither separation nor period specified - need one" }},
    { ERROR::HAVE_SEPARATION_AND_PERIOD,                            { ERROR_SCOPE::ALWAYS,              "Both separation and period specified - need just one" }},
    { ERROR::HIGH_TEFF_WINDS,                                       { ERROR_SCOPE::ALWAYS,              "Winds being used at high temperature" }},
    { ERROR::INVALID_AIS_DCO_TYPE,                                  { ERROR_SCOPE::ALWAYS,              "Invalid AIS DCO type" }},
    { ERROR::INVALID_EDDINGTION_FACTOR,                             { ERROR_SCOPE::ALWAYS,              "Invalid OPTION value: Eddington Accretion Factor eddingtonAccretionFactor < 0.0" }},
    { ERROR::INVALID_ENVELOPE_TYPE,                                 { ERROR_SCOPE::ALWAYS,              "Invalid envelope type" }},
    { ERROR::INVALID_MASS_TRANSFER_DONOR,                           { ERROR_SCOPE::ALWAYS,              "Mass transfer from NS, BH, or Massless Remnant" }},
    { ERROR::INVALID_RADIUS_INCREASE_ONCE,                          { ERROR_SCOPE::FIRST_IN_FUNCTION,   "Unexpected Radius increase" }},
    { ERROR::INVALID_TYPE_EDDINGTON_RATE,                           { ERROR_SCOPE::ALWAYS,              "Invalid stellar type for Eddington critical rate calculation" }},
    { ERROR::INVALID_TYPE_MT_MASS_RATIO,                            { ERROR_SCOPE::ALWAYS,              "Invalid stellar type for mass ratio calculation" }},
    { ERROR::INVALID_TYPE_MT_THERMAL_TIMESCALE,                     { ERROR_SCOPE::ALWAYS,              "Invalid stellar type for thermal timescale calculation" }},
    { ERROR::INVALID_TYPE_ZETA_CALCULATION,                         { ERROR_SCOPE::ALWAYS,              "Invalid stellar tyoe for Zeta calculation" }},
    { ERROR::LAMBDA_NOT_POSITIVE,                                   { ERROR_SCOPE::ALWAYS,              "Lambda <= 0.0" }},
    { ERROR::LOW_TEFF_WINDS,                                        { ERROR_SCOPE::ALWAYS,              "Winds being used at low temperature" }},
    { ERROR::MASS_NOT_POSITIVE_ONCE,                                { ERROR_SCOPE::FIRST_IN_FUNCTION,   "Mass <= 0.0" }},
    { ERROR::MAXIMUM_MASS_LOST,                                     { ERROR_SCOPE::ALWAYS,              "Maximum mass lost during mass loss calculations" }},
    { ERROR::NO_CONVERGENCE,                                        { ERROR_SCOPE::ALWAYS,              "No convergence" }},
    { ERROR::NO_LAMBDA_DEWI,                                        { ERROR_SCOPE::ALWAYS,              "Dewi lambda calculation not supported for stellar type" }},
    { ERROR::NO_LAMBDA_NANJING,                                     { ERROR_SCOPE::ALWAYS,              "Nanjing lambda calculation not supported for stellar type" }},
    { ERROR::NONE,                                                  { ERROR_SCOPE::NEVER,               "No error" }},
    { ERROR::NOT_INITIALISED,                                       { ERROR_SCOPE::ALWAYS,              "Object not initialised" }},
    { ERROR::OUT_OF_BOUNDS,                                         { ERROR_SCOPE::ALWAYS,              "Value out of bounds" }},
    { ERROR::RADIUS_NOT_POSITIVE,                                   { ERROR_SCOPE::ALWAYS,              "Radius <= 0.0" }},
    { ERROR::RADIUS_NOT_POSITIVE_ONCE,                              { ERROR_SCOPE::FIRST_IN_FUNCTION,   "Radius <= 0.0" }},
    { ERROR::STELLAR_EVOLUTION_STOPPED,                             { ERROR_SCOPE::ALWAYS,              "Evolution of current star stopped" }},
    { ERROR::STELLAR_SIMULATION_STOPPED,                            { ERROR_SCOPE::ALWAYS,              "Stellar simulation stopped" }},
    { ERROR::UNEXPECTED_END_OF_FILE,                                { ERROR_SCOPE::ALWAYS,              "Unexpected end of file" }},
    { ERROR::UNEXPECTED_SN_EVENT,                                   { ERROR_SCOPE::ALWAYS,              "Unexpected supernova event in this context" }},
    { ERROR::UNKNOWN_A_DISTRIBUTION,                                { ERROR_SCOPE::ALWAYS,              "Unknown semi-major-axis (a) distribution" }},
    { ERROR::UNKNOWN_BH_KICK_OPTION,                                { ERROR_SCOPE::ALWAYS,              "Unknown black hole kick option" }},
    { ERROR::UNKNOWN_BINARY_PROPERTY,                               { ERROR_SCOPE::ALWAYS,              "Unknown binary property - property details not found" }},
    { ERROR::UNKNOWN_CE_ACCRETION_PRESCRIPTION,                     { ERROR_SCOPE::ALWAYS,              "Unknown common envelope accretion prescription" }},
    { ERROR::UNKNOWN_CE_LAMBDA_PRESCRIPTION,                        { ERROR_SCOPE::ALWAYS,              "Unknown common envelope lambda prescription" }},
    { ERROR::UNKNOWN_CE_ZETA_PRESCRIPTION,                          { ERROR_SCOPE::ALWAYS,              "Unknown common envelope Zeta prescription" }},
    { ERROR::UNKNOWN_COMMON_ENVELOPE_PRESCRIPTION,                  { ERROR_SCOPE::ALWAYS,              "Unknown common envelope prescription" }},
    { ERROR::UNKNOWN_ECCENTRICITY_DISTRIBUTION,                     { ERROR_SCOPE::ALWAYS,              "Unknown eccentricity distribution" }},
    { ERROR::UNKNOWN_INITIAL_MASS_FUNCTION,                         { ERROR_SCOPE::ALWAYS,              "Unknown initial mass function (IMF)" }},
    { ERROR::UNKNOWN_KICK_DIRECTION_DISTRIBUTION,                   { ERROR_SCOPE::ALWAYS,              "Unknown kick direction distribution" }},
    { ERROR::UNKNOWN_KICK_VELOCITY_DISTRIBUTION,                    { ERROR_SCOPE::ALWAYS,              "Unknown kick velocity distribution" }},
    { ERROR::UNKNOWN_LOGFILE,                                       { ERROR_SCOPE::ALWAYS,              "Unknown log file" }},
    { ERROR::UNKNOWN_MT_CASE,                                       { ERROR_SCOPE::ALWAYS,              "Unknown mass transfer case" }},
    { ERROR::UNKNOWN_MT_PRESCRIPTION,                               { ERROR_SCOPE::ALWAYS,              "Unknown mass transfer prescription" }},
    { ERROR::UNKNOWN_MT_ACCRETION_EFFICIENCY_PRESCRIPTION,          { ERROR_SCOPE::ALWAYS,              "Unknown mass transfer accretion efficiency prescription" }},
    { ERROR::UNKNOWN_MT_ANGULAR_MOMENTUM_LOSS_PRESCRIPTION,         { ERROR_SCOPE::ALWAYS,              "Unknown mass transfer angular momentum loss prescription" }},
    { ERROR::UNKNOWN_MT_REJUVENATION_PRESCRIPTION,                  { ERROR_SCOPE::ALWAYS,              "Unknown mass transfer rejuvenation prescription" }},
    { ERROR::UNKNOWN_MT_THERMALLY_LIMITED_VARIATION,                { ERROR_SCOPE::ALWAYS,              "Unknown mass transfer thermally limited variation" }},
    { ERROR::UNKNOWN_MASS_LOSS_PRESCRIPTION,                        { ERROR_SCOPE::ALWAYS,              "Unknown mass loss prescription" }},
    { ERROR::UNKNOWN_NEUTRINO_MASS_LOSS_PRESCRIPTION,               { ERROR_SCOPE::ALWAYS,              "Unknown neutrino mass loss prescription" }},
    { ERROR::UNKNOWN_NS_EOS,                                        { ERROR_SCOPE::ALWAYS,              "Unknown NS equation-of-state" }},
    { ERROR::UNKNOWN_PPI_PRESCRIPTION,                              { ERROR_SCOPE::ALWAYS,              "Unknown pulsational pair instability prescription" }},
    { ERROR::UNKNOWN_PROGRAM_OPTION,                                { ERROR_SCOPE::ALWAYS,              "Unknown program option - property details not found" }},
    { ERROR::UNKNOWN_PROPERTY_TYPE,                                 { ERROR_SCOPE::ALWAYS,              "Unknown property type - property details not found" }},
    { ERROR::UNKNOWN_PULSAR_BIRTH_MAGNETIC_FIELD_DISTRIBUTION,      { ERROR_SCOPE::ALWAYS,              "Unknown pulsar birth magnetic field distribution" }},
    { ERROR::UNKNOWN_PULSAR_BIRTH_SPIN_PERIOD_DISTRIBUTION,         { ERROR_SCOPE::ALWAYS,              "Unknown pulsar birth spin period distribution" }},
    { ERROR::UNKNOWN_Q_DISTRIBUTION,                                { ERROR_SCOPE::ALWAYS,              "Unknown q-distribution" }},
    { ERROR::UNKNOWN_REMNANT_MASS_PRESCRIPTION,                     { ERROR_SCOPE::ALWAYS,              "Unknown remnant mass prescription" }},
    { ERROR::UNKNOWN_SN_ENGINE,                                     { ERROR_SCOPE::ALWAYS,              "Unknown supernova engine" }},
    { ERROR::UNKNOWN_SN_EVENT,                                      { ERROR_SCOPE::ALWAYS,              "Unknown supernova event" }},
    { ERROR::UNKNOWN_SPIN_ASSUMPTION,                               { ERROR_SCOPE::ALWAYS,              "Unknown spin assumption" }},
    { ERROR::UNKNOWN_SPIN_DISTRIBUTION,                             { ERROR_SCOPE::ALWAYS,              "Unknown spin distribution" }},
    { ERROR::UNKNOWN_STELLAR_PROPERTY,                              { ERROR_SCOPE::ALWAYS,              "Unknown stellar property - property details not found" }},
    { ERROR::UNKNOWN_STELLAR_TYPE,                                  { ERROR_SCOPE::ALWAYS,              "Unknown stellar type" }},
    { ERROR::UNKNOWN_TIDES_PRESCRIPTION,                            { ERROR_SCOPE::ALWAYS,              "Unknown tides prescription" }},
    { ERROR::UNKNOWN_VROT_PRESCRIPTION,                             { ERROR_SCOPE::ALWAYS,              "Unknown rotational velocity prescription" }},
    { ERROR::UNSUPPORTED_ECCENTRICITY_DISTRIBUTION,                 { ERROR_SCOPE::ALWAYS,              "Unsupported eccentricity distribution" }},
    { ERROR::UNSUPPORTED_CE_ZETA_PRESCRIPTION,                      { ERROR_SCOPE::ALWAYS,              "Unsupported common envelope Zeta prescription" }},
    { ERROR::UNSUPPORTED_MT_PRESCRIPTION,                           { ERROR_SCOPE::ALWAYS,              "Unsupported mass transfer prescription" }},
    { ERROR::UNSUPPORTED_PULSAR_BIRTH_MAGNETIC_FIELD_DISTRIBUTION,  { ERROR_SCOPE::ALWAYS,              "Unsupported pulsar birth magnetic field distribution" }},
    { ERROR::UNSUPPORTED_PULSAR_BIRTH_SPIN_PERIOD_DISTRIBUTION,     { ERROR_SCOPE::ALWAYS,              "Unsupported pulsar birth spin period distribution" }},
    { ERROR::UNSUPPORTED_TIDES_PRESCRIPTION,                        { ERROR_SCOPE::ALWAYS,              "Unsupported tides prescription" }},
    { ERROR::WARNING,                                               { ERROR_SCOPE::ALWAYS,              "Warning!" }}
};


// Binary evolution status constants
enum class EVOLUTION_STATUS: int {
    DONE,
    CONTINUE,
    ERROR,
    SSE_ERROR,
    BINARY_ERROR,
    SECONDARY_TOO_SMALL_FOR_DCO,
    MASSLESS_REMNANT,
    STARS_TOUCHING,
    STELLAR_MERGER,
    STELLAR_MERGER_AT_BIRTH,
    UNBOUND,
    WD_WD,
    TIMES_UP,
    STEPS_UP,
    STOPPED,
    AIS_EXPLORATORY
};

// JR: deliberately kept these message succinct (where I could) so running status doesn't scroll of fthe page...
const COMPASUnorderedMap<EVOLUTION_STATUS, std::string> EVOLUTION_STATUS_LABEL = {
    { EVOLUTION_STATUS::DONE,                        "Simulation completed" },
    { EVOLUTION_STATUS::CONTINUE,                    "Continue evolution" },
    { EVOLUTION_STATUS::ERROR,                       "An error occurred" },
    { EVOLUTION_STATUS::SSE_ERROR,                   "SSE error for one of the constituent stars" },
    { EVOLUTION_STATUS::BINARY_ERROR,                "Error evolving binary" },
    { EVOLUTION_STATUS::SECONDARY_TOO_SMALL_FOR_DCO, "Secondary too small for DCO" },
    { EVOLUTION_STATUS::MASSLESS_REMNANT,            "Massless Remnant formed" },
    { EVOLUTION_STATUS::STARS_TOUCHING,              "Stars touching" },
    { EVOLUTION_STATUS::STELLAR_MERGER,              "Stars merged" },
    { EVOLUTION_STATUS::STELLAR_MERGER_AT_BIRTH,     "Stars merged at birth" },
    { EVOLUTION_STATUS::UNBOUND,                     "Unbound binary" },
    { EVOLUTION_STATUS::WD_WD,                       "Double White Dwarf" },
    { EVOLUTION_STATUS::TIMES_UP,                    "Time exceeded" },
    { EVOLUTION_STATUS::STEPS_UP,                    "Timesteps exceeded" },
    { EVOLUTION_STATUS::STOPPED,                     "Evolution stopped" },
    { EVOLUTION_STATUS::AIS_EXPLORATORY,             "AIS fraction exceeded" }
};




// user specified distributions, assumptions etc.

// Adaptive Importance Sampling DCO types
// Floor 25/04/2018
// DCOtype names for exploratory phase Adaptive Importance Sampling  - AIS
enum class AIS_DCO: int { ALL, BBH, BNS, BHNS, NSBH };
const COMPASUnorderedMap<AIS_DCO, std::string> AIS_DCO_LABEL = {
    { AIS_DCO::ALL,  "ALL" },    // don't select binaries
    { AIS_DCO::BBH,  "BBH" },    // select BBH
    { AIS_DCO::BNS,  "BNS" },    // select BNS
    { AIS_DCO::BHNS, "BHNS" },   // select BHNS
    { AIS_DCO::NSBH, "NSBH" }    // select NSBH -- same as BHNS
};


// Black Hole Kick Options
enum class BLACK_HOLE_KICK_OPTION: int { FULL, REDUCED, ZERO, FALLBACK };
const COMPASUnorderedMap<BLACK_HOLE_KICK_OPTION, std::string> BLACK_HOLE_KICK_OPTION_LABEL = {
    { BLACK_HOLE_KICK_OPTION::FULL,     "FULL" },     // FULL kicks option
    { BLACK_HOLE_KICK_OPTION::REDUCED,  "REDUCED" },  // REDUCED kicks option
    { BLACK_HOLE_KICK_OPTION::ZERO,     "ZERO" },     // ZERO kicks option
    { BLACK_HOLE_KICK_OPTION::FALLBACK, "FALLBACK" }  // FALLBACK kicks option
};


// Kick velocity distribution from Bray & Eldridge 2016,2018
enum class BRAY_ELDRIDGE_CONSTANT: int { ALPHA, BETA };
const COMPASUnorderedMap<BRAY_ELDRIDGE_CONSTANT, double> BRAY_ELDRIDGE_CONSTANT_VALUES = {
    { BRAY_ELDRIDGE_CONSTANT::ALPHA, 100.0 },
    { BRAY_ELDRIDGE_CONSTANT::BETA, -170.0 }
};


// Common Envelope Accretion Prescriptions
enum class CE_ACCRETION_PRESCRIPTION: int { ZERO, CONSTANT, UNIFORM, MACLEOD };
const COMPASUnorderedMap<CE_ACCRETION_PRESCRIPTION, std::string> CE_ACCRETION_PRESCRIPTION_LABEL = {
    { CE_ACCRETION_PRESCRIPTION::ZERO,     "ZERO" },
    { CE_ACCRETION_PRESCRIPTION::CONSTANT, "CONSTANT" },
    { CE_ACCRETION_PRESCRIPTION::UNIFORM,  "UNIFORM" },
    { CE_ACCRETION_PRESCRIPTION::MACLEOD,  "MACLEOD" }
};


// Common Envelope Lambda Prescriptions
enum class CE_LAMBDA_PRESCRIPTION: int { FIXED, LOVERIDGE, NANJING, KRUCKOW, DEWI };
const COMPASUnorderedMap<CE_LAMBDA_PRESCRIPTION, std::string> CE_LAMBDA_PRESCRIPTION_LABEL = {
    { CE_LAMBDA_PRESCRIPTION::FIXED,     "LAMBDA_FIXED" },
    { CE_LAMBDA_PRESCRIPTION::LOVERIDGE, "LAMBDA_LOVERIDGE" },
    { CE_LAMBDA_PRESCRIPTION::NANJING,   "LAMBDA_NANJING" },
    { CE_LAMBDA_PRESCRIPTION::KRUCKOW,   "LAMBDA_KRUCKOW" },
    { CE_LAMBDA_PRESCRIPTION::DEWI,      "LAMBDA_DEWI" }
};


// Common envelope zeta prescription
enum class CE_ZETA_PRESCRIPTION: int { STARTRACK, SOBERMAN, HURLEY, ARBITRARY };
const COMPASUnorderedMap<CE_ZETA_PRESCRIPTION, std::string> CE_ZETA_PRESCRIPTION_LABEL = {
    { CE_ZETA_PRESCRIPTION::STARTRACK, "STARTRACK" },
    { CE_ZETA_PRESCRIPTION::SOBERMAN,  "SOBERMAN" },
    { CE_ZETA_PRESCRIPTION::HURLEY,    "HURLEY" },
    { CE_ZETA_PRESCRIPTION::ARBITRARY, "ARBITRARY" }
};


// CHE (Chemically Homogeneous Evolution) Options
enum class CHE_OPTION: int { NONE, OPTIMISTIC, PESSIMISTIC };
const COMPASUnorderedMap<CHE_OPTION, std::string> CHE_OPTION_LABEL = {
    { CHE_OPTION::NONE,        "NONE" },
    { CHE_OPTION::OPTIMISTIC,  "OPTIMISTIC" },
    { CHE_OPTION::PESSIMISTIC, "PESSIMISTIC" }
};


// Common envelope prescriptions
enum class COMMON_ENVELOPE_PRESCRIPTION: int { WEBBINK, OPTIMISTIC_HG, PESSIMISTIC_HG, STABLE_HG };
const COMPASUnorderedMap<COMMON_ENVELOPE_PRESCRIPTION, std::string> COMMON_ENVELOPE_PRESCRIPTION_LABEL = {
    { COMMON_ENVELOPE_PRESCRIPTION::WEBBINK,        "WEBBINK_CE" },
    { COMMON_ENVELOPE_PRESCRIPTION::OPTIMISTIC_HG,  "OPTIMISTIC_HG_CE" },   // Assume HG donors onto compact objects can initiate and survive CE
    { COMMON_ENVELOPE_PRESCRIPTION::PESSIMISTIC_HG, "PESSIMISTIC_HG_CE" },  // Assume HG donors onto compact objects can initiate but not survive CE
    { COMMON_ENVELOPE_PRESCRIPTION::STABLE_HG,      "STABLE_HG_CE" }        // HG donors onto compact object are stable Pavlovski+ 2016
};


// Logfile delimiters
enum class DELIMITER: int { TAB, SPACE, COMMA };
const COMPASUnorderedMap<DELIMITER, std::string> DELIMITERLabel = {         // labels
    { DELIMITER::TAB,   "TAB" },
    { DELIMITER::SPACE, "SPACE" },
    { DELIMITER::COMMA, "COMMA" }
};
const COMPASUnorderedMap<DELIMITER, std::string> DELIMITERValue = {         // values
    { DELIMITER::TAB,   "\t" },
    { DELIMITER::SPACE, " " },
    { DELIMITER::COMMA, "," }
};


// Eccentricity distribution
enum class ECCENTRICITY_DISTRIBUTION: int { ZERO, FIXED, FLAT, THERMALISED, THERMAL, GELLER_2013, DUQUENNOYMAYOR1991, SANA2012, IMPORTANCE };
const COMPASUnorderedMap<ECCENTRICITY_DISTRIBUTION, std::string> ECCENTRICITY_DISTRIBUTION_LABEL = {
    { ECCENTRICITY_DISTRIBUTION::ZERO,               "ZERO" },
    { ECCENTRICITY_DISTRIBUTION::FIXED,              "FIXED" },
    { ECCENTRICITY_DISTRIBUTION::FLAT,               "FLAT" },
    { ECCENTRICITY_DISTRIBUTION::THERMALISED,        "THERMALISED" },
    { ECCENTRICITY_DISTRIBUTION::THERMAL,            "THERMAL" },
    { ECCENTRICITY_DISTRIBUTION::GELLER_2013,        "GELLER+2013" },
    { ECCENTRICITY_DISTRIBUTION::DUQUENNOYMAYOR1991, "DUQUENNOYMAYOR1991" },
    { ECCENTRICITY_DISTRIBUTION::SANA2012,           "SANA2012"},
    { ECCENTRICITY_DISTRIBUTION::IMPORTANCE,         "IMPORTANCE" }
};


// Envelope types
enum class ENVELOPE: int { RADIATIVE, CONVECTIVE, REMNANT };
const COMPASUnorderedMap<ENVELOPE, std::string> ENVELOPE_LABEL = {
    { ENVELOPE::RADIATIVE,  "RADIATIVE" },
    { ENVELOPE::CONVECTIVE, "CONVECTIVE" },
    { ENVELOPE::REMNANT,    "REMNANT" }
};


// Supernova Hydrogen content constants
enum class HYDROGEN_CONTENT: int { RICH, POOR };
const COMPASUnorderedMap<HYDROGEN_CONTENT, std::string> HYDROGEN_CONTENT_LABEL = {
    { HYDROGEN_CONTENT::RICH, "RICH" },
    { HYDROGEN_CONTENT::POOR, "POOR" }
};


// Kick velocity distribution
enum class KICK_VELOCITY_DISTRIBUTION: int { ZERO, FIXED, FLAT, MAXWELLIAN, MAXWELL, BRAYELDRIDGE, MULLER2016, MULLER2016MAXWELLIAN };
const COMPASUnorderedMap<KICK_VELOCITY_DISTRIBUTION, std::string> KICK_VELOCITY_DISTRIBUTION_LABEL = {
    { KICK_VELOCITY_DISTRIBUTION::ZERO,                 "ZERO" },
    { KICK_VELOCITY_DISTRIBUTION::FIXED,                "FIXED" },
    { KICK_VELOCITY_DISTRIBUTION::FLAT,                 "FLAT" },
    { KICK_VELOCITY_DISTRIBUTION::MAXWELLIAN,           "MAXWELLIAN" },
    { KICK_VELOCITY_DISTRIBUTION::MAXWELL,              "MAXWELL" },
    { KICK_VELOCITY_DISTRIBUTION::BRAYELDRIDGE,         "BRAYELDRIDGE" },
    { KICK_VELOCITY_DISTRIBUTION::MULLER2016,           "MULLER2016" },
    { KICK_VELOCITY_DISTRIBUTION::MULLER2016MAXWELLIAN, "MULLER2016MAXWELLIAN" }
};


// Kick direction distribution
enum class KICK_DIRECTION_DISTRIBUTION: int { ISOTROPIC, INPLANE, PERPENDICULAR, POWERLAW, WEDGE, POLES };
const COMPASUnorderedMap<KICK_DIRECTION_DISTRIBUTION, std::string> KICK_DIRECTION_DISTRIBUTION_LABEL = {
    { KICK_DIRECTION_DISTRIBUTION::ISOTROPIC,     "ISOTROPIC" },
    { KICK_DIRECTION_DISTRIBUTION::INPLANE,       "INPLANE" },
    { KICK_DIRECTION_DISTRIBUTION::PERPENDICULAR, "PERPENDICULAR" },
    { KICK_DIRECTION_DISTRIBUTION::POWERLAW,      "POWERLAW" },
    { KICK_DIRECTION_DISTRIBUTION::WEDGE,         "WEDGE" },
    { KICK_DIRECTION_DISTRIBUTION::POLES,         "POLES" }
};


// Initial mass function
enum class INITIAL_MASS_FUNCTION: int { SALPETER, POWERLAW, UNIFORM, KROUPA };
const COMPASUnorderedMap<INITIAL_MASS_FUNCTION, std::string> INITIAL_MASS_FUNCTION_LABEL = {
    { INITIAL_MASS_FUNCTION::SALPETER, "SALPETER" },
    { INITIAL_MASS_FUNCTION::POWERLAW, "POWERLAW" },
    { INITIAL_MASS_FUNCTION::UNIFORM,  "UNIFORM" },
    { INITIAL_MASS_FUNCTION::KROUPA,   "KROUPA" }
};


// Mass loss prescriptions
enum class MASS_LOSS_PRESCRIPTION: int { NONE, HURLEY, VINK };
const COMPASUnorderedMap<MASS_LOSS_PRESCRIPTION, std::string> MASS_LOSS_PRESCRIPTION_LABEL = {
    { MASS_LOSS_PRESCRIPTION::NONE,   "NONE" },
    { MASS_LOSS_PRESCRIPTION::HURLEY, "HURLEY" },
    { MASS_LOSS_PRESCRIPTION::VINK,   "VINK" }
};


// Mass ratio distribution
enum class MASS_RATIO_DISTRIBUTION: int { FLAT, DUQUENNOYMAYOR1991, SANA2012 };
const COMPASUnorderedMap<MASS_RATIO_DISTRIBUTION, std::string> MASS_RATIO_DISTRIBUTION_LABEL = {
    { MASS_RATIO_DISTRIBUTION::FLAT,               "FLAT" },
    { MASS_RATIO_DISTRIBUTION::DUQUENNOYMAYOR1991, "DUQUENNOYMAYOR1991" },
    { MASS_RATIO_DISTRIBUTION::SANA2012,           "SANA2012" }
};


// Mass Transfer types
enum class MASS_TRANSFER: int { NONE, STABLE_TIMESCALE_NUCLEAR, STABLE_TIMESCALE_THERMAL, UNSTABLE_TIMESCALE_THERMAL, UNSTABLE_TIMESCALE_DYNAMICAL};
const COMPASUnorderedMap<MASS_TRANSFER, std::string> MASS_TRANSFER_LABEL = {
    { MASS_TRANSFER::NONE,                         "No mass transfer" },
    { MASS_TRANSFER::STABLE_TIMESCALE_NUCLEAR,     "Nuclear timescale stable mass transfer" },
    { MASS_TRANSFER::STABLE_TIMESCALE_THERMAL,     "Thermal timescale stable mass transfer" },
    { MASS_TRANSFER::UNSTABLE_TIMESCALE_THERMAL,   "Thermal timescale unstable mass transfer" },
    { MASS_TRANSFER::UNSTABLE_TIMESCALE_DYNAMICAL, "Dynamical timescale unstable mass transfer" }
};


// Mass transfer accretion efficiency prescriptions
enum class MT_ACCRETION_EFFICIENCY_PRESCRIPTION: int { THERMALLY_LIMITED, FIXED_FRACTION, CENTRIFUGALLY_LIMITED };
const COMPASUnorderedMap<MT_ACCRETION_EFFICIENCY_PRESCRIPTION, std::string> MT_ACCRETION_EFFICIENCY_PRESCRIPTION_LABEL = {
    { MT_ACCRETION_EFFICIENCY_PRESCRIPTION::THERMALLY_LIMITED,     "THERMAL" },
    { MT_ACCRETION_EFFICIENCY_PRESCRIPTION::FIXED_FRACTION,        "FIXED" },
    { MT_ACCRETION_EFFICIENCY_PRESCRIPTION::CENTRIFUGALLY_LIMITED, "CENTRIFUGAL" }
};


// Mass transfer angular momentum loss prescriptions
enum class MT_ANGULAR_MOMENTUM_LOSS_PRESCRIPTION: int { JEANS, ISOTROPIC_RE_EMISSION, CIRCUMBINARY_RING, ARBITRARY };
const COMPASUnorderedMap<MT_ANGULAR_MOMENTUM_LOSS_PRESCRIPTION, std::string> MT_ANGULAR_MOMENTUM_LOSS_PRESCRIPTION_LABEL = {
    { MT_ANGULAR_MOMENTUM_LOSS_PRESCRIPTION::JEANS,                 "JEANS" },
    { MT_ANGULAR_MOMENTUM_LOSS_PRESCRIPTION::ISOTROPIC_RE_EMISSION, "ISOTROPIC" },
    { MT_ANGULAR_MOMENTUM_LOSS_PRESCRIPTION::CIRCUMBINARY_RING,     "CIRCUMBINARY" },
    { MT_ANGULAR_MOMENTUM_LOSS_PRESCRIPTION::ARBITRARY,             "ARBITRARY" }
};


// Mass transfer cases
enum class MT_CASE: int { NONE, A, B, C };
const COMPASUnorderedMap<MT_CASE, std::string> MT_CASE_LABEL = {
    { MT_CASE::NONE, "Mass Transfer CASE NONE: No Mass Transfer" },
    { MT_CASE::A,    "Mass Transfer CASE A" },                          // mass transfer while donor is on main sequence
    { MT_CASE::B,    "Mass Transfer CASE B" },                          // donor star is in (or evolving to) Red Giant phase
    { MT_CASE::C,    "Mass Transfer CASE C" }                           // SuperGiant phase
};


// Mass transfer prescriptions
enum class MT_PRESCRIPTION: int { DEMINK, BELCZYNSKI, NONE };
const COMPASUnorderedMap<MT_PRESCRIPTION, std::string> MT_PRESCRIPTION_LABEL = {
    { MT_PRESCRIPTION::NONE,       "NONE" },
    { MT_PRESCRIPTION::DEMINK,     "DEMINK" },
    { MT_PRESCRIPTION::BELCZYNSKI, "BELCZYNSKI" }
};


// Mass Transfer Thermally limited Variation options
enum class MT_THERMALLY_LIMITED_VARIATION: int { C_FACTOR, RADIUS_TO_ROCHELOBE };
const COMPASUnorderedMap<MT_THERMALLY_LIMITED_VARIATION, std::string> MT_THERMALLY_LIMITED_VARIATION_LABEL = {
    { MT_THERMALLY_LIMITED_VARIATION::C_FACTOR,            "CFACTOR" },
    { MT_THERMALLY_LIMITED_VARIATION::RADIUS_TO_ROCHELOBE, "ROCHELOBE" }
};


// Mass transfer rejuvenation prescription
enum class MT_REJUVENATION_PRESCRIPTION: int { NONE, STARTRACK };
const COMPASUnorderedMap<MT_REJUVENATION_PRESCRIPTION, std::string> MT_REJUVENATION_PRESCRIPTION_LABEL = {
    { MT_REJUVENATION_PRESCRIPTION::NONE,      "NONE" },
    { MT_REJUVENATION_PRESCRIPTION::STARTRACK, "STARTRACK" }
};


// Mass transfer tracking constants
enum class MT_TRACKING: int { NO_MASS_TRANSFER, STABLE_FROM_1_TO_2, STABLE_FROM_2_TO_1, CE_FROM_1_TO_2, CE_FROM_2_TO_1, CE_DOUBLE_CORE, CE_BOTH_MS, CE_MS_WITH_CO };
const COMPASUnorderedMap<MT_TRACKING, std::string> MT_TRACKING_LABEL = {
    { MT_TRACKING::NO_MASS_TRANSFER,   "NO MASS TRANSFER" },
    { MT_TRACKING::STABLE_FROM_1_TO_2, "MASS TRANSFER STABLE STAR1 -> STAR2" },
    { MT_TRACKING::STABLE_FROM_2_TO_1, "MASS TRANSFER STABLE STAR2 -> STAR1" },
    { MT_TRACKING::CE_FROM_1_TO_2,     "MASS TRANSFER COMMON ENVELOPE STAR1 -> STAR2" },
    { MT_TRACKING::CE_FROM_2_TO_1,     "MASS TRANSFER COMMON ENVELOPE STAR2 -> STAR1" },
    { MT_TRACKING::CE_DOUBLE_CORE,     "MASS TRANSFER COMMON ENVELOPE DOUBLE CORE" },
    { MT_TRACKING::CE_BOTH_MS,         "MASS TRANSFER WET MERGER: MS -> MS" },
    { MT_TRACKING::CE_MS_WITH_CO,      "MASS TRANSFER MS -> CO" }
};


// Neutrino mass loss BH formation prescriptions
enum class NEUTRINO_MASS_LOSS_PRESCRIPTION: int { FIXED_FRACTION, FIXED_MASS };
const COMPASUnorderedMap<NEUTRINO_MASS_LOSS_PRESCRIPTION, std::string> NEUTRINO_MASS_LOSS_PRESCRIPTION_LABEL = {
    { NEUTRINO_MASS_LOSS_PRESCRIPTION::FIXED_FRACTION, "FIXED_FRACTION" },
    { NEUTRINO_MASS_LOSS_PRESCRIPTION::FIXED_MASS,     "FIXED_MASS" }
};


// Neutron Star Equations of State
enum class NS_EOS: int { SSE, ARP3 };
const COMPASUnorderedMap<NS_EOS, std::string> NS_EOSLabel = {
    { NS_EOS::SSE,  "SSE" },
    { NS_EOS::ARP3, "ARP3" }
};


// Pulsational Pair Instability Prescriptions
enum class PPI_PRESCRIPTION: int { COMPAS, STARTRACK, MARCHANT };
const COMPASUnorderedMap<PPI_PRESCRIPTION, std::string> PPI_PRESCRIPTION_LABEL = {
    { PPI_PRESCRIPTION::COMPAS,    "COMPAS" },
    { PPI_PRESCRIPTION::STARTRACK, "STARTRACK" },
    { PPI_PRESCRIPTION::MARCHANT,  "MARCHANT" }
};


// Pulsar Birth Magnetic Field Distribution
enum class PULSAR_BIRTH_MAGNETIC_FIELD_DISTRIBUTION: int { ZERO, FIXED, FLATINLOG, UNIFORM, LOGNORMAL };
const COMPASUnorderedMap<PULSAR_BIRTH_MAGNETIC_FIELD_DISTRIBUTION, std::string> PULSAR_BIRTH_MAGNETIC_FIELD_DISTRIBUTION_LABEL = {
    { PULSAR_BIRTH_MAGNETIC_FIELD_DISTRIBUTION::ZERO,      "ZERO" },
    { PULSAR_BIRTH_MAGNETIC_FIELD_DISTRIBUTION::FIXED,     "FIXED" },
    { PULSAR_BIRTH_MAGNETIC_FIELD_DISTRIBUTION::FLATINLOG, "FLATINLOG" },
    { PULSAR_BIRTH_MAGNETIC_FIELD_DISTRIBUTION::UNIFORM,   "UNIFORM" },
    { PULSAR_BIRTH_MAGNETIC_FIELD_DISTRIBUTION::LOGNORMAL, "LOGNORMAL" }
};


// Pulsar Birth Spin Period Distribution
enum class PULSAR_BIRTH_SPIN_PERIOD_DISTRIBUTION: int { ZERO, FIXED, UNIFORM, NORMAL };
const COMPASUnorderedMap<PULSAR_BIRTH_SPIN_PERIOD_DISTRIBUTION, std::string> PULSAR_BIRTH_SPIN_PERIOD_DISTRIBUTION_LABEL = {
    { PULSAR_BIRTH_SPIN_PERIOD_DISTRIBUTION::ZERO,    "ZERO" },
    { PULSAR_BIRTH_SPIN_PERIOD_DISTRIBUTION::FIXED,   "FIXED" },
    { PULSAR_BIRTH_SPIN_PERIOD_DISTRIBUTION::UNIFORM, "UNIFORM" },
    { PULSAR_BIRTH_SPIN_PERIOD_DISTRIBUTION::NORMAL,  "NORMAL" }
};


// Remnant Mass Prescriptions
enum class REMNANT_MASS_PRESCRIPTION: int { POSTITNOTE, HURLEY2000, BELCZYNSKI2002, FRYER2012, MULLER2016, MULLER2016MAXWELLIAN };
const COMPASUnorderedMap<REMNANT_MASS_PRESCRIPTION, std::string> REMNANT_MASS_PRESCRIPTION_LABEL = {
    { REMNANT_MASS_PRESCRIPTION::POSTITNOTE,           "POSTITNOTE" },
    { REMNANT_MASS_PRESCRIPTION::HURLEY2000,           "HURLEY2000" },
    { REMNANT_MASS_PRESCRIPTION::BELCZYNSKI2002,       "BELCZYNSKI2002" },
    { REMNANT_MASS_PRESCRIPTION::FRYER2012,            "FRYER2012" },
    { REMNANT_MASS_PRESCRIPTION::MULLER2016,           "MULLER2016" },
    { REMNANT_MASS_PRESCRIPTION::MULLER2016MAXWELLIAN, "MULLER2016MAXWELLIAN" }
};


// Rotational Velocity Distribution options
enum class ROTATIONAL_VELOCITY_DISTRIBUTION: int { ZERO, HURLEY, VLTFLAMES };
const COMPASUnorderedMap<ROTATIONAL_VELOCITY_DISTRIBUTION, std::string> ROTATIONAL_VELOCITY_DISTRIBUTION_LABEL = {
    { ROTATIONAL_VELOCITY_DISTRIBUTION::ZERO,      "ZERO" },
    { ROTATIONAL_VELOCITY_DISTRIBUTION::HURLEY,    "HURLEY" },
    { ROTATIONAL_VELOCITY_DISTRIBUTION::VLTFLAMES, "VLTFLAMES" }
};


// Remnant Mass Prescriptions
enum class SEMI_MAJOR_AXIS_DISTRIBUTION: int { FLATINLOG, DUQUENNOYMAYOR1991, CUSTOM, SANA2012 };
const COMPASUnorderedMap<SEMI_MAJOR_AXIS_DISTRIBUTION, std::string> SEMI_MAJOR_AXIS_DISTRIBUTION_LABEL = {
    { SEMI_MAJOR_AXIS_DISTRIBUTION::FLATINLOG,          "FLATINLOG" },
    { SEMI_MAJOR_AXIS_DISTRIBUTION::DUQUENNOYMAYOR1991, "DUQUENNOYMAYOR1991" },
    { SEMI_MAJOR_AXIS_DISTRIBUTION::CUSTOM,             "CUSTOM" },
    { SEMI_MAJOR_AXIS_DISTRIBUTION::SANA2012,           "SANA2012" }
};

// Supernova Engines (Fryer 2012)
enum class SN_ENGINE: int { RAPID, DELAYED };
const COMPASUnorderedMap<SN_ENGINE, std::string> SN_ENGINE_LABEL = {
    { SN_ENGINE::RAPID,   "RAPID" },
    { SN_ENGINE::DELAYED, "DELAYED" }
};


// Supernova events/states
//
// The values here for SN_EVENT are powers of 2 so that they can be used in a bit map
// and manipulated with bit-wise logical operators
//
// Ordinarily we might expect that an SN event could be only one of CCSN, ECSN, PISN, PPISN, USSN
// Note that the CCSN value here replaces the SN value in the legacy code
// The legacy code implemented these values as boolean flags, and the SN flag was always set when
// the uSSN flag was set (but not the converse).  In the legacy code when the ECSN flag was set 
// the SN flag was not set.  In the legacy code the PISN and PPISN flags were used to track history
// and we only set for the "experienced" condition (I think).
//
// To match the legacy code usage of these flags, here the "is" and "experienced" conditions 
// ("current" and "past" SN events) are implemented as bit maps - different values can be
// ORed or ANDed into the bit map (that way the USSN and CCSN flags can be set at the same
// time - necessary for the code flow (from the legacy code) - which we should probably one
// day look at and rewrite).
//
// The RUNAWAY, RECYCLED_NS, and RLOF_ONTO_NS valuies are used to track history and are set
// independent of the other flags (so their value (1 or 0) can be queried independently).
//
// A convenience function has been provided in utils.cpp to interpret the bit map.  Given an
// SN_EVENT bitmap (current or past), it returns (in priority order):
//     
//    SN_EVENT::CCSN  iff CCSN  bit is set and USSN bit is not set
//    SN_EVENT::ECSN  iff ECSN  bit is set
//    SN_EVENT::PISN  iff PISN  bit is set
//    SN_EVENT::PPISN iff PPISN bit is set
//    SN_EVENT::USSN  iff USSN  bit is set
//    SN_EVENT::NONE  otherwise
//
enum class SN_EVENT: int { 
    NONE         = 0, 
    CCSN         = 1, 
    ECSN         = 2, 
    PISN         = 4, 
    PPISN        = 8, 
    USSN         = 16, 
    RUNAWAY      = 32, 
    RECYCLED_NS  = 64, 
    RLOF_ONTO_NS = 128 
};
ENABLE_BITMASK_OPERATORS(SN_EVENT);

const COMPASUnorderedMap<SN_EVENT, std::string> SN_EVENT_LABEL = {
    { SN_EVENT::NONE,         "No Supernova" },
    { SN_EVENT::CCSN,         "Core Collapse Supernova" },
    { SN_EVENT::ECSN,         "Electron Capture Supernova" },
    { SN_EVENT::PISN,         "Pair Instability Supernova" },
    { SN_EVENT::PPISN,        "Pulsational Pair Instability Supernova" },
    { SN_EVENT::USSN,         "Ultra Stripped Supernova" },
    { SN_EVENT::RUNAWAY,      "Runaway Companion" },
    { SN_EVENT::RECYCLED_NS,  "Recycled Neutron Star" },
    { SN_EVENT::RLOF_ONTO_NS, "Donated Mass to Neutron Star through RLOF" }
};


// Supernova types
enum class SN_STATE: int { NONE, STAR1, STAR2, BOTH };
const COMPASUnorderedMap<SN_STATE, std::string> SN_STATE_LABEL = {
    { SN_STATE::NONE,  "No Supernova" },
    { SN_STATE::STAR1, "Star1 only" },
    { SN_STATE::STAR2, "Star2 only" },
    { SN_STATE::BOTH,  "Both stars" }
};


// Spin assumption constants
enum class SPIN_ASSUMPTION: int { SAME, ALIGNED, MISALIGNED, ISOTROPIC, GEROSA };
const COMPASUnorderedMap<SPIN_ASSUMPTION, std::string> SPIN_ASSUMPTION_LABEL = {
    { SPIN_ASSUMPTION::SAME,       "useSame" },
    { SPIN_ASSUMPTION::ALIGNED,    "bothAligned" },
    { SPIN_ASSUMPTION::MISALIGNED, "secondaryMisaligned" },
    { SPIN_ASSUMPTION::ISOTROPIC,  "bothIsotropic" },
    { SPIN_ASSUMPTION::GEROSA,     "gerosaInspired" }
};


// Spin distribution
enum class SPIN_DISTRIBUTION: int { ZERO, FLAT, FIXED };
const COMPASUnorderedMap<SPIN_DISTRIBUTION, std::string> SPIN_DISTRIBUTION_LABEL = {
    { SPIN_DISTRIBUTION::ZERO,  "ZERO" },
    { SPIN_DISTRIBUTION::FLAT,  "FLAT" },
    { SPIN_DISTRIBUTION::FIXED, "FIXED" }
};


// Tides prescriptions
enum class TIDES_PRESCRIPTION: int { NONE, LOCKED_ENERGY, LOCKED_ANG_MOMENTUM, HUT };
const COMPASUnorderedMap<TIDES_PRESCRIPTION, std::string> TIDES_PRESCRIPTION_LABEL = {
    { TIDES_PRESCRIPTION::NONE,                "NONE" },
    { TIDES_PRESCRIPTION::LOCKED_ENERGY,       "LOCKED_ENERGY" },
    { TIDES_PRESCRIPTION::LOCKED_ANG_MOMENTUM, "LOCKED_ANGMOMENTUM" },
    { TIDES_PRESCRIPTION::HUT,                 "HUT" }
};



// enum class L_CONSTANTS
// symbolic names for the Luminosity Constants
// these must be left as default values - their order can be changed with the caveat that the sentinel "COUNT" must stay at the end
// it's a bit of a hack, but it lets me calculate the number of L_CONSTANTS
enum class L_CONSTANTS: int { B_ALPHA_L, B_BETA_L, B_DELTA_L, COUNT };

// enum class R_CONSTANTS
// symbolic names for the Radius Constants
// these must be left as default values - their order can be changed with the caveat that the sentinel "COUNT" must stay at the end
// it's a bit of a hack, but it lets me calculate the number of R_CONSTANTS
enum class R_CONSTANTS: int { B_ALPHA_R, C_ALPHA_R, B_BETA_R, C_BETA_R, B_DELTA_R, COUNT };


// enum class GAMMA_CONSTANTS
// symbolic names for the Gamma Constants
// these must be left as default values - their order can be changed with the caveat that the sentinel "COUNT" must stay at the end
// it's a bit of a hack, but it lets me calculate the number of GAMMA_CONSTANTS
enum class GAMMA_CONSTANTS: int { B_GAMMA, C_GAMMA, COUNT };

// For the enum classes that follow:
//
// Order or entries is not significant - the code should not rely on these being in any order
// Entry value is significant for some (as noted), but must be unique (default value is ordinal position - should leave as defaults)


// enum class STELLAR_TYPE (StellarTypes from Hurley et al. 2000)
// Symbolic names for stellar types
enum class STELLAR_TYPE: int {                      // Hurley
    MS_LTE_07,                                      //   0
    MS_GT_07,                                       //   1
    HERTZSPRUNG_GAP,                                //   2
    FIRST_GIANT_BRANCH,                             //   3
    CORE_HELIUM_BURNING,                            //   4
    EARLY_ASYMPTOTIC_GIANT_BRANCH,                  //   5
    THERMALLY_PULSING_ASYMPTOTIC_GIANT_BRANCH,      //   6
    NAKED_HELIUM_STAR_MS,                           //   7
    NAKED_HELIUM_STAR_HERTZSPRUNG_GAP,              //   8
    NAKED_HELIUM_STAR_GIANT_BRANCH,                 //   9
    HELIUM_WHITE_DWARF,                             //  10
    CARBON_OXYGEN_WHITE_DWARF,                      //  11
    OXYGEN_NEON_WHITE_DWARF,                        //  12
    NEUTRON_STAR,                                   //  13
    BLACK_HOLE,                                     //  14
    MASSLESS_REMNANT,                               //  15
    CHEMICALLY_HOMOGENEOUS,                         //  16  JR: this is here to preserve the Hurley type numbers, but note that Hurley type number progression doesn't necessarily indicate class inheritance
    STAR,                                           //      JR: added this - star is created this way, then switches as required (down here so stellar types consistent with Hurley et al. 2000)
    BINARY_STAR,                                    //      JR: added this - mainly for diagnostics
    NONE                                            //      JR: added this - mainly for diagnostics
};


// labels for stellar types
// unordered_map - key is integer stellar type (from enum class STELLAR_TYPE above)
const COMPASUnorderedMap<STELLAR_TYPE, std::string> STELLAR_TYPE_LABEL = {
    { STELLAR_TYPE::MS_LTE_07,                                 "Main_Sequence_<=_0.7" },
    { STELLAR_TYPE::MS_GT_07,                                  "Main_Sequence_>_0.7" },
    { STELLAR_TYPE::HERTZSPRUNG_GAP,                           "Hertzsprung_Gap" },
    { STELLAR_TYPE::FIRST_GIANT_BRANCH,                        "First_Giant_Branch" },
    { STELLAR_TYPE::CORE_HELIUM_BURNING,                       "Core_Helium_Burning" },
    { STELLAR_TYPE::EARLY_ASYMPTOTIC_GIANT_BRANCH,             "Early_Asymptotic_Giant_Branch" },
    { STELLAR_TYPE::THERMALLY_PULSING_ASYMPTOTIC_GIANT_BRANCH, "Thermally_Pulsing_Asymptotic_Giant_Branch" },
    { STELLAR_TYPE::NAKED_HELIUM_STAR_MS,                      "Naked_Helium_Star_MS" },
    { STELLAR_TYPE::NAKED_HELIUM_STAR_HERTZSPRUNG_GAP,         "Naked_Helium_Star_Hertzsprung_Gap" },
    { STELLAR_TYPE::NAKED_HELIUM_STAR_GIANT_BRANCH,            "Naked_Helium_Star_Giant_Branch" },
    { STELLAR_TYPE::HELIUM_WHITE_DWARF,                        "Helium_White_Dwarf" },
    { STELLAR_TYPE::CARBON_OXYGEN_WHITE_DWARF,                 "Carbon-Oxygen_White_Dwarf" },
    { STELLAR_TYPE::OXYGEN_NEON_WHITE_DWARF,                   "Oxygen-Neon_White_Dwarf" },
    { STELLAR_TYPE::NEUTRON_STAR,                              "Neutron_Star" },
    { STELLAR_TYPE::BLACK_HOLE,                                "Black_Hole" },
    { STELLAR_TYPE::MASSLESS_REMNANT,                          "Massless_Remnant" },
    { STELLAR_TYPE::CHEMICALLY_HOMOGENEOUS,                    "Chemically_Homogeneous" },
    { STELLAR_TYPE::STAR,                                      "Star" },
    { STELLAR_TYPE::BINARY_STAR,                               "Binary_Star" },
    { STELLAR_TYPE::NONE,                                      "Not_a_Star!" }
};


// (convenience) initializer list for MAIN SEQUENCE stars (does not include NAKED_HELIUM_STAR_MS)
const std::initializer_list<STELLAR_TYPE> MAIN_SEQUENCE = {
    STELLAR_TYPE::MS_LTE_07,
    STELLAR_TYPE::MS_GT_07,
    STELLAR_TYPE::CHEMICALLY_HOMOGENEOUS
};


// (convenience) initializer list for ALL MAIN SEQUENCE stars (includes NAKED_HELIUM_STAR_MS)
const std::initializer_list<STELLAR_TYPE> ALL_MAIN_SEQUENCE = {
    STELLAR_TYPE::MS_LTE_07,
    STELLAR_TYPE::MS_GT_07,
    STELLAR_TYPE::CHEMICALLY_HOMOGENEOUS,
    STELLAR_TYPE::NAKED_HELIUM_STAR_MS
};


// (convenience) initializer list for ALL HERTZSPRUNG GAP (includes NAKED_HELIUM_STAR_HERTZSPRUNG_GAP)
const std::initializer_list<STELLAR_TYPE> ALL_HERTZSPRUNG_GAP = {
    STELLAR_TYPE::HERTZSPRUNG_GAP,
    STELLAR_TYPE::NAKED_HELIUM_STAR_HERTZSPRUNG_GAP
};


// (convenience) initializer list for COMPACT OBJECTS
const std::initializer_list<STELLAR_TYPE> COMPACT_OBJECTS = {
    STELLAR_TYPE::HELIUM_WHITE_DWARF,
    STELLAR_TYPE::CARBON_OXYGEN_WHITE_DWARF,
    STELLAR_TYPE::OXYGEN_NEON_WHITE_DWARF,
    STELLAR_TYPE::NEUTRON_STAR,
    STELLAR_TYPE::BLACK_HOLE,
    STELLAR_TYPE::MASSLESS_REMNANT
};


// White Dwarf Effective Baryon Number
// unordered_map - key is integer stellar type (from enum class ST above)
// Hurley et al. 2000, just after eq 90
const COMPASUnorderedMap<STELLAR_TYPE, double> WD_Baryon_Number = {
    {STELLAR_TYPE::HELIUM_WHITE_DWARF,         0.4},
    {STELLAR_TYPE::CARBON_OXYGEN_WHITE_DWARF, 15.0},
    {STELLAR_TYPE::OXYGEN_NEON_WHITE_DWARF,   17.0}
};


// enum class MASS_CUTOFF
// Symbolic names for mass cutoffs
// these must be left as default values - their order can be changed with the caveat that the sentinel "COUNT" must stay at the end
// it's a bit of a hack, but it lets me calculate the number of Timescales
enum class MASS_CUTOFF: int {
    MHook,                  // Mass above which hook appears on MS (in Msol)
    MHeF,                   // Maximum initial mass for which helium ignites degenerately in a Helium Flash (HeF)
    MFGB,                   // Maximum initial mass for which helium ignites on the First Giant Branch (FGB)
    MCHE,                   // Mass cutoff for calculation of initial angular frequency to determine if CHE occurs

    COUNT                   // Sentinel for entry count
};


// enum class TIMESCALE
// Symbolic names for timescales
// these must be left as default values - their order can be changed with the caveat that the sentinel "COUNT" must stay at the end
// it's a bit of a hack, but it lets me calculate the number of Timescales
enum class TIMESCALE: int {
    tMS,                    // Main sequence
    tBGB,                   // Base of Giant Branch
    tHeI,                   // Helium ignition
    tHe,                    // Helium burning

                            // First Giant Branch (FGB)
    tinf1_FGB,              // First Giant Branch tinf1
    tinf2_FGB,              // First Giant Branch tinf2
    tMx_FGB,                // First Giant Branch t(Mx)

                            // Early Asymptotic Giant Branch (EAGB)
                            // Why, then, are the following described as "FAGB"?  First AGB?
    tinf1_FAGB,             // Early Asymptotic Giant Branch tinf1
    tinf2_FAGB,             // Early Asymptotic Giant Branch tinf2
    tMx_FAGB,               // Early Asymptotic Giant Branch t(Mx)

                            // Thermally Pulsating Asymptotic Giant Branch (TPAGB)
                            // Why, then, are the following described as "SAGB"?    Second AGB?
    tinf1_SAGB,             // Thermally Pulsating Asymptotic Giant Branch tinf1
    tinf2_SAGB,             // Thermally Pulsating Asymptotic Giant Branch tinf2
    tMx_SAGB,               // Thermally Pulsating Asymptotic Giant Branch t(Mx)
    tP,                     // (tDU?)
    tMcMax,                 // Never used? not sure what TP, t(McMax) are
                            // Helium Giant Branch
    tHeMS,                  // Naked Helium Star central helium burning lifetime (HeMs)
    tinf1_HeGB,             // Helium Giant Branch tinf1
    tinf2_HeGB,             // Helium Giant Branch tinf2
    tx_HeGB,                // Helium Giant Branch tx (is this t(Mx)?)
    tau_BL,                 // Relative duration of blue loop taubl
    tauX_BL,                // Relative start of blue loop taux
    tauY_BL,                // Relative end of blue loop tauy

    COUNT                   // Sentinel for entry count
 };


// enum class GBP (Giant Branch Parameters - from Hurley et al. 2000)
// Symbolic names for Giant Branch Parameters
// these must be left as default values - their order can be changed with the caveat that the sentinel "COUNT" must stay at the end
// it's a bit of a hack, but it lets me calculate the number of Timescales
enum class GBP: int {
    AH,                     // Hydrogen rate constant.  Hurley et al. 2000, p553
    AHHe,                   // Effective combined rate constant for both hydrogen and helium shell burning.  Hurley et al. 2000, eq 71
    AHe,                    // Helium rate constant.  Hurley et al. 2000, eq 68
    B,                      // Hurley et al. 2000, p552, eq38 (does this represent something physical?  If so, what?  How should this be described?)
    D,                      // Hurley et al. 2000, p552, eq38 (does this represent something physical?  If so, what?  How should this be described?)
    p,                      // Hurley et al. 2000, p552, eq38 (does this represent something physical?  If so, what?  How should this be described?)
    q,                      // Hurley et al. 2000, p552, eq38 (does this represent something physical?  If so, what?  How should this be described?)
    Lx,                     // Luminosity parameter on the first giant branch (FGB) Lx as a function of the core mass (really a function of Mx).        JR: ADDED THIS
    Mx,                     // Crosover point of high-luminosity and low-luminosity in core mass - luminosity relation. Hurley et al. 2000, p552, eq38
    McBGB,                  // Core mass at BGB (Base of Giant Branch)
    McBAGB,                 // Core mass at BAGB (Base of Asymptotic Giant Branch).  Hurley et al. 2000, eq 66 (also see eq 75 and discussion)
    McDU,                   // Core mass at second dredge up.  Hurley et al. 2000, eq 69
    McSN,                   // Core mass at which the Asymptotic Giant Branch phase is terminated in a SN/loss of envelope                              JR: ADDED THIS

    COUNT                   // Sentinel for entry count
};


// enum class TYPENAME
// Symbolic names for variable typenames (for printing)
enum class TYPENAME: int {
    NONE,
    BOOL,
    SHORTINT,
    INT,
    LONGINT,
    USHORTINT,
    UINT,
    ULONGINT,
    FLOAT,
    DOUBLE,
    LONGDOUBLE,
    STRING,
    OBJECT_ID,
    ERROR,
    STELLAR_TYPE,
    MT_CASE,
    MT_TRACKING,
    SN_EVENT,
    SN_STATE
};


// labels (long and short) for typenames
// unordered_map - key is integer typename (from enum class TYPENAME above)
const COMPASUnorderedMap<TYPENAME, std::tuple<std::string, std::string>> TYPENAME_LABEL = {
    { TYPENAME::NONE,         { "NONE",               "NONE"   }},
    { TYPENAME::BOOL,         { "BOOL",               "BOOL"   }},
    { TYPENAME::SHORTINT,     { "SHORT INT",          "INT"    }},
    { TYPENAME::INT,          { "INT",                "INT"    }},
    { TYPENAME::LONGINT,      { "LONG_INT",           "INT"    }},
    { TYPENAME::USHORTINT,    { "UNSIGNED_SHORT_INT", "INT"    }},
    { TYPENAME::UINT,         { "UNSIGNED_INT",       "INT"    }},
    { TYPENAME::ULONGINT,     { "UNSIGNED_LONG_INT",  "INT"    }},
    { TYPENAME::FLOAT,        { "FLOAT",              "FLOAT"  }},
    { TYPENAME::DOUBLE,       { "DOUBLE",             "FLOAT"  }},
    { TYPENAME::LONGDOUBLE,   { "LONG_DOUBLE",        "FLOAT"  }},
    { TYPENAME::STRING,       { "STRING",             "STRING" }},
    { TYPENAME::OBJECT_ID,    { "OBJECT_ID",          "INT"    }},
    { TYPENAME::ERROR,        { "ERROR",              "INT"    }},
    { TYPENAME::STELLAR_TYPE, { "STELLAR_TYPE",       "INT"    }},
    { TYPENAME::MT_CASE,      { "MT_CASE",            "INT"    }},
    { TYPENAME::MT_TRACKING,  { "MT_TRACKING",        "INT"    }},
    { TYPENAME::SN_EVENT,     { "SN_EVENT",           "INT"    }},
    { TYPENAME::SN_STATE,     { "SN_STATE",           "INT"    }}
};


// boost variant definition for allowed data types
// used for variable specification to define logfile records
typedef boost::variant<
    bool,
    short int,
    int,
    long int,
    unsigned short int,
    unsigned int,
    unsigned long int,
    float,
    double,
    long double,
    std::string,
    ERROR,
    STELLAR_TYPE,
    MT_CASE,
    MT_TRACKING,
    SN_EVENT,
    SN_STATE
> COMPAS_VARIABLE_TYPE;


// Property types
enum class PROPERTY_TYPE: int { NONE, STAR_PROPERTY, STAR_1_PROPERTY, STAR_2_PROPERTY, SUPERNOVA_PROPERTY, COMPANION_PROPERTY, ANY_STAR_PROPERTY, BINARY_PROPERTY, PROGRAM_OPTION };
const COMPASUnorderedMap<PROPERTY_TYPE, std::string> PROPERTY_TYPE_LABEL = {
    { PROPERTY_TYPE::NONE,               "" },
    { PROPERTY_TYPE::STAR_PROPERTY,      "STAR_PROPERTY" },
    { PROPERTY_TYPE::STAR_1_PROPERTY,    "STAR_1_PROPERTY" },
    { PROPERTY_TYPE::STAR_2_PROPERTY,    "STAR_2_PROPERTY" },
    { PROPERTY_TYPE::SUPERNOVA_PROPERTY, "SUPERNOVA_PROPERTY" },
    { PROPERTY_TYPE::COMPANION_PROPERTY, "COMPANION_PROPERTY" },
    { PROPERTY_TYPE::ANY_STAR_PROPERTY,  "ANY_STAR_PROPERTY" },
    { PROPERTY_TYPE::BINARY_PROPERTY,    "BINARY_PROPERTY" },
    { PROPERTY_TYPE::PROGRAM_OPTION,     "PROGRAM_OPTION" }
};


// The #define below defines the STELLAR variables allowed for logfile record definition
// #define is used so that the same list of variables can be used for the various stellar property enum classes (see below)
#define STAR_PROPERTIES                              \
    AGE,                                             \
    ANGULAR_MOMENTUM,                                \
    BINDING_ENERGY_AT_COMMON_ENVELOPE,               \
    BINDING_ENERGY_FIXED,                            \
    BINDING_ENERGY_NANJING,                          \
    BINDING_ENERGY_POST_COMMON_ENVELOPE,             \
    BINDING_ENERGY_PRE_COMMON_ENVELOPE,              \
    BINDING_ENERGY_LOVERIDGE,                        \
    BINDING_ENERGY_LOVERIDGE_WINDS,                  \
    BINDING_ENERGY_KRUCKOW,                          \
    CHEMICALLY_HOMOGENEOUS_MAIN_SEQUENCE,            \
    CO_CORE_MASS,                                    \
    CO_CORE_MASS_AT_COMMON_ENVELOPE,                 \
    CO_CORE_MASS_AT_COMPACT_OBJECT_FORMATION,        \
    CORE_MASS,                                       \
    CORE_MASS_AT_COMMON_ENVELOPE,                    \
    CORE_MASS_AT_COMPACT_OBJECT_FORMATION,           \
    DRAWN_KICK_VELOCITY,                             \
    DT,                                              \
    DYNAMICAL_TIMESCALE,                             \
    DYNAMICAL_TIMESCALE_POST_COMMON_ENVELOPE,        \
    DYNAMICAL_TIMESCALE_PRE_COMMON_ENVELOPE,         \
    ECCENTRIC_ANOMALY,                               \
    ENV_MASS,                                        \
    ERROR,                                           \
    EXPERIENCED_CCSN,                                \
    EXPERIENCED_ECSN,                                \
    EXPERIENCED_PISN,                                \
    EXPERIENCED_PPISN,                               \
    EXPERIENCED_RLOF,                                \
    EXPERIENCED_SN_TYPE,                             \
    EXPERIENCED_USSN,                                \
    FALLBACK_FRACTION,                               \
    HE_CORE_MASS,                                    \
    HE_CORE_MASS_AT_COMMON_ENVELOPE,                 \
    HE_CORE_MASS_AT_COMPACT_OBJECT_FORMATION,        \
    HYDROGEN_POOR,                                   \
    HYDROGEN_RICH,                                   \
    ID,                                              \
    INITIAL_STELLAR_TYPE,                            \
    INITIAL_STELLAR_TYPE_NAME,                       \
    IS_CCSN,                                         \
    IS_ECSN,                                         \
    IS_PISN,                                         \
    IS_PPISN,                                        \
    IS_RLOF,                                         \
    IS_USSN,                                         \
    KICK_VELOCITY,                                   \
    LAMBDA_AT_COMMON_ENVELOPE,                       \
    LAMBDA_DEWI,                                     \
    LAMBDA_FIXED,                                    \
    LAMBDA_KRUCKOW,                                  \
    LAMBDA_KRUCKOW_BOTTOM,                           \
    LAMBDA_KRUCKOW_MIDDLE,                           \
    LAMBDA_KRUCKOW_TOP,                              \
    LAMBDA_LOVERIDGE,                                \
    LAMBDA_LOVERIDGE_WINDS,                          \
    LAMBDA_NANJING,                                  \
    LBV_PHASE_FLAG,                                  \
    LUMINOSITY,                                      \
    LUMINOSITY_POST_COMMON_ENVELOPE,                 \
    LUMINOSITY_PRE_COMMON_ENVELOPE,                  \
    MASS,                                            \
    MASS_0,                                          \
    MASS_LOSS_DIFF,                                  \
    MASS_TRANSFER_CASE_INITIAL,                      \
    MASS_TRANSFER_DIFF,                              \
    MDOT,                                            \
    MEAN_ANOMALY,                                    \
    METALLICITY,                                     \
    MZAMS,                                           \
    NUCLEAR_TIMESCALE,                               \
    NUCLEAR_TIMESCALE_POST_COMMON_ENVELOPE,          \
    NUCLEAR_TIMESCALE_PRE_COMMON_ENVELOPE,           \
    OMEGA,                                           \
    OMEGA_BREAK,                                     \
    OMEGA_ZAMS,                                      \
    ORBITAL_ENERGY_POST_SUPERNOVA,                   \
    ORBITAL_ENERGY_PRE_SUPERNOVA,                    \
    PULSAR_MAGNETIC_FIELD,                           \
    PULSAR_SPIN_DOWN_RATE,                           \
    PULSAR_SPIN_FREQUENCY,                           \
    PULSAR_SPIN_PERIOD,                              \
    RADIAL_EXPANSION_TIMESCALE,                      \
    RADIAL_EXPANSION_TIMESCALE_POST_COMMON_ENVELOPE, \
    RADIAL_EXPANSION_TIMESCALE_PRE_COMMON_ENVELOPE,  \
    RADIUS,                                          \
    RANDOM_SEED,                                     \
    RECYCLED_NEUTRON_STAR,                           \
    RLOF_ONTO_NS,                                    \
    RUNAWAY,                                         \
    RZAMS,                                           \
    SN_TYPE,                                         \
    STELLAR_TYPE,                                    \
    STELLAR_TYPE_NAME,                               \
    STELLAR_TYPE_PREV,                               \
    STELLAR_TYPE_PREV_NAME,                          \
    SUPERNOVA_KICK_VELOCITY_MAGNITUDE_RANDOM_NUMBER, \
    SUPERNOVA_PHI,                                   \
    SUPERNOVA_THETA,                                 \
    TEMPERATURE,                                     \
    TEMPERATURE_POST_COMMON_ENVELOPE,                \
    TEMPERATURE_PRE_COMMON_ENVELOPE,                 \
    THERMAL_TIMESCALE,                               \
    THERMAL_TIMESCALE_POST_COMMON_ENVELOPE,          \
    THERMAL_TIMESCALE_PRE_COMMON_ENVELOPE,           \
    TIME,                                            \
    TIMESCALE_MS,                                    \
    TOTAL_MASS_AT_COMPACT_OBJECT_FORMATION,          \
    TRUE_ANOMALY,                                    \
    ZETA_HURLEY,                                     \
    ZETA_HURLEY_HE,                                  \
    ZETA_NUCLEAR,                                    \
    ZETA_SOBERMAN,                                   \
    ZETA_SOBERMAN_HE,                                \
    ZETA_THERMAL


// enum class STAR_PROPERTY
// Symbolic names for variables of an individual star that can be selected for printing
// STAR_PROPERTY refers to an individual star of type BaseStar for SSE (differences are where the data comes from, and the column header)
enum class STAR_PROPERTY: int { STAR_PROPERTIES };

// map STAR PROPERTY to string identifying the property
// for lookup by the printing functions
// this map serves as the lookup for: STAR_PROPERTY, STAR_1_PROPERTY, STAR_2_PROPERTY, SUPERNOVA_PROPERTY, COMPANION_PROPERTY and ANY_STAR_PROPERTY
const COMPASUnorderedMap<STAR_PROPERTY, std::string> STAR_PROPERTY_LABEL = {
    { STAR_PROPERTY::AGE,                                             "AGE" },
    { STAR_PROPERTY::ANGULAR_MOMENTUM,                                "ANGULAR_MOMENTUM" },
    { STAR_PROPERTY::BINDING_ENERGY_AT_COMMON_ENVELOPE,               "BINDING_ENERGY_AT_COMMON_ENVELOPE" },
    { STAR_PROPERTY::BINDING_ENERGY_FIXED,                            "BINDING_ENERGY_FIXED" },
    { STAR_PROPERTY::BINDING_ENERGY_NANJING,                          "BINDING_ENERGY_NANJING" },
    { STAR_PROPERTY::BINDING_ENERGY_POST_COMMON_ENVELOPE,             "BINDING_ENERGY_POST_COMMON_ENVELOPE" },
    { STAR_PROPERTY::BINDING_ENERGY_PRE_COMMON_ENVELOPE,              "BINDING_ENERGY_PRE_COMMON_ENVELOPE" },
    { STAR_PROPERTY::BINDING_ENERGY_LOVERIDGE,                        "BINDING_ENERGY_LOVERIDGE" },
    { STAR_PROPERTY::BINDING_ENERGY_LOVERIDGE_WINDS,                  "BINDING_ENERGY_LOVERIDGE_WINDS" },
    { STAR_PROPERTY::BINDING_ENERGY_KRUCKOW,                          "BINDING_ENERGY_KRUCKOW" },
    { STAR_PROPERTY::CHEMICALLY_HOMOGENEOUS_MAIN_SEQUENCE,            "CHEMICALLY_HOMOGENEOUS_MAIN_SEQUENCE" },
    { STAR_PROPERTY::CO_CORE_MASS,                                    "CO_CORE_MASS" },
    { STAR_PROPERTY::CO_CORE_MASS_AT_COMMON_ENVELOPE,                 "CO_CORE_MASS_AT_COMMON_ENVELOPE" },
    { STAR_PROPERTY::CO_CORE_MASS_AT_COMPACT_OBJECT_FORMATION,        "CO_CORE_MASS_AT_COMPACT_OBJECT_FORMATION" },
    { STAR_PROPERTY::CORE_MASS,                                       "CORE_MASS" },
    { STAR_PROPERTY::CORE_MASS_AT_COMMON_ENVELOPE,                    "CORE_MASS_AT_COMMON_ENVELOPE" },
    { STAR_PROPERTY::CORE_MASS_AT_COMPACT_OBJECT_FORMATION,           "CORE_MASS_AT_COMPACT_OBJECT_FORMATION" },
    { STAR_PROPERTY::DRAWN_KICK_VELOCITY,                             "DRAWN_KICK_VELOCITY" },
    { STAR_PROPERTY::DT,                                              "DT" },
    { STAR_PROPERTY::DYNAMICAL_TIMESCALE,                             "DYNAMICAL_TIMESCALE" },
    { STAR_PROPERTY::DYNAMICAL_TIMESCALE_POST_COMMON_ENVELOPE,        "DYNAMICAL_TIMESCALE_POST_COMMON_ENVELOPE" },
    { STAR_PROPERTY::DYNAMICAL_TIMESCALE_PRE_COMMON_ENVELOPE,         "DYNAMICAL_TIMESCALE_PRE_COMMON_ENVELOPE" },
    { STAR_PROPERTY::ECCENTRIC_ANOMALY,                               "ECCENTRIC_ANOMALY" },
    { STAR_PROPERTY::ENV_MASS,                                        "ENV_MASS" },
    { STAR_PROPERTY::ERROR,                                           "ERROR" },
    { STAR_PROPERTY::EXPERIENCED_CCSN,                                "EXPERIENCED_CCSN" },
    { STAR_PROPERTY::EXPERIENCED_ECSN,                                "EXPERIENCED_ECSN" },
    { STAR_PROPERTY::EXPERIENCED_PISN,                                "EXPERIENCED_PISN" },
    { STAR_PROPERTY::EXPERIENCED_PPISN,                               "EXPERIENCED_PPISN" },
    { STAR_PROPERTY::EXPERIENCED_RLOF,                                "EXPERIENCED_RLOF" },
    { STAR_PROPERTY::EXPERIENCED_SN_TYPE,                             "EXPERIENCED_SN_TYPE" },
    { STAR_PROPERTY::EXPERIENCED_USSN,                                "EXPERIENCED_USSN" },
    { STAR_PROPERTY::FALLBACK_FRACTION,                               "FALLBACK_FRACTION" },
    { STAR_PROPERTY::HE_CORE_MASS,                                    "HE_CORE_MASS" },
    { STAR_PROPERTY::HE_CORE_MASS_AT_COMMON_ENVELOPE,                 "HE_CORE_MASS_AT_COMMON_ENVELOPE" },
    { STAR_PROPERTY::HE_CORE_MASS_AT_COMPACT_OBJECT_FORMATION,        "HE_CORE_MASS_AT_COMPACT_OBJECT_FORMATION" },
    { STAR_PROPERTY::HYDROGEN_POOR,                                   "HYDROGEN_POOR" },
    { STAR_PROPERTY::HYDROGEN_RICH,                                   "HYDROGEN_RICH" },
    { STAR_PROPERTY::ID,                                              "ID" },
    { STAR_PROPERTY::INITIAL_STELLAR_TYPE,                            "STELLAR_TYPE" },
    { STAR_PROPERTY::INITIAL_STELLAR_TYPE_NAME,                       "STELLAR_TYPE_NAME" },
    { STAR_PROPERTY::IS_CCSN,                                         "IS_CCSN" },
    { STAR_PROPERTY::IS_ECSN,                                         "IS_ECSN" },
    { STAR_PROPERTY::IS_PISN,                                         "IS_PISN" },
    { STAR_PROPERTY::IS_PPISN,                                        "IS_PPISN" },
    { STAR_PROPERTY::IS_RLOF,                                         "IS_RLOF" },
    { STAR_PROPERTY::IS_USSN,                                         "IS_USSN" },
    { STAR_PROPERTY::KICK_VELOCITY,                                   "KICK_VELOCITY" },
    { STAR_PROPERTY::LAMBDA_AT_COMMON_ENVELOPE,                       "LAMBDA_AT_COMMON_ENVELOPE" },
    { STAR_PROPERTY::LAMBDA_DEWI,                                     "LAMBDA_DEWI" },
    { STAR_PROPERTY::LAMBDA_FIXED,                                    "LAMBDA_FIXED" },
    { STAR_PROPERTY::LAMBDA_KRUCKOW,                                  "LAMBDA_KRUCKOW" },
    { STAR_PROPERTY::LAMBDA_KRUCKOW_BOTTOM,                           "LAMBDA_KRUCKOW_BOTTOM" },
    { STAR_PROPERTY::LAMBDA_KRUCKOW_MIDDLE,                           "LAMBDA_KRUCKOW_MIDDLE" },
    { STAR_PROPERTY::LAMBDA_KRUCKOW_TOP,                              "LAMBDA_KRUCKOW_TOP" },
    { STAR_PROPERTY::LAMBDA_LOVERIDGE,                                "LAMBDA_LOVERIDGE" },
    { STAR_PROPERTY::LAMBDA_LOVERIDGE_WINDS,                          "LAMBDA_LOVERIDGE_WINDS" },
    { STAR_PROPERTY::LAMBDA_NANJING,                                  "LAMBDA_NANJING" },
    { STAR_PROPERTY::LBV_PHASE_FLAG,                                  "LBV_PHASE_FLAG" },
    { STAR_PROPERTY::LUMINOSITY,                                      "LUMINOSITY" },
    { STAR_PROPERTY::LUMINOSITY_POST_COMMON_ENVELOPE,                 "LUMINOSITY_POST_COMMON_ENVELOPE" },
    { STAR_PROPERTY::LUMINOSITY_PRE_COMMON_ENVELOPE,                  "LUMINOSITY_PRE_COMMON_ENVELOPE" },
    { STAR_PROPERTY::MASS,                                            "MASS" },
    { STAR_PROPERTY::MASS_0,                                          "MASS_0" },
    { STAR_PROPERTY::MASS_LOSS_DIFF,                                  "MASS_LOSS_DIFF" },
    { STAR_PROPERTY::MASS_TRANSFER_CASE_INITIAL,                      "MASS_TRANSFER_CASE_INITIAL" },
    { STAR_PROPERTY::MASS_TRANSFER_DIFF,                              "MASS_TRANSFER_DIFF" },
    { STAR_PROPERTY::MDOT,                                            "MDOT" },
    { STAR_PROPERTY::METALLICITY,                                     "METALLICITY@ZAMS" },
    { STAR_PROPERTY::MZAMS,                                           "Mass@ZAMS" },
    { STAR_PROPERTY::NUCLEAR_TIMESCALE,                               "NUCLEAR_TIMESCALE" },
    { STAR_PROPERTY::NUCLEAR_TIMESCALE_POST_COMMON_ENVELOPE,          "NUCLEAR_TIMESCALE_POST_COMMON_ENVELOPE" },
    { STAR_PROPERTY::NUCLEAR_TIMESCALE_PRE_COMMON_ENVELOPE,           "NUCLEAR_TIMESCALE_PRE_COMMON_ENVELOPE" },
    { STAR_PROPERTY::OMEGA,                                           "OMEGA" },
    { STAR_PROPERTY::OMEGA_BREAK,                                     "OMEGA_BREAK" },
    { STAR_PROPERTY::OMEGA_ZAMS,                                      "OMEGA@ZAMS" },
    { STAR_PROPERTY::ORBITAL_ENERGY_POST_SUPERNOVA,                   "ORBITAL_ENERGY_POST_SUPERNOVA" },
    { STAR_PROPERTY::ORBITAL_ENERGY_PRE_SUPERNOVA,                    "ORBITAL_ENERGY_PRE_SUPERNOVA" },
    { STAR_PROPERTY::PULSAR_MAGNETIC_FIELD,                           "PULSAR_MAGNETIC_FIELD" },
    { STAR_PROPERTY::PULSAR_SPIN_DOWN_RATE,                           "PULSAR_SPIN_DOWN_RATE" },
    { STAR_PROPERTY::PULSAR_SPIN_FREQUENCY,                           "PULSAR_SPIN_FREQUENCY" },
    { STAR_PROPERTY::PULSAR_SPIN_PERIOD,                              "PULSAR_SPIN_PERIOD" },
    { STAR_PROPERTY::RADIAL_EXPANSION_TIMESCALE,                      "RADIAL_EXPANSION_TIMESCALE" },
    { STAR_PROPERTY::RADIAL_EXPANSION_TIMESCALE_POST_COMMON_ENVELOPE, "RADIAL_EXPANSION_TIMESCALE_POST_COMMON_ENVELOPE" },
    { STAR_PROPERTY::RADIAL_EXPANSION_TIMESCALE_PRE_COMMON_ENVELOPE,  "RADIAL_EXPANSION_TIMESCALE_PRE_COMMON_ENVELOPE" },
    { STAR_PROPERTY::RADIUS,                                          "RADIUS" },
    { STAR_PROPERTY::RANDOM_SEED,                                     "RANDOM_SEED" },
    { STAR_PROPERTY::RECYCLED_NEUTRON_STAR,                           "RECYCLED_NEUTRON_STAR" },
    { STAR_PROPERTY::RLOF_ONTO_NS,                                    "RLOF_ONTO_NS" },
    { STAR_PROPERTY::RUNAWAY,                                         "RUNAWAY" },
    { STAR_PROPERTY::RZAMS,                                           "RZAMS" },
    { STAR_PROPERTY::SN_TYPE,                                         "SN_TYPE" },
    { STAR_PROPERTY::STELLAR_TYPE,                                    "STELLAR_TYPE" },
    { STAR_PROPERTY::STELLAR_TYPE_NAME,                               "STELLAR_TYPE_NAME" },
    { STAR_PROPERTY::STELLAR_TYPE_PREV,                               "STELLAR_TYPE_PREV" },
    { STAR_PROPERTY::STELLAR_TYPE_PREV_NAME,                          "STELLAR_TYPE_PREV_NAME" },
    { STAR_PROPERTY::SUPERNOVA_KICK_VELOCITY_MAGNITUDE_RANDOM_NUMBER, "SUPERNOVA_KICK_VELOCITY_MAGNITUDE_RANDOM_NUMBER" },
    { STAR_PROPERTY::MEAN_ANOMALY,                                    "SUPERNOVA_MEAN_ANOMALY" },
    { STAR_PROPERTY::SUPERNOVA_PHI,                                   "SUPERNOVA_PHI" },
    { STAR_PROPERTY::SUPERNOVA_THETA,                                 "SUPERNOVA_THETA" },
    { STAR_PROPERTY::TEMPERATURE,                                     "TEMPERATURE" },
    { STAR_PROPERTY::TEMPERATURE_POST_COMMON_ENVELOPE,                "TEMPERATURE_POST_COMMON_ENVELOPE" },
    { STAR_PROPERTY::TEMPERATURE_PRE_COMMON_ENVELOPE,                 "TEMPERATURE_PRE_COMMON_ENVELOPE" },
    { STAR_PROPERTY::THERMAL_TIMESCALE,                               "THERMAL_TIMESCALE" },
    { STAR_PROPERTY::THERMAL_TIMESCALE_POST_COMMON_ENVELOPE,          "THERMAL_TIMESCALE_POST_COMMON_ENVELOPE" },
    { STAR_PROPERTY::THERMAL_TIMESCALE_PRE_COMMON_ENVELOPE,           "THERMAL_TIMESCALE_PRE_COMMON_ENVELOPE" },
    { STAR_PROPERTY::TIME,                                            "TIME" },
    { STAR_PROPERTY::TIMESCALE_MS,                                    "TIMESCALE_MS" },
    { STAR_PROPERTY::TOTAL_MASS_AT_COMPACT_OBJECT_FORMATION,          "TOTAL_MASS_AT_COMPACT_OBJECT_FORMATION" },
    { STAR_PROPERTY::TRUE_ANOMALY,                                    "TRUE_ANOMALY" },
    { STAR_PROPERTY::ZETA_HURLEY,                                     "ZETA_HURLEY" },
    { STAR_PROPERTY::ZETA_HURLEY_HE,                                  "ZETA_HURLEY_HE" },
    { STAR_PROPERTY::ZETA_NUCLEAR,                                    "ZETA_NUCLEAR" },
    { STAR_PROPERTY::ZETA_SOBERMAN,                                   "ZETA_SOBERMAN" },
    { STAR_PROPERTY::ZETA_SOBERMAN_HE,                                "ZETA_SOBERMAN_HE" },
    { STAR_PROPERTY::ZETA_THERMAL,                                    "ZETA_THERMAL" }
};


// enum class STAR_1_PROPERTY
// Symbolic names for variables of an individual star that can be selected for printing
// STAR_1_PROPERTY refers to star 1 (of type BinaryConstituentStar) of a binary for BSE (differences are where the data comes from, and the column header)
enum class STAR_1_PROPERTY: int { STAR_PROPERTIES };


// enum class STAR_2_PROPERTY
// Symbolic names for variables of an individual star that can be selected for printing
// STAR_2_PROPERTY refers to star 2 (of type BinaryConstituentStar) of a binary for BSE (differences are where the data comes from, and the column header)
enum class STAR_2_PROPERTY: int { STAR_PROPERTIES };


// enum class SUPERNOVA_PROPERTY
// Symbolic names for variables of an individual star that can be selected for printing
// SUPERNOVA_PROPERTY refers to the supernova star (of type BinaryConstituentStar) of a binary where one star has experienced a SN event for BSE (differences are where the data comes from, and the column header)
enum class SUPERNOVA_PROPERTY: int { STAR_PROPERTIES };


// enum class COMPANION_PROPERTY
// Symbolic names for variables of an individual star that can be selected for printing
// COMPANION_PROPERTY refers to the companion star (of type BinaryConstituentStar) of a binary where one star has experienced a SN event for BSE (differences are where the data comes from, and the column header)
enum class COMPANION_PROPERTY: int { STAR_PROPERTIES };


// enum class ANY_STAR_PROPERTY
// Symbolic names for variables of an individual star that can be selected for printing
// ANY_STAR_PROPERTY refers to the any individual star
enum class ANY_STAR_PROPERTY: int { STAR_PROPERTIES };


// enum class BINARY_PROPERTY
// Symbolic names for variables of binary stars that can be selected for printing
// BINARY_PROPERTY refers to a binary star of type BaseBinaryStar) for BSE
enum class BINARY_PROPERTY: int {
    BE_BINARY_CURRENT_COMPANION_LUMINOSITY,
    BE_BINARY_CURRENT_COMPANION_MASS,
    BE_BINARY_CURRENT_COMPANION_RADIUS,
    BE_BINARY_CURRENT_COMPANION_TEFF,
    BE_BINARY_CURRENT_DT,
    BE_BINARY_CURRENT_ECCENTRICITY,
    BE_BINARY_CURRENT_ID,
    BE_BINARY_CURRENT_NS_MASS,
    BE_BINARY_CURRENT_RANDOM_SEED,
    BE_BINARY_CURRENT_SEPARATION,
    BE_BINARY_CURRENT_TOTAL_TIME,
    CIRCULARIZATION_TIMESCALE,
    COMMON_ENVELOPE_ALPHA,
    COMMON_ENVELOPE_AT_LEAST_ONCE,
    COMMON_ENVELOPE_EVENT_COUNT,
    DIMENSIONLESS_KICK_VELOCITY,
    UNBOUND,
    DOUBLE_CORE_COMMON_ENVELOPE,
    DT,
    ECCENTRICITY,
    ECCENTRICITY_AT_DCO_FORMATION,
    ECCENTRICITY_INITIAL,
    ECCENTRICITY_POST_COMMON_ENVELOPE,
    ECCENTRICITY_PRE_2ND_SUPERNOVA,
    ECCENTRICITY_PRE_COMMON_ENVELOPE,
    ECCENTRICITY_PRIME,
    ERROR,
    ID,
    IMMEDIATE_RLOF_POST_COMMON_ENVELOPE,
    LUMINOUS_BLUE_VARIABLE_FACTOR,
    MASS_1_FINAL,
    MASS_1_POST_COMMON_ENVELOPE,
    MASS_1_PRE_COMMON_ENVELOPE,
    MASS_2_FINAL,
    MASS_2_POST_COMMON_ENVELOPE,
    MASS_2_PRE_COMMON_ENVELOPE,
    MASS_ENV_1,
    MASS_ENV_2,
    MASSES_EQUILIBRATED,
    MASSES_EQUILIBRATED_AT_BIRTH,
    MASS_TRANSFER_TRACKER_HISTORY,
    MERGES_IN_HUBBLE_TIME,
    OPTIMISTIC_COMMON_ENVELOPE,
    ORBITAL_VELOCITY,
    ORBITAL_VELOCITY_PRE_2ND_SUPERNOVA,
    RADIUS_1_POST_COMMON_ENVELOPE,
    RADIUS_1_PRE_COMMON_ENVELOPE,
    RADIUS_2_POST_COMMON_ENVELOPE,
    RADIUS_2_PRE_COMMON_ENVELOPE,
    RANDOM_SEED,
//    RLOF_CURRENT_COMMON_ENVELOPE,
//    RLOF_CURRENT_EVENT_COUNTER,
//    RLOF_CURRENT_ID,
//    RLOF_CURRENT_RANDOM_SEED,
//    RLOF_CURRENT_SEPARATION,
//    RLOF_CURRENT_STAR1_MASS,
//    RLOF_CURRENT_STAR2_MASS,
//    RLOF_CURRENT_STAR1_RADIUS,
//    RLOF_CURRENT_STAR2_RADIUS,
//    RLOF_CURRENT_STAR1_RLOF,
//    RLOF_CURRENT_STAR2_RLOF,
//    RLOF_CURRENT_STAR1_STELLAR_TYPE,
//    RLOF_CURRENT_STAR1_STELLAR_TYPE_NAME,
//    RLOF_CURRENT_STAR2_STELLAR_TYPE,
//    RLOF_CURRENT_STAR2_STELLAR_TYPE_NAME,
//    RLOF_CURRENT_TIME,
//    RLOF_PREVIOUS_EVENT_COUNTER,
//    RLOF_PREVIOUS_SEPARATION,
//    RLOF_PREVIOUS_STAR1_MASS,
//    RLOF_PREVIOUS_STAR2_MASS,
//    RLOF_PREVIOUS_STAR1_RADIUS,
//    RLOF_PREVIOUS_STAR2_RADIUS,
//    RLOF_PREVIOUS_STAR1_RLOF,
//    RLOF_PREVIOUS_STAR2_RLOF,
//    RLOF_PREVIOUS_STAR1_STELLAR_TYPE,
//    RLOF_PREVIOUS_STAR1_STELLAR_TYPE_NAME,
//    RLOF_PREVIOUS_STAR2_STELLAR_TYPE,
//    RLOF_PREVIOUS_STAR2_STELLAR_TYPE_NAME,
//    RLOF_PREVIOUS_TIME,
//    RLOF_SECONDARY_POST_COMMON_ENVELOPE,
    ROCHE_LOBE_RADIUS_1,
    ROCHE_LOBE_RADIUS_2,
    ROCHE_LOBE_RADIUS_1_POST_COMMON_ENVELOPE,
    ROCHE_LOBE_RADIUS_2_POST_COMMON_ENVELOPE,
    ROCHE_LOBE_RADIUS_1_PRE_COMMON_ENVELOPE,
    ROCHE_LOBE_RADIUS_2_PRE_COMMON_ENVELOPE,
    ROCHE_LOBE_TRACKER_1,
    ROCHE_LOBE_TRACKER_2,
    SECONDARY_TOO_SMALL_FOR_DCO,
    SEMI_MAJOR_AXIS_AT_DCO_FORMATION,
    SEMI_MAJOR_AXIS_INITIAL,
    SEMI_MAJOR_AXIS_POST_COMMON_ENVELOPE,
    SEMI_MAJOR_AXIS_PRE_2ND_SUPERNOVA,
    SEMI_MAJOR_AXIS_PRE_2ND_SUPERNOVA_RSOL,
    SEMI_MAJOR_AXIS_PRE_COMMON_ENVELOPE,
    SEMI_MAJOR_AXIS_PRIME,
    SEMI_MAJOR_AXIS_PRIME_RSOL,
    SIMULTANEOUS_RLOF,
    STABLE_RLOF_POST_COMMON_ENVELOPE,
    STELLAR_MERGER,
    STELLAR_MERGER_AT_BIRTH,
    STELLAR_TYPE_1_POST_COMMON_ENVELOPE,
    STELLAR_TYPE_1_PRE_COMMON_ENVELOPE,
    STELLAR_TYPE_2_POST_COMMON_ENVELOPE,
    STELLAR_TYPE_2_PRE_COMMON_ENVELOPE,
    STELLAR_TYPE_NAME_1_POST_COMMON_ENVELOPE,
    STELLAR_TYPE_NAME_1_PRE_COMMON_ENVELOPE,
    STELLAR_TYPE_NAME_2_POST_COMMON_ENVELOPE,
    STELLAR_TYPE_NAME_2_PRE_COMMON_ENVELOPE,
    SUPERNOVA_STATE,
    SYNCHRONIZATION_TIMESCALE,
    SYSTEMIC_VELOCITY,
    TIME,
    TIME_TO_COALESCENCE,
    TOTAL_ANGULAR_MOMENTUM_PRIME,
    TOTAL_ENERGY_PRIME,
    WOLF_RAYET_FACTOR,
    ZETA_RLOF_ANALYTIC,
    ZETA_RLOF_NUMERICAL,
    ZETA_STAR_COMPARE
};


// map BINARY_PROPERTY to string identifying the property
// for lookup by the printing functions
const COMPASUnorderedMap<BINARY_PROPERTY, std::string> BINARY_PROPERTY_LABEL = {
    { BINARY_PROPERTY::BE_BINARY_CURRENT_COMPANION_LUMINOSITY,             "BE_BINARY_CURRENT_COMPANION_LUMINOSITY" },
    { BINARY_PROPERTY::BE_BINARY_CURRENT_COMPANION_MASS,                   "BE_BINARY_CURRENT_COMPANION_MASS" },
    { BINARY_PROPERTY::BE_BINARY_CURRENT_COMPANION_RADIUS,                 "BE_BINARY_CURRENT_COMPANION_RADIUS" },
    { BINARY_PROPERTY::BE_BINARY_CURRENT_COMPANION_TEFF,                   "BE_BINARY_CURRENT_COMPANION_TEFF" },
    { BINARY_PROPERTY::BE_BINARY_CURRENT_DT,                               "BE_BINARY_CURRENT_DT" },
    { BINARY_PROPERTY::BE_BINARY_CURRENT_ECCENTRICITY,                     "BE_BINARY_CURRENT_ECCENTRICITY" },
    { BINARY_PROPERTY::BE_BINARY_CURRENT_ID,                               "BE_BINARY_CURRENT_ID" },
    { BINARY_PROPERTY::BE_BINARY_CURRENT_NS_MASS,                          "BE_BINARY_CURRENT_NS_MASS" },
    { BINARY_PROPERTY::BE_BINARY_CURRENT_RANDOM_SEED,                      "BE_BINARY_CURRENT_RANDOM_SEED" },
    { BINARY_PROPERTY::BE_BINARY_CURRENT_SEPARATION,                       "BE_BINARY_CURRENT_SEPARATION" },
    { BINARY_PROPERTY::BE_BINARY_CURRENT_TOTAL_TIME,                       "BE_BINARY_CURRENT_TOTAL_TIME" },
    { BINARY_PROPERTY::CIRCULARIZATION_TIMESCALE,                          "CIRCULARIZATION_TIMESCALE" },
    { BINARY_PROPERTY::COMMON_ENVELOPE_ALPHA,                              "COMMON_ENVELOPE_ALPHA" },
    { BINARY_PROPERTY::COMMON_ENVELOPE_AT_LEAST_ONCE,                      "COMMON_ENVELOPE_AT_LEAST_ONCE" },
    { BINARY_PROPERTY::COMMON_ENVELOPE_EVENT_COUNT,                        "COMMON_ENVELOPE_EVENT_COUNT" },
    { BINARY_PROPERTY::DIMENSIONLESS_KICK_VELOCITY,                        "DIMENSIONLESS_KICK_VELOCITY" },
    { BINARY_PROPERTY::UNBOUND,                                            "UNBOUND" },
    { BINARY_PROPERTY::DOUBLE_CORE_COMMON_ENVELOPE,                        "DOUBLE_CORE_COMMON_ENVELOPE" },
    { BINARY_PROPERTY::DT,                                                 "DT" },
    { BINARY_PROPERTY::ECCENTRICITY,                                       "ECCENTRICITY" },
    { BINARY_PROPERTY::ECCENTRICITY_AT_DCO_FORMATION,                      "ECCENTRICITY_AT_DCO_FORMATION" },
    { BINARY_PROPERTY::ECCENTRICITY_INITIAL,                               "ECCENTRICITY_INITIAL" },
    { BINARY_PROPERTY::ECCENTRICITY_POST_COMMON_ENVELOPE,                  "ECCENTRICITY_POST_COMMON_ENVELOPE" },
    { BINARY_PROPERTY::ECCENTRICITY_PRE_2ND_SUPERNOVA,                     "ECCENTRICITY_PRE_2ND_SUPERNOVA" },
    { BINARY_PROPERTY::ECCENTRICITY_PRE_COMMON_ENVELOPE,                   "ECCENTRICITY_PRE_COMMON_ENVELOPE" },
    { BINARY_PROPERTY::ECCENTRICITY_PRIME,                                 "ECCENTRICITY_PRIME" },
    { BINARY_PROPERTY::ERROR,                                              "ERROR" },
    { BINARY_PROPERTY::ID,                                                 "ID" },
    { BINARY_PROPERTY::IMMEDIATE_RLOF_POST_COMMON_ENVELOPE,                "IMMEDIATE_RLOF_POST_COMMON_ENVELOPE" },
    { BINARY_PROPERTY::LUMINOUS_BLUE_VARIABLE_FACTOR,                      "LUMINOUS_BLUE_VARIABLE_FACTOR" },
    { BINARY_PROPERTY::MASS_1_FINAL,                                       "MASS_1_FINAL" },
    { BINARY_PROPERTY::MASS_1_POST_COMMON_ENVELOPE,                        "MASS_1_POST_COMMON_ENVELOPE" },
    { BINARY_PROPERTY::MASS_1_PRE_COMMON_ENVELOPE,                         "MASS_1_PRE_COMMON_ENVELOPE" },
    { BINARY_PROPERTY::MASS_2_FINAL,                                       "MASS_2_FINAL" },
    { BINARY_PROPERTY::MASS_2_POST_COMMON_ENVELOPE,                        "MASS_2_POST_COMMON_ENVELOPE" },
    { BINARY_PROPERTY::MASS_2_PRE_COMMON_ENVELOPE,                         "MASS_2_PRE_COMMON_ENVELOPE" },
    { BINARY_PROPERTY::MASS_ENV_1,                                         "MASS_ENV_1" },
    { BINARY_PROPERTY::MASS_ENV_2,                                         "MASS_ENV_2" },
    { BINARY_PROPERTY::MASSES_EQUILIBRATED,                                "MASSES_EQUILIBRATED" },
    { BINARY_PROPERTY::MASSES_EQUILIBRATED_AT_BIRTH,                       "MASSES_EQUILIBRATED_AT_BIRTH" },
    { BINARY_PROPERTY::MASS_TRANSFER_TRACKER_HISTORY,                      "MASS_TRANSFER_TRACKER_HISTORY" },
    { BINARY_PROPERTY::MERGES_IN_HUBBLE_TIME,                              "MERGES_IN_HUBBLE_TIME" },
    { BINARY_PROPERTY::OPTIMISTIC_COMMON_ENVELOPE,                         "OPTIMISTIC_COMMON_ENVELOPE" },
    { BINARY_PROPERTY::ORBITAL_VELOCITY,                                   "ORBITAL_VELOCITY" },
    { BINARY_PROPERTY::ORBITAL_VELOCITY_PRE_2ND_SUPERNOVA,                 "ORBITAL_VELOCITY_PRE_2ND_SUPERNOVA" },
    { BINARY_PROPERTY::RADIUS_1_POST_COMMON_ENVELOPE,                      "RADIUS_1_POST_COMMON_ENVELOPE" },
    { BINARY_PROPERTY::RADIUS_1_PRE_COMMON_ENVELOPE,                       "RADIUS_1_PRE_COMMON_ENVELOPE" },
    { BINARY_PROPERTY::RADIUS_2_POST_COMMON_ENVELOPE,                      "RADIUS_2_POST_COMMON_ENVELOPE" },
    { BINARY_PROPERTY::RADIUS_2_PRE_COMMON_ENVELOPE,                       "RADIUS_2_PRE_COMMON_ENVELOPE" },
    { BINARY_PROPERTY::RANDOM_SEED,                                        "RANDOM_SEED" },
//    { BINARY_PROPERTY::RLOF_CURRENT_COMMON_ENVELOPE,                       "RLOF_CURRENT_COMMON_ENVELOPE" },
//    { BINARY_PROPERTY::RLOF_CURRENT_EVENT_COUNTER,                         "RLOF_CURRENT_EVENT_COUNTER" },
//    { BINARY_PROPERTY::RLOF_CURRENT_ID,                                    "RLOF_CURRENT_ID" },
//    { BINARY_PROPERTY::RLOF_CURRENT_RANDOM_SEED,                           "RLOF_CURRENT_RANDOM_SEED" },
//    { BINARY_PROPERTY::RLOF_CURRENT_SEPARATION,                            "RLOF_CURRENT_SEPARATION" },
//    { BINARY_PROPERTY::RLOF_CURRENT_STAR1_MASS,                            "RLOF_CURRENT_STAR1_MASS" },
//    { BINARY_PROPERTY::RLOF_CURRENT_STAR2_MASS,                            "RLOF_CURRENT_STAR2_MASS" },
//    { BINARY_PROPERTY::RLOF_CURRENT_STAR1_RADIUS,                          "RLOF_CURRENT_STAR1_RADIUS" },
//    { BINARY_PROPERTY::RLOF_CURRENT_STAR2_RADIUS,                          "RLOF_CURRENT_STAR2_RADIUS" },
//    { BINARY_PROPERTY::RLOF_CURRENT_STAR1_RLOF,                            "RLOF_CURRENT_STAR1_RLOF" },
//    { BINARY_PROPERTY::RLOF_CURRENT_STAR2_RLOF,                            "RLOF_CURRENT_STAR2_RLOF" },
//    { BINARY_PROPERTY::RLOF_CURRENT_STAR1_STELLAR_TYPE,                    "RLOF_CURRENT_STAR1_STELLAR_TYPE" },
//    { BINARY_PROPERTY::RLOF_CURRENT_STAR1_STELLAR_TYPE_NAME,               "RLOF_CURRENT_STAR1_STELLAR_TYPE_NAME" },
//    { BINARY_PROPERTY::RLOF_CURRENT_STAR2_STELLAR_TYPE,                    "RLOF_CURRENT_STAR2_STELLAR_TYPE" },
//    { BINARY_PROPERTY::RLOF_CURRENT_STAR2_STELLAR_TYPE_NAME,               "RLOF_CURRENT_STAR2_STELLAR_TYPE_NAME" },
//    { BINARY_PROPERTY::RLOF_CURRENT_TIME,                                  "RLOF_CURRENT_TIME" },
//    { BINARY_PROPERTY::RLOF_PREVIOUS_EVENT_COUNTER,                        "RLOF_PREVIOUS_EVENT_COUNTER" },
//    { BINARY_PROPERTY::RLOF_PREVIOUS_SEPARATION,                           "RLOF_PREVIOUS_SEPARATION" },
//    { BINARY_PROPERTY::RLOF_PREVIOUS_STAR1_MASS,                           "RLOF_PREVIOUS_STAR1_MASS" },
//    { BINARY_PROPERTY::RLOF_PREVIOUS_STAR2_MASS,                           "RLOF_PREVIOUS_STAR2_MASS" },
//    { BINARY_PROPERTY::RLOF_PREVIOUS_STAR1_RADIUS,                         "RLOF_PREVIOUS_STAR1_RADIUS" },
//    { BINARY_PROPERTY::RLOF_PREVIOUS_STAR2_RADIUS,                         "RLOF_PREVIOUS_STAR2_RADIUS" },
//    { BINARY_PROPERTY::RLOF_PREVIOUS_STAR1_RLOF,                           "RLOF_PREVIOUS_STAR1_RLOF" },
//    { BINARY_PROPERTY::RLOF_PREVIOUS_STAR2_RLOF,                           "RLOF_PREVIOUS_STAR2_RLOF" },
//    { BINARY_PROPERTY::RLOF_PREVIOUS_STAR1_STELLAR_TYPE,                   "RLOF_PREVIOUS_STAR1_STELLAR_TYPE" },
//    { BINARY_PROPERTY::RLOF_PREVIOUS_STAR1_STELLAR_TYPE_NAME,              "RLOF_PREVIOUS_STAR1_STELLAR_TYPE_NAME" },
//    { BINARY_PROPERTY::RLOF_PREVIOUS_STAR2_STELLAR_TYPE,                   "RLOF_PREVIOUS_STAR2_STELLAR_TYPE" },
//    { BINARY_PROPERTY::RLOF_PREVIOUS_STAR2_STELLAR_TYPE_NAME,              "RLOF_PREVIOUS_STAR2_STELLAR_TYPE_NAME" },
//    { BINARY_PROPERTY::RLOF_PREVIOUS_TIME,                                 "RLOF_PREVIOUS_TIME" },
//    { BINARY_PROPERTY::RLOF_SECONDARY_POST_COMMON_ENVELOPE,                "RLOF_SECONDARY_POST_COMMON_ENVELOPE" },
    { BINARY_PROPERTY::ROCHE_LOBE_RADIUS_1,                                "ROCHE_LOBE_RADIUS_1" },
    { BINARY_PROPERTY::ROCHE_LOBE_RADIUS_1_POST_COMMON_ENVELOPE,           "ROCHE_LOBE_RADIUS_1_POST_COMMON_ENVELOPE" },
    { BINARY_PROPERTY::ROCHE_LOBE_RADIUS_1_PRE_COMMON_ENVELOPE,            "ROCHE_LOBE_RADIUS_1_PRE_COMMON_ENVELOPE" },
    { BINARY_PROPERTY::ROCHE_LOBE_RADIUS_2,                                "ROCHE_LOBE_RADIUS_2" },
    { BINARY_PROPERTY::ROCHE_LOBE_RADIUS_2_POST_COMMON_ENVELOPE,           "ROCHE_LOBE_RADIUS_2_POST_COMMON_ENVELOPE" },
    { BINARY_PROPERTY::ROCHE_LOBE_RADIUS_2_PRE_COMMON_ENVELOPE,            "ROCHE_LOBE_RADIUS_2_PRE_COMMON_ENVELOPE" },
    { BINARY_PROPERTY::ROCHE_LOBE_TRACKER_1,                               "ROCHE_LOBE_TRACKER_1" },
    { BINARY_PROPERTY::ROCHE_LOBE_TRACKER_2,                               "ROCHE_LOBE_TRACKER_2" },
    { BINARY_PROPERTY::SECONDARY_TOO_SMALL_FOR_DCO,                        "SECONDARY_TOO_SMALL_FOR_DCO"},
    { BINARY_PROPERTY::SEMI_MAJOR_AXIS_AT_DCO_FORMATION,                   "SEMI_MAJOR_AXIS_AT_DCO_FORMATION" },
    { BINARY_PROPERTY::SEMI_MAJOR_AXIS_INITIAL,                            "SEMI_MAJOR_AXIS_INITIAL" },
    { BINARY_PROPERTY::SEMI_MAJOR_AXIS_POST_COMMON_ENVELOPE,               "SEMI_MAJOR_AXIS_POST_COMMON_ENVELOPE" },
    { BINARY_PROPERTY::SEMI_MAJOR_AXIS_PRE_2ND_SUPERNOVA,                  "SEMI_MAJOR_AXIS_PRE_2ND_SUPERNOVA" },
    { BINARY_PROPERTY::SEMI_MAJOR_AXIS_PRE_2ND_SUPERNOVA_RSOL,             "SEMI_MAJOR_AXIS_PRE_2ND_SUPERNOVA_RSOL" },
    { BINARY_PROPERTY::SEMI_MAJOR_AXIS_PRE_COMMON_ENVELOPE,                "SEMI_MAJOR_AXIS_PRE_COMMON_ENVELOPE" },
    { BINARY_PROPERTY::SEMI_MAJOR_AXIS_PRIME,                              "SEMI_MAJOR_AXIS_PRIME" },
    { BINARY_PROPERTY::SEMI_MAJOR_AXIS_PRIME_RSOL,                         "SEMI_MAJOR_AXIS_PRIME_RSOL" },
    { BINARY_PROPERTY::SIMULTANEOUS_RLOF,                                  "SIMULTANEOUS_RLOF" },
    { BINARY_PROPERTY::STABLE_RLOF_POST_COMMON_ENVELOPE,                   "STABLE_RLOF_POST_COMMON_ENVELOPE" },
    { BINARY_PROPERTY::STELLAR_MERGER,                                     "STELLAR_MERGER" },
    { BINARY_PROPERTY::STELLAR_MERGER_AT_BIRTH,                            "STELLAR_MERGER_AT_BIRTH" },
    { BINARY_PROPERTY::STELLAR_TYPE_1_POST_COMMON_ENVELOPE,                "STELLAR_TYPE_1_POST_COMMON_ENVELOPE" },
    { BINARY_PROPERTY::STELLAR_TYPE_1_PRE_COMMON_ENVELOPE,                 "STELLAR_TYPE_1_PRE_COMMON_ENVELOPE" },
    { BINARY_PROPERTY::STELLAR_TYPE_2_POST_COMMON_ENVELOPE,                "STELLAR_TYPE_2_POST_COMMON_ENVELOPE" },
    { BINARY_PROPERTY::STELLAR_TYPE_2_PRE_COMMON_ENVELOPE,                 "STELLAR_TYPE_2_PRE_COMMON_ENVELOPE" },
    { BINARY_PROPERTY::STELLAR_TYPE_NAME_1_POST_COMMON_ENVELOPE,           "STELLAR_TYPE_NAME_1_POST_COMMON_ENVELOPE" },
    { BINARY_PROPERTY::STELLAR_TYPE_NAME_1_PRE_COMMON_ENVELOPE,            "STELLAR_TYPE_NAME_1_PRE_COMMON_ENVELOPE" },
    { BINARY_PROPERTY::STELLAR_TYPE_NAME_2_POST_COMMON_ENVELOPE,           "STELLAR_TYPE_NAME_2_POST_COMMON_ENVELOPE" },
    { BINARY_PROPERTY::STELLAR_TYPE_NAME_2_PRE_COMMON_ENVELOPE,            "STELLAR_TYPE_NAME_2_PRE_COMMON_ENVELOPE" },
    { BINARY_PROPERTY::SUPERNOVA_STATE,                                    "SUPERNOVA_STATE" },
    { BINARY_PROPERTY::SYNCHRONIZATION_TIMESCALE,                          "SYNCHRONIZATION_TIMESCALE" },
    { BINARY_PROPERTY::SYSTEMIC_VELOCITY,                                  "SYSTEMIC_VELOCITY" },
    { BINARY_PROPERTY::TIME,                                               "TIME" },
    { BINARY_PROPERTY::TIME_TO_COALESCENCE,                                "TIME_TO_COALESCENCE" },
    { BINARY_PROPERTY::TOTAL_ANGULAR_MOMENTUM_PRIME,                       "TOTAL_ANGULAR_MOMENTUM_PRIME" },
    { BINARY_PROPERTY::TOTAL_ENERGY_PRIME,                                 "TOTAL_ENERGY_PRIME" },
    { BINARY_PROPERTY::WOLF_RAYET_FACTOR,                                  "WOLF_RAYET_FACTOR" },
    { BINARY_PROPERTY::ZETA_RLOF_ANALYTIC,                                 "ZETA_RLOF_ANALYTIC" },
    { BINARY_PROPERTY::ZETA_RLOF_NUMERICAL,                                "ZETA_RLOF_NUMERICAL" },
    { BINARY_PROPERTY::ZETA_STAR_COMPARE,                                  "ZETA_STAR_COMPARE" }
};


// enum class PROGRAM_OPTION
// Symbolic names for program option values
enum class PROGRAM_OPTION: int {
    KICK_VELOCITY_DISTRIBUTION_SIGMA_CCSN_BH,
    KICK_VELOCITY_DISTRIBUTION_SIGMA_CCSN_NS,
    KICK_VELOCITY_DISTRIBUTION_SIGMA_FOR_ECSN,
    KICK_VELOCITY_DISTRIBUTION_SIGMA_FOR_USSN,
    RANDOM_SEED
};


// map PROGRAM_OPTION to string identifying the property
// for lookup by the printing functions
const COMPASUnorderedMap<PROGRAM_OPTION, std::string> PROGRAM_OPTION_LABEL = {
    { PROGRAM_OPTION::KICK_VELOCITY_DISTRIBUTION_SIGMA_CCSN_BH,  "KICK_VELOCITY_DISTRIBUTION_SIGMA_CCSN_BH" },
    { PROGRAM_OPTION::KICK_VELOCITY_DISTRIBUTION_SIGMA_CCSN_NS,  "KICK_VELOCITY_DISTRIBUTION_SIGMA_CCSN_NS" },
    { PROGRAM_OPTION::KICK_VELOCITY_DISTRIBUTION_SIGMA_FOR_ECSN, "KICK_VELOCITY_DISTRIBUTION_SIGMA_FOR_ECSN" },
    { PROGRAM_OPTION::KICK_VELOCITY_DISTRIBUTION_SIGMA_FOR_USSN, "KICK_VELOCITY_DISTRIBUTION_SIGMA_FOR_USSN" },
    { PROGRAM_OPTION::RANDOM_SEED,                               "RANDOM_SEED" }
};


enum class ANY_PROPERTY_TYPE: int { T_STAR_1_PROPERTY, T_STAR_2_PROPERTY, T_SUPERNOVA_PROPERTY, T_COMPANION_PROPERTY, T_STAR_PROPERTY, T_BINARY_PROPERTY, T_PROGRAM_OPTION };

typedef boost::variant<STAR_1_PROPERTY, STAR_2_PROPERTY, SUPERNOVA_PROPERTY, COMPANION_PROPERTY, STAR_PROPERTY, BINARY_PROPERTY, PROGRAM_OPTION> T_ANY_PROPERTY;
typedef boost::variant<STAR_1_PROPERTY, STAR_2_PROPERTY, SUPERNOVA_PROPERTY, COMPANION_PROPERTY, STAR_PROPERTY                                 > T_ANY_STAR_PROPERTY;
typedef boost::variant<STAR_1_PROPERTY, STAR_2_PROPERTY, SUPERNOVA_PROPERTY, COMPANION_PROPERTY                                                > T_ANY_BINARY_CONSTITUENT_PROPERTY;
typedef boost::variant<STAR_1_PROPERTY, STAR_2_PROPERTY, SUPERNOVA_PROPERTY, COMPANION_PROPERTY,                BINARY_PROPERTY                > T_ANY_BINARY_PROPERTY;


typedef std::vector<T_ANY_PROPERTY> ANY_PROPERTY_VECTOR;


class VariantPropertyType: public boost::static_visitor<ANY_PROPERTY_TYPE> {
public:
  ANY_PROPERTY_TYPE operator()(STAR_PROPERTY   prop)    const { return ANY_PROPERTY_TYPE::T_STAR_PROPERTY;   }
  ANY_PROPERTY_TYPE operator()(STAR_1_PROPERTY prop)    const { return ANY_PROPERTY_TYPE::T_STAR_1_PROPERTY; }
  ANY_PROPERTY_TYPE operator()(STAR_2_PROPERTY prop)    const { return ANY_PROPERTY_TYPE::T_STAR_2_PROPERTY; }
  ANY_PROPERTY_TYPE operator()(SUPERNOVA_PROPERTY prop) const { return ANY_PROPERTY_TYPE::T_SUPERNOVA_PROPERTY; }
  ANY_PROPERTY_TYPE operator()(COMPANION_PROPERTY prop) const { return ANY_PROPERTY_TYPE::T_COMPANION_PROPERTY; }
  ANY_PROPERTY_TYPE operator()(BINARY_PROPERTY prop)    const { return ANY_PROPERTY_TYPE::T_BINARY_PROPERTY; }
  ANY_PROPERTY_TYPE operator()(PROGRAM_OPTION prop)     const { return ANY_PROPERTY_TYPE::T_PROGRAM_OPTION; }
};


// typedef for property details
// the property details provide information about the property to assist in printing the property value
// the property_details tuple contains:
//
//   <data type, header string, units string, output field width, output field precision>
//
// where:
//
//    data type       is, as the name suggest, the data type of the property, from the TYPENAME enum class (above)
//    header string   is the string to be printed as the column header for the property
//    units string    is the string to be printed as the units header for the property
//    field width     is the printf() field width of the property (meaning varies per the data type, refer to printf() documentation)
//    field precision is the printf() field precision of the property (meaning varies per the data type, refer to printf() documentation)
typedef std::tuple<TYPENAME, std::string, std::string, int, int> PROPERTY_DETAILS;


// enum class ANY_STAR_PROPERTY_DETAIL
// Records the details of STELLAR properties.  The STELLAR properties are those that pertain
// to individual stars, whether they be a single star being evolved for SSE, or one of the
// constituent stars being evolved as part of a binary for BSE
const std::map<ANY_STAR_PROPERTY, PROPERTY_DETAILS> ANY_STAR_PROPERTY_DETAIL = {
    { ANY_STAR_PROPERTY::AGE,                                               { TYPENAME::DOUBLE,         "Age",                  "Myr",              16, 8 }},
    { ANY_STAR_PROPERTY::ANGULAR_MOMENTUM,                                  { TYPENAME::DOUBLE,         "Ang_Momentum",         "Msol*AU^2*yr^-1",  14, 6 }},
    { ANY_STAR_PROPERTY::BINDING_ENERGY_AT_COMMON_ENVELOPE,                 { TYPENAME::DOUBLE,         "Binding_Energy@CE",    "ergs",             14, 6 }},
    { ANY_STAR_PROPERTY::BINDING_ENERGY_FIXED,                              { TYPENAME::DOUBLE,         "BE_Fixed",             "ergs",             14, 6 }},
    { ANY_STAR_PROPERTY::BINDING_ENERGY_NANJING,                            { TYPENAME::DOUBLE,         "BE_Nanjing",           "ergs",             14, 6 }},
    { ANY_STAR_PROPERTY::BINDING_ENERGY_POST_COMMON_ENVELOPE,               { TYPENAME::DOUBLE,         "Binding_Energy>CE",    "ergs",             14, 6 }},
    { ANY_STAR_PROPERTY::BINDING_ENERGY_PRE_COMMON_ENVELOPE,                { TYPENAME::DOUBLE,         "Binding_Energy<CE",    "ergs",             14, 6 }},
    { ANY_STAR_PROPERTY::BINDING_ENERGY_LOVERIDGE,                          { TYPENAME::DOUBLE,         "BE_Loveridge",         "ergs",             14, 6 }},
    { ANY_STAR_PROPERTY::BINDING_ENERGY_LOVERIDGE_WINDS,                    { TYPENAME::DOUBLE,         "BE_Loveridge_Winds",   "ergs",             14, 6 }},
    { ANY_STAR_PROPERTY::BINDING_ENERGY_KRUCKOW,                            { TYPENAME::DOUBLE,         "BE_Kruckow",           "ergs",             14, 6 }},
    { ANY_STAR_PROPERTY::CHEMICALLY_HOMOGENEOUS_MAIN_SEQUENCE,              { TYPENAME::BOOL,           "CH_on_MS",             "State",             0, 0 }},
    { ANY_STAR_PROPERTY::CO_CORE_MASS,                                      { TYPENAME::DOUBLE,         "Mass_CO_Core",         "Msol",             14, 6 }},
    { ANY_STAR_PROPERTY::CO_CORE_MASS_AT_COMMON_ENVELOPE,                   { TYPENAME::DOUBLE,         "Mass_CO_Core@CE",      "Msol",             14, 6 }},
    { ANY_STAR_PROPERTY::CO_CORE_MASS_AT_COMPACT_OBJECT_FORMATION,          { TYPENAME::DOUBLE,         "Mass_CO_Core@CO",      "Msol",             14, 6 }},
    { ANY_STAR_PROPERTY::CORE_MASS,                                         { TYPENAME::DOUBLE,         "Mass_Core",            "Msol",             14, 6 }},
    { ANY_STAR_PROPERTY::CORE_MASS_AT_COMMON_ENVELOPE,                      { TYPENAME::DOUBLE,         "Mass_Core@CE",         "Msol",             14, 6 }},
    { ANY_STAR_PROPERTY::CORE_MASS_AT_COMPACT_OBJECT_FORMATION,             { TYPENAME::DOUBLE,         "Mass_Core@CO",         "Msol",             14, 6 }},
    { ANY_STAR_PROPERTY::DRAWN_KICK_VELOCITY,                               { TYPENAME::DOUBLE,         "Drawn_Kick_Velocity",  "kms^-1",           14, 6 }},
    { ANY_STAR_PROPERTY::DT,                                                { TYPENAME::DOUBLE,         "dT",                   "Myr",              16, 8 }},
    { ANY_STAR_PROPERTY::DYNAMICAL_TIMESCALE,                               { TYPENAME::DOUBLE,         "Tau_Dynamical",        "Myr",              16, 8 }},
    { ANY_STAR_PROPERTY::DYNAMICAL_TIMESCALE_POST_COMMON_ENVELOPE,          { TYPENAME::DOUBLE,         "Tau_Dynamical>CE",     "Myr",              16, 8 }},
    { ANY_STAR_PROPERTY::DYNAMICAL_TIMESCALE_PRE_COMMON_ENVELOPE,           { TYPENAME::DOUBLE,         "Tau_Dynamical<CE",     "Myr",              16, 8 }},
    { ANY_STAR_PROPERTY::ECCENTRIC_ANOMALY,                                 { TYPENAME::DOUBLE,         "Eccentric_Anomaly",    "",                 14, 6 }},
    { ANY_STAR_PROPERTY::ENV_MASS,                                          { TYPENAME::DOUBLE,         "Mass_Env",             "Msol",             14, 6 }},
    { ANY_STAR_PROPERTY::ERROR,                                             { TYPENAME::ERROR,          "Error",                "",                  4, 1 }},
    { ANY_STAR_PROPERTY::EXPERIENCED_CCSN,                                  { TYPENAME::BOOL,           "Experienced_CCSN",     "Event",             0, 0 }},
    { ANY_STAR_PROPERTY::EXPERIENCED_ECSN,                                  { TYPENAME::BOOL,           "Experienced_ECSN",     "Event",             0, 0 }},
    { ANY_STAR_PROPERTY::EXPERIENCED_PISN,                                  { TYPENAME::BOOL,           "Experienced_PISN",     "Event",             0, 0 }},
    { ANY_STAR_PROPERTY::EXPERIENCED_PPISN,                                 { TYPENAME::BOOL,           "Experienced_PPISN",    "Event",             0, 0 }},
    { ANY_STAR_PROPERTY::EXPERIENCED_RLOF,                                  { TYPENAME::BOOL,           "Experienced_RLOF",     "Event",             0, 0 }},
    { ANY_STAR_PROPERTY::EXPERIENCED_SN_TYPE,                               { TYPENAME::SN_EVENT,       "Experienced_SN_Type",  "",                  4, 1 }},
    { ANY_STAR_PROPERTY::EXPERIENCED_USSN,                                  { TYPENAME::BOOL,           "Experienced_USSN",     "Event",             0, 0 }},
    { ANY_STAR_PROPERTY::FALLBACK_FRACTION,                                 { TYPENAME::DOUBLE,         "Fallback_Fraction",     "",                14, 6 }},
    { ANY_STAR_PROPERTY::HE_CORE_MASS,                                      { TYPENAME::DOUBLE,         "Mass_He_Core",         "Msol",             14, 6 }},
    { ANY_STAR_PROPERTY::HE_CORE_MASS_AT_COMMON_ENVELOPE,                   { TYPENAME::DOUBLE,         "Mass_He_Core@CE",      "Msol",             14, 6 }},
    { ANY_STAR_PROPERTY::HE_CORE_MASS_AT_COMPACT_OBJECT_FORMATION,          { TYPENAME::DOUBLE,         "Mass_He_Core@CO",      "Msol",             14, 6 }},
    { ANY_STAR_PROPERTY::HYDROGEN_POOR,                                     { TYPENAME::BOOL,           "Hydrogen_Poor",        "State",             0, 0 }},   // JR: todo: have left these as HRICH and HPOOR for backward compatibility
    { ANY_STAR_PROPERTY::HYDROGEN_RICH,                                     { TYPENAME::BOOL,           "Hydrogen_Rich",        "State",             0, 0 }},   // JR: todo: have left these as HRICH and HPOOR for backward compatibility
    { ANY_STAR_PROPERTY::ID,                                                { TYPENAME::OBJECT_ID,      "ID",                   "",                 12, 1 }},
    { ANY_STAR_PROPERTY::INITIAL_STELLAR_TYPE,                              { TYPENAME::STELLAR_TYPE,   "Stellar_Type@ZAMS",    "",                  4, 1 }},
    { ANY_STAR_PROPERTY::INITIAL_STELLAR_TYPE_NAME,                         { TYPENAME::STRING,         "Stellar_Type@ZAMS",    "",                 42, 1 }},
    { ANY_STAR_PROPERTY::IS_CCSN,                                           { TYPENAME::BOOL,           "CCSN",                 "State",             0, 0 }},
    { ANY_STAR_PROPERTY::IS_ECSN,                                           { TYPENAME::BOOL,           "ECSN",                 "State",             0, 0 }},
    { ANY_STAR_PROPERTY::IS_PISN,                                           { TYPENAME::BOOL,           "PISN",                 "State",             0, 0 }},
    { ANY_STAR_PROPERTY::IS_PPISN,                                          { TYPENAME::BOOL,           "PPISN",                "State",             0, 0 }},
    { ANY_STAR_PROPERTY::IS_RLOF,                                           { TYPENAME::BOOL,           "RLOF",                 "State",             0, 0 }},
    { ANY_STAR_PROPERTY::IS_USSN,                                           { TYPENAME::BOOL,           "USSN",                 "State",             0, 0 }},
    { ANY_STAR_PROPERTY::KICK_VELOCITY,                                     { TYPENAME::DOUBLE,         "Applied_Kick_Velocity","kms^-1",           14, 6 }},
    { ANY_STAR_PROPERTY::LAMBDA_AT_COMMON_ENVELOPE,                         { TYPENAME::DOUBLE,         "Lambda@CE",            "",                 14, 6 }},
    { ANY_STAR_PROPERTY::LAMBDA_DEWI,                                       { TYPENAME::DOUBLE,         "Dewi",                 "",                 14, 6 }},
    { ANY_STAR_PROPERTY::LAMBDA_FIXED,                                      { TYPENAME::DOUBLE,         "Lambda_Fixed",         "",                 14, 6 }},
    { ANY_STAR_PROPERTY::LAMBDA_KRUCKOW,                                    { TYPENAME::DOUBLE,         "Kruckow",              "",                 14, 6 }},
    { ANY_STAR_PROPERTY::LAMBDA_KRUCKOW_BOTTOM,                             { TYPENAME::DOUBLE,         "Kruckow_Bottom",       "",                 14, 6 }},
    { ANY_STAR_PROPERTY::LAMBDA_KRUCKOW_MIDDLE,                             { TYPENAME::DOUBLE,         "Kruckow_Middle",       "",                 14, 6 }},
    { ANY_STAR_PROPERTY::LAMBDA_KRUCKOW_TOP,                                { TYPENAME::DOUBLE,         "Kruckow_Top",          "",                 14, 6 }},
    { ANY_STAR_PROPERTY::LAMBDA_LOVERIDGE,                                  { TYPENAME::DOUBLE,         "Loveridge",            "",                 14, 6 }},
    { ANY_STAR_PROPERTY::LAMBDA_LOVERIDGE_WINDS,                            { TYPENAME::DOUBLE,         "Loveridge_Winds",      "",                 14, 6 }},
    { ANY_STAR_PROPERTY::LAMBDA_NANJING,                                    { TYPENAME::DOUBLE,         "Lambda_Nanjing",       "",                 14, 6 }},
    { ANY_STAR_PROPERTY::LBV_PHASE_FLAG,                                    { TYPENAME::BOOL,           "LBV_Phase_Flag",       "Event",             0, 0 }},
    { ANY_STAR_PROPERTY::LUMINOSITY,                                        { TYPENAME::DOUBLE,         "Luminosity",           "Lsol",             14, 6 }},
    { ANY_STAR_PROPERTY::LUMINOSITY_POST_COMMON_ENVELOPE,                   { TYPENAME::DOUBLE,         "Luminosity>CE",        "Lsol",             14, 6 }},
    { ANY_STAR_PROPERTY::LUMINOSITY_PRE_COMMON_ENVELOPE,                    { TYPENAME::DOUBLE,         "Luminosity<CE",        "Lsol",             14, 6 }},
    { ANY_STAR_PROPERTY::MASS,                                              { TYPENAME::DOUBLE,         "Mass",                 "Msol",             14, 6 }},
    { ANY_STAR_PROPERTY::MASS_0,                                            { TYPENAME::DOUBLE,         "Mass_0",               "Msol",             14, 6 }},
    { ANY_STAR_PROPERTY::MASS_LOSS_DIFF,                                    { TYPENAME::DOUBLE,         "dmWinds",              "Msol",             14, 6 }},
    { ANY_STAR_PROPERTY::MASS_TRANSFER_CASE_INITIAL,                        { TYPENAME::MT_CASE,        "MT_Case",              "",                  4, 1 }},
    { ANY_STAR_PROPERTY::MASS_TRANSFER_DIFF,                                { TYPENAME::DOUBLE,         "dmMT",                 "Msol",             14, 6 }},
    { ANY_STAR_PROPERTY::MDOT,                                              { TYPENAME::DOUBLE,         "Mdot",                 "Msol yr^-1",       14, 6 }},
    { ANY_STAR_PROPERTY::METALLICITY,                                       { TYPENAME::DOUBLE,         "Metallicity@ZAMS",     "",                 14, 6 }},
    { ANY_STAR_PROPERTY::MZAMS,                                             { TYPENAME::DOUBLE,         "Mass@ZAMS",            "Msol",             14, 6 }},
    { ANY_STAR_PROPERTY::NUCLEAR_TIMESCALE,                                 { TYPENAME::DOUBLE,         "Tau_Nuclear",          "Myr",              16, 8 }},
    { ANY_STAR_PROPERTY::NUCLEAR_TIMESCALE_POST_COMMON_ENVELOPE,            { TYPENAME::DOUBLE,         "Tau_Nuclear>CE",       "Myr",              16, 8 }},
    { ANY_STAR_PROPERTY::NUCLEAR_TIMESCALE_PRE_COMMON_ENVELOPE,             { TYPENAME::DOUBLE,         "Tau_Nuclear<CE",       "Myr",              16, 8 }},
    { ANY_STAR_PROPERTY::OMEGA,                                             { TYPENAME::DOUBLE,         "Omega",                "yr^-1",            14, 6 }},
    { ANY_STAR_PROPERTY::OMEGA_BREAK,                                       { TYPENAME::DOUBLE,         "Omega_Break",          "yr^-1",            14, 6 }},
    { ANY_STAR_PROPERTY::OMEGA_ZAMS,                                        { TYPENAME::DOUBLE,         "Omega@ZAMS",           "yr^-1",            14, 6 }},
    { ANY_STAR_PROPERTY::ORBITAL_ENERGY_POST_SUPERNOVA,                     { TYPENAME::DOUBLE,         "Orbital_Energy>SN",    "Msol^2AU^-1",      14, 6 }},
    { ANY_STAR_PROPERTY::ORBITAL_ENERGY_PRE_SUPERNOVA,                      { TYPENAME::DOUBLE,         "Orbital_Energy<SN",    "Msol^2AU^-1",      14, 6 }},
    { ANY_STAR_PROPERTY::PULSAR_MAGNETIC_FIELD,                             { TYPENAME::DOUBLE,         "Pulsar_Mag_Field",     "Tesla",            14, 6 }},
    { ANY_STAR_PROPERTY::PULSAR_SPIN_DOWN_RATE,                             { TYPENAME::DOUBLE,         "Pulsar_Spin_Down",     "rad/s^2",          14, 6 }},
    { ANY_STAR_PROPERTY::PULSAR_SPIN_FREQUENCY,                             { TYPENAME::DOUBLE,         "Pulsar_Spin_Freq",     "rad/s",            14, 6 }},
    { ANY_STAR_PROPERTY::PULSAR_SPIN_PERIOD,                                { TYPENAME::DOUBLE,         "Pulsar_Spin_Period",   "ms",               14, 6 }},
    { ANY_STAR_PROPERTY::RADIAL_EXPANSION_TIMESCALE,                        { TYPENAME::DOUBLE,         "Tau_Radial",           "Myr",              16, 8 }},
    { ANY_STAR_PROPERTY::RADIAL_EXPANSION_TIMESCALE_POST_COMMON_ENVELOPE,   { TYPENAME::DOUBLE,         "Tau_Radial>CE",        "Myr",              16, 8 }},
    { ANY_STAR_PROPERTY::RADIAL_EXPANSION_TIMESCALE_PRE_COMMON_ENVELOPE,    { TYPENAME::DOUBLE,         "Tau_Radial<CE",        "Myr",              16, 8 }},
    { ANY_STAR_PROPERTY::RADIUS,                                            { TYPENAME::DOUBLE,         "Radius",               "Rsol",             14, 6 }},
    { ANY_STAR_PROPERTY::RANDOM_SEED,                                       { TYPENAME::ULONGINT,       "SEED",                 "",                 12, 1 }},
    { ANY_STAR_PROPERTY::RECYCLED_NEUTRON_STAR,                             { TYPENAME::BOOL,           "Recycled_NS",          "Event",             0, 0 }},
    { ANY_STAR_PROPERTY::RLOF_ONTO_NS,                                      { TYPENAME::BOOL,           "RLOF->NS",             "Event",             0, 0 }},
    { ANY_STAR_PROPERTY::RUNAWAY,                                           { TYPENAME::BOOL,           "Runaway",              "Event",             0, 0 }},
    { ANY_STAR_PROPERTY::RZAMS,                                             { TYPENAME::DOUBLE,         "R@ZAMS",                "Rsol",            14, 6 }},
    { ANY_STAR_PROPERTY::SN_TYPE,                                           { TYPENAME::SN_EVENT,       "SN_Type",              "",                  4, 1 }},
    { ANY_STAR_PROPERTY::STELLAR_TYPE,                                      { TYPENAME::STELLAR_TYPE,   "Stellar_Type",         "",                  4, 1 }},
    { ANY_STAR_PROPERTY::STELLAR_TYPE_NAME,                                 { TYPENAME::STRING,         "Stellar_Type",         "",                 42, 1 }},
    { ANY_STAR_PROPERTY::STELLAR_TYPE_PREV,                                 { TYPENAME::STELLAR_TYPE,   "Stellar_Type_Prev",    "",                  4, 1 }},
    { ANY_STAR_PROPERTY::STELLAR_TYPE_PREV_NAME,                            { TYPENAME::STRING,         "Stellar_Type_Prev",    "",                 42, 1 }},
    { ANY_STAR_PROPERTY::SUPERNOVA_KICK_VELOCITY_MAGNITUDE_RANDOM_NUMBER,   { TYPENAME::DOUBLE,         "SN_Kick_Magnitude_Random_Number", "",      14, 6 }},
    { ANY_STAR_PROPERTY::MEAN_ANOMALY,                                      { TYPENAME::DOUBLE,         "SN_Kick_Mean_Anomaly", "",                 14, 6 }},
    { ANY_STAR_PROPERTY::SUPERNOVA_PHI,                                     { TYPENAME::DOUBLE,         "SN_Kick_Phi",         "",                 14, 6 }},
    { ANY_STAR_PROPERTY::SUPERNOVA_THETA,                                   { TYPENAME::DOUBLE,         "SN_Kick_Theta",        "",                 14, 6 }},
    { ANY_STAR_PROPERTY::TEMPERATURE,                                       { TYPENAME::DOUBLE,         "Teff",                 "Tsol",             14, 6 }},
    { ANY_STAR_PROPERTY::TEMPERATURE_POST_COMMON_ENVELOPE,                  { TYPENAME::DOUBLE,         "Teff>CE",              "Tsol",             14, 6 }},
    { ANY_STAR_PROPERTY::TEMPERATURE_PRE_COMMON_ENVELOPE,                   { TYPENAME::DOUBLE,         "Teff<CE",              "Tsol",             14, 6 }},
    { ANY_STAR_PROPERTY::THERMAL_TIMESCALE,                                 { TYPENAME::DOUBLE,         "Tau_Thermal",          "Myr",              16, 8 }},
    { ANY_STAR_PROPERTY::THERMAL_TIMESCALE_POST_COMMON_ENVELOPE,            { TYPENAME::DOUBLE,         "Tau_Thermal>CE",       "Myr",              16, 8 }},
    { ANY_STAR_PROPERTY::THERMAL_TIMESCALE_PRE_COMMON_ENVELOPE,             { TYPENAME::DOUBLE,         "Tau_Thermal<CE",       "Myr",              16, 8 }},
    { ANY_STAR_PROPERTY::TIME,                                              { TYPENAME::DOUBLE,         "Time",                 "Myr",              16, 8 }},
    { ANY_STAR_PROPERTY::TIMESCALE_MS,                                      { TYPENAME::DOUBLE,         "tMS",                  "Myr",              16, 8 }},
    { ANY_STAR_PROPERTY::TOTAL_MASS_AT_COMPACT_OBJECT_FORMATION,            { TYPENAME::DOUBLE,         "Mass_Total@CO",        "Msol",             14, 6 }},
    { ANY_STAR_PROPERTY::TRUE_ANOMALY,                                      { TYPENAME::DOUBLE,         "True_Anomaly(psi)",    "",                 14, 6 }},
    { ANY_STAR_PROPERTY::ZETA_HURLEY,                                       { TYPENAME::DOUBLE,         "Zeta_Hurley",          "",                 14, 6 }},
    { ANY_STAR_PROPERTY::ZETA_HURLEY_HE,                                    { TYPENAME::DOUBLE,         "Zeta_Hurley_He",       "",                 14, 6 }},
    { ANY_STAR_PROPERTY::ZETA_NUCLEAR,                                      { TYPENAME::DOUBLE,         "Zeta_Nuclear",         "",                 14, 6 }},
    { ANY_STAR_PROPERTY::ZETA_SOBERMAN,                                     { TYPENAME::DOUBLE,         "Zeta_Soberman",        "",                 14, 6 }},
    { ANY_STAR_PROPERTY::ZETA_SOBERMAN_HE,                                  { TYPENAME::DOUBLE,         "Zeta_SoberMan_He",     "",                 14, 6 }},
    { ANY_STAR_PROPERTY::ZETA_THERMAL,                                      { TYPENAME::DOUBLE,         "Zeta_Thermal",         "",                 14, 6 }}
};

// enum class BINARY_PROPERTY_DETAIL
// Records the details of BINARY properties.  The BINARY properties are those that pertain
// to exclusively to a binary star - not the constituent stars that make up the binary
const std::map<BINARY_PROPERTY, PROPERTY_DETAILS> BINARY_PROPERTY_DETAIL = {
    { BINARY_PROPERTY::BE_BINARY_CURRENT_COMPANION_LUMINOSITY,              { TYPENAME::DOUBLE,         "Companion_Lum",        "Lsol",             14, 6 }},
    { BINARY_PROPERTY::BE_BINARY_CURRENT_COMPANION_MASS,                    { TYPENAME::DOUBLE,         "Companion_Mass",       "Msol",             14, 6 }},
    { BINARY_PROPERTY::BE_BINARY_CURRENT_COMPANION_RADIUS,                  { TYPENAME::DOUBLE,         "Companion_Radius",     "Rsol",             14, 6 }},
    { BINARY_PROPERTY::BE_BINARY_CURRENT_COMPANION_TEFF,                    { TYPENAME::DOUBLE,         "Companion_Teff",       "Tsol",             14, 6 }},
    { BINARY_PROPERTY::BE_BINARY_CURRENT_DT,                                { TYPENAME::DOUBLE,         "dT",                   "Myr",              16, 8 }},
    { BINARY_PROPERTY::BE_BINARY_CURRENT_ECCENTRICITY,                      { TYPENAME::DOUBLE,         "Eccentricity",         "",                 14, 6 }},
    { BINARY_PROPERTY::BE_BINARY_CURRENT_ID,                                { TYPENAME::OBJECT_ID,      "ID",                   "",                 12, 1 }},
    { BINARY_PROPERTY::BE_BINARY_CURRENT_NS_MASS,                           { TYPENAME::DOUBLE,         "NS_Mass",              "Msol",             14, 6 }},
    { BINARY_PROPERTY::BE_BINARY_CURRENT_RANDOM_SEED,                       { TYPENAME::ULONGINT,       "SEED",                 "",                 12, 1 }},
    { BINARY_PROPERTY::BE_BINARY_CURRENT_SEPARATION,                        { TYPENAME::DOUBLE,         "Separation",           "Rsol",             14, 6 }},
    { BINARY_PROPERTY::BE_BINARY_CURRENT_TOTAL_TIME,                        { TYPENAME::DOUBLE,         "Total_Time",           "Myr",              16, 8 }},
    { BINARY_PROPERTY::CIRCULARIZATION_TIMESCALE,                           { TYPENAME::DOUBLE,         "Tau_Circ",             "Myr",              16, 8 }},
    { BINARY_PROPERTY::COMMON_ENVELOPE_ALPHA,                               { TYPENAME::DOUBLE,         "CE_Alpha",             "",                 14, 6 }},
    { BINARY_PROPERTY::COMMON_ENVELOPE_AT_LEAST_ONCE,                       { TYPENAME::BOOL,           "CEE",                  "Event",             0, 0 }},
    { BINARY_PROPERTY::COMMON_ENVELOPE_EVENT_COUNT,                         { TYPENAME::UINT,           "CE_Event_Count",       "Count",             6, 1 }},
    { BINARY_PROPERTY::DIMENSIONLESS_KICK_VELOCITY,                         { TYPENAME::DOUBLE,         "Kick_Velocity(uK)",    "",                 14, 6 }},
    { BINARY_PROPERTY::UNBOUND,                                             { TYPENAME::BOOL,           "Unbound",              "State",             0, 0 }},
    { BINARY_PROPERTY::DOUBLE_CORE_COMMON_ENVELOPE,                         { TYPENAME::BOOL,           "Double_Core_CE",       "Event",             0, 0 }},
    { BINARY_PROPERTY::DT,                                                  { TYPENAME::DOUBLE,         "dT",                   "Myr",              16, 8 }},
    { BINARY_PROPERTY::ECCENTRICITY,                                        { TYPENAME::DOUBLE,         "Eccentricity",         "",                 14, 6 }},
    { BINARY_PROPERTY::ECCENTRICITY_AT_DCO_FORMATION,                       { TYPENAME::DOUBLE,         "Eccentricity@DCO",     "",                 14, 6 }},
    { BINARY_PROPERTY::ECCENTRICITY_INITIAL,                                { TYPENAME::DOUBLE,         "Eccentricity@ZAMS",    "",                 14, 6 }},
    { BINARY_PROPERTY::ECCENTRICITY_POST_COMMON_ENVELOPE,                   { TYPENAME::DOUBLE,         "Eccentricity>CE",      "",                 14, 6 }},
    { BINARY_PROPERTY::ECCENTRICITY_PRE_2ND_SUPERNOVA,                      { TYPENAME::DOUBLE,         "Eccentricity<2ndSN",   "",                 14, 6 }},
    { BINARY_PROPERTY::ECCENTRICITY_PRE_COMMON_ENVELOPE,                    { TYPENAME::DOUBLE,         "Eccentricity<CE",      "",                 14, 6 }},
    { BINARY_PROPERTY::ECCENTRICITY_PRIME,                                  { TYPENAME::DOUBLE,         "Eccentricity",         "",                 14, 6 }},
    { BINARY_PROPERTY::ERROR,                                               { TYPENAME::ERROR,          "Error",                "",                  4, 1 }},
    { BINARY_PROPERTY::ID,                                                  { TYPENAME::OBJECT_ID,      "ID",                   "",                 12, 1 }},
    { BINARY_PROPERTY::IMMEDIATE_RLOF_POST_COMMON_ENVELOPE,                 { TYPENAME::BOOL,           "Immediate_RLOF>CE",    "Event",             0, 0 }},
    { BINARY_PROPERTY::LUMINOUS_BLUE_VARIABLE_FACTOR,                       { TYPENAME::DOUBLE,         "LBV_Multiplier",       "",                 14, 6 }},
    { BINARY_PROPERTY::MASS_1_FINAL,                                        { TYPENAME::DOUBLE,         "Core_Mass_1",          "Msol",             14, 6 }},
    { BINARY_PROPERTY::MASS_1_POST_COMMON_ENVELOPE,                         { TYPENAME::DOUBLE,         "Mass_1>CE",            "Msol",             14, 6 }},
    { BINARY_PROPERTY::MASS_1_PRE_COMMON_ENVELOPE,                          { TYPENAME::DOUBLE,         "Mass_1<CE",            "Msol",             14, 6 }},
    { BINARY_PROPERTY::MASS_2_FINAL,                                        { TYPENAME::DOUBLE,         "Core_Mass_2",          "Msol",             14, 6 }},
    { BINARY_PROPERTY::MASS_2_POST_COMMON_ENVELOPE,                         { TYPENAME::DOUBLE,         "Mass_2>CE",            "Msol",             14, 6 }},
    { BINARY_PROPERTY::MASS_2_PRE_COMMON_ENVELOPE,                          { TYPENAME::DOUBLE,         "Mass_2<CE",            "Msol",             14, 6 }},
    { BINARY_PROPERTY::MASS_ENV_1,                                          { TYPENAME::DOUBLE,         "Mass_Env_1",           "Msol",             14, 6 }},
    { BINARY_PROPERTY::MASS_ENV_2,                                          { TYPENAME::DOUBLE,         "Mass_Env_2",           "Msol",             14, 6 }},
    { BINARY_PROPERTY::MASSES_EQUILIBRATED,                                 { TYPENAME::BOOL,           "Equilibrated",         "Event",             0, 0 }},
    { BINARY_PROPERTY::MASSES_EQUILIBRATED_AT_BIRTH,                        { TYPENAME::BOOL,           "Equilibrated_At_Birth","Event",             0, 0 }},
    { BINARY_PROPERTY::MASS_TRANSFER_TRACKER_HISTORY,                       { TYPENAME::MT_TRACKING,    "MT_History",           "",                  4, 1 }},
    { BINARY_PROPERTY::MERGES_IN_HUBBLE_TIME,                               { TYPENAME::BOOL,           "Merges_Hubble_Time",   "State",             0, 0 }},
    { BINARY_PROPERTY::OPTIMISTIC_COMMON_ENVELOPE,                          { TYPENAME::BOOL,           "Optimistic_CE",        "State",             0, 0 }},
    { BINARY_PROPERTY::ORBITAL_VELOCITY,                                    { TYPENAME::DOUBLE,         "Orbital_Velocity",     "kms^-1",           14, 6 }},
    { BINARY_PROPERTY::ORBITAL_VELOCITY_PRE_2ND_SUPERNOVA,                  { TYPENAME::DOUBLE,         "Orb_Velocity<2ndSN",   "kms^-1",           14, 6 }},
    { BINARY_PROPERTY::RADIUS_1_POST_COMMON_ENVELOPE,                       { TYPENAME::DOUBLE,         "Radius_1>CE",          "Rsol",             14, 6 }},
    { BINARY_PROPERTY::RADIUS_1_PRE_COMMON_ENVELOPE,                        { TYPENAME::DOUBLE,         "Radius_1<CE",          "Rsol",             14, 6 }},
    { BINARY_PROPERTY::RADIUS_2_POST_COMMON_ENVELOPE,                       { TYPENAME::DOUBLE,         "Radius_2>CE",          "Rsol",             14, 6 }},
    { BINARY_PROPERTY::RADIUS_2_PRE_COMMON_ENVELOPE,                        { TYPENAME::DOUBLE,         "Radius_2<CE",          "Rsol",             14, 6 }},
    { BINARY_PROPERTY::RANDOM_SEED,                                         { TYPENAME::ULONGINT,       "SEED",                 "",                 12, 1 }},
//    { BINARY_PROPERTY::RLOF_CURRENT_COMMON_ENVELOPE,                        { TYPENAME::BOOL,           "CEE",                  "State",             0, 0 }},
//    { BINARY_PROPERTY::RLOF_CURRENT_EVENT_COUNTER,                          { TYPENAME::UINT,           "Event_Counter",        "Count",             6, 1 }},
//    { BINARY_PROPERTY::RLOF_CURRENT_ID,                                     { TYPENAME::OBJECT_ID,      "ID",                   "",                 12, 1 }},
//    { BINARY_PROPERTY::RLOF_CURRENT_RANDOM_SEED,                            { TYPENAME::ULONGINT,       "SEED",                 "",                 12, 1 }},
//    { BINARY_PROPERTY::RLOF_CURRENT_SEPARATION,                             { TYPENAME::DOUBLE,         "Separation",           "Rsol",             14, 6 }},
//    { BINARY_PROPERTY::RLOF_CURRENT_STAR1_MASS,                             { TYPENAME::DOUBLE,         "Mass_1",               "Msol",             14, 6 }},
//    { BINARY_PROPERTY::RLOF_CURRENT_STAR2_MASS,                             { TYPENAME::DOUBLE,         "Mass_2",               "Msol",             14, 6 }},
//    { BINARY_PROPERTY::RLOF_CURRENT_STAR1_RADIUS,                           { TYPENAME::DOUBLE,         "Radius_1",             "Rsol",             14, 6 }},
//    { BINARY_PROPERTY::RLOF_CURRENT_STAR2_RADIUS,                           { TYPENAME::DOUBLE,         "Radius_2",             "Rsol",             14, 6 }},
//    { BINARY_PROPERTY::RLOF_CURRENT_STAR1_RLOF,                             { TYPENAME::BOOL,           "RLOF_1",               "State",             0, 0 }},
//    { BINARY_PROPERTY::RLOF_CURRENT_STAR2_RLOF,                             { TYPENAME::BOOL,           "RLOF_2",               "State",             0, 0 }},
//    { BINARY_PROPERTY::RLOF_CURRENT_STAR1_STELLAR_TYPE,                     { TYPENAME::STELLAR_TYPE,   "Type_1",               "",                  4, 1 }},
//    { BINARY_PROPERTY::RLOF_CURRENT_STAR1_STELLAR_TYPE_NAME,                { TYPENAME::STRING,         "Type_1",               "",                 42, 1 }},
//    { BINARY_PROPERTY::RLOF_CURRENT_STAR2_STELLAR_TYPE,                     { TYPENAME::STELLAR_TYPE,   "Type_2",               "",                  4, 1 }},
//    { BINARY_PROPERTY::RLOF_CURRENT_STAR2_STELLAR_TYPE_NAME,                { TYPENAME::STRING,         "Type_2",               "",                 42, 1 }},
//    { BINARY_PROPERTY::RLOF_CURRENT_TIME,                                   { TYPENAME::DOUBLE,         "Time",                 "Myr",              16, 8 }},
//    { BINARY_PROPERTY::RLOF_PREVIOUS_EVENT_COUNTER,                         { TYPENAME::UINT,           "EventCounter_Prev",    "Count",             6, 1 }},
//    { BINARY_PROPERTY::RLOF_PREVIOUS_SEPARATION,                            { TYPENAME::DOUBLE,         "Separation_Prev",      "Rsol",             14, 6 }},
//    { BINARY_PROPERTY::RLOF_PREVIOUS_STAR1_MASS,                            { TYPENAME::DOUBLE,         "Mass_1_Prev",          "Msol",             14, 6 }},
//    { BINARY_PROPERTY::RLOF_PREVIOUS_STAR2_MASS,                            { TYPENAME::DOUBLE,         "Mass_2_Prev",          "Msol",             14, 6 }},
//    { BINARY_PROPERTY::RLOF_PREVIOUS_STAR1_RADIUS,                          { TYPENAME::DOUBLE,         "Radius_1_Prev",        "Rsol",             14, 6 }},
//    { BINARY_PROPERTY::RLOF_PREVIOUS_STAR2_RADIUS,                          { TYPENAME::DOUBLE,         "Radius_2_Prev",        "Rsol",             14, 6 }},
//    { BINARY_PROPERTY::RLOF_PREVIOUS_STAR1_RLOF,                            { TYPENAME::BOOL,           "RLOF_1_Prev",          "Event",             0, 0 }},
//    { BINARY_PROPERTY::RLOF_PREVIOUS_STAR2_RLOF,                            { TYPENAME::BOOL,           "RLOF_2_Prev",          "Event",             0, 0 }},
//    { BINARY_PROPERTY::RLOF_PREVIOUS_STAR1_STELLAR_TYPE,                    { TYPENAME::STELLAR_TYPE,   "Type_1_Prev",          "",                  4, 1 }},
//    { BINARY_PROPERTY::RLOF_PREVIOUS_STAR1_STELLAR_TYPE_NAME,               { TYPENAME::STRING,         "Type_1_Prev",          "",                 42, 1 }},
//    { BINARY_PROPERTY::RLOF_PREVIOUS_STAR2_STELLAR_TYPE,                    { TYPENAME::STELLAR_TYPE,   "Type_2_Prev",          "",                  4, 1 }},
//    { BINARY_PROPERTY::RLOF_PREVIOUS_STAR2_STELLAR_TYPE_NAME,               { TYPENAME::STRING,         "Type_2_Prev",          "",                 42, 1 }},
//    { BINARY_PROPERTY::RLOF_PREVIOUS_TIME,                                  { TYPENAME::DOUBLE,         "Time_Prev",            "Myr",              16, 8 }},
//    { BINARY_PROPERTY::RLOF_SECONDARY_POST_COMMON_ENVELOPE,                 { TYPENAME::BOOL,           "RLOF_Secondary>CE",    "Event",             0, 0 }},
    { BINARY_PROPERTY::ROCHE_LOBE_RADIUS_1,                                 { TYPENAME::DOUBLE,         "RocheLobe_1/a",        "",                 14, 6 }},
    { BINARY_PROPERTY::ROCHE_LOBE_RADIUS_1_POST_COMMON_ENVELOPE,            { TYPENAME::DOUBLE,         "RocheLobe_1>CE",       "Rsol",             14, 6 }},
    { BINARY_PROPERTY::ROCHE_LOBE_RADIUS_1_PRE_COMMON_ENVELOPE,             { TYPENAME::DOUBLE,         "RocheLobe_1<CE",       "Rsol",             14, 6 }},
    { BINARY_PROPERTY::ROCHE_LOBE_RADIUS_2,                                 { TYPENAME::DOUBLE,         "RocheLobe_2/a",        "",                 14, 6 }},
    { BINARY_PROPERTY::ROCHE_LOBE_RADIUS_2_POST_COMMON_ENVELOPE,            { TYPENAME::DOUBLE,         "RocheLobe_2>CE",       "Rsol",             14, 6 }},
    { BINARY_PROPERTY::ROCHE_LOBE_RADIUS_2_PRE_COMMON_ENVELOPE,             { TYPENAME::DOUBLE,         "RocheLobe_2<CE",       "Rsol",             14, 6 }},
    { BINARY_PROPERTY::ROCHE_LOBE_TRACKER_1,                                { TYPENAME::DOUBLE,         "Radius_1/RL",          "",                 14, 6 }},
    { BINARY_PROPERTY::ROCHE_LOBE_TRACKER_2,                                { TYPENAME::DOUBLE,         "Radius_2/RL",          "",                 14, 6 }},
    { BINARY_PROPERTY::SECONDARY_TOO_SMALL_FOR_DCO,                         { TYPENAME::BOOL,           "Secondary<<DCO",       "State",             0, 0 }},
    { BINARY_PROPERTY::SEMI_MAJOR_AXIS_AT_DCO_FORMATION,                    { TYPENAME::DOUBLE,         "Separation@DCO",       "AU",               14, 6 }},
    { BINARY_PROPERTY::SEMI_MAJOR_AXIS_INITIAL,                             { TYPENAME::DOUBLE,         "Separation@ZAMS",      "AU",               14, 6 }},
    { BINARY_PROPERTY::SEMI_MAJOR_AXIS_POST_COMMON_ENVELOPE,                { TYPENAME::DOUBLE,         "Separation>CE",        "AU",               14, 6 }},
    { BINARY_PROPERTY::SEMI_MAJOR_AXIS_PRE_2ND_SUPERNOVA,                   { TYPENAME::DOUBLE,         "Separation<2ndSN",     "AU",               14, 6 }},
    { BINARY_PROPERTY::SEMI_MAJOR_AXIS_PRE_2ND_SUPERNOVA_RSOL,              { TYPENAME::DOUBLE,         "Separation<2ndSN",     "Rsol",             14, 6 }},
    { BINARY_PROPERTY::SEMI_MAJOR_AXIS_PRE_COMMON_ENVELOPE,                 { TYPENAME::DOUBLE,         "Separation<CE",        "AU",               14, 6 }},
    { BINARY_PROPERTY::SEMI_MAJOR_AXIS_PRIME,                               { TYPENAME::DOUBLE,         "Separation",           "AU",               14, 6 }},
    { BINARY_PROPERTY::SEMI_MAJOR_AXIS_PRIME_RSOL,                          { TYPENAME::DOUBLE,         "Separation",           "Rsol",             14, 6 }},
    { BINARY_PROPERTY::SIMULTANEOUS_RLOF,                                   { TYPENAME::BOOL,           "Simultaneous_RLOF",    "Event",             0, 0 }},
    { BINARY_PROPERTY::STABLE_RLOF_POST_COMMON_ENVELOPE,                    { TYPENAME::BOOL,           "Stable_RLOF>CE",       "State",             0, 0 }},
    { BINARY_PROPERTY::STELLAR_MERGER,                                      { TYPENAME::BOOL,           "Merger",               "Event",             0, 0 }},
    { BINARY_PROPERTY::STELLAR_MERGER_AT_BIRTH,                             { TYPENAME::BOOL,           "Merger_At_Birth",      "Event",             0, 0 }},
    { BINARY_PROPERTY::STELLAR_TYPE_1_POST_COMMON_ENVELOPE,                 { TYPENAME::STELLAR_TYPE,   "Stellar_Type_1>CE",    "",                  4, 1 }},
    { BINARY_PROPERTY::STELLAR_TYPE_1_PRE_COMMON_ENVELOPE,                  { TYPENAME::STELLAR_TYPE,   "Stellar_Type_1<CE",    "",                  4, 1 }},
    { BINARY_PROPERTY::STELLAR_TYPE_2_POST_COMMON_ENVELOPE,                 { TYPENAME::STELLAR_TYPE,   "Stellar_Type_2>CE",    "",                  4, 1 }},
    { BINARY_PROPERTY::STELLAR_TYPE_2_PRE_COMMON_ENVELOPE,                  { TYPENAME::STELLAR_TYPE,   "Stellar_Type_2<CE",    "",                  4, 1 }},
    { BINARY_PROPERTY::STELLAR_TYPE_NAME_1_POST_COMMON_ENVELOPE,            { TYPENAME::STRING,         "Stellar_Type_1>CE",    "",                 42, 1 }},
    { BINARY_PROPERTY::STELLAR_TYPE_NAME_1_PRE_COMMON_ENVELOPE,             { TYPENAME::STRING,         "Stellar_Type_1<CE",    "",                 42, 1 }},
    { BINARY_PROPERTY::STELLAR_TYPE_NAME_2_POST_COMMON_ENVELOPE,            { TYPENAME::STRING,         "Stellar_Type_2>CE",    "",                 42, 1 }},
    { BINARY_PROPERTY::STELLAR_TYPE_NAME_2_PRE_COMMON_ENVELOPE,             { TYPENAME::STRING,         "Stellar_Type_2<CE",    "",                 42, 1 }},
    { BINARY_PROPERTY::SUPERNOVA_STATE,                                     { TYPENAME::SN_STATE,       "Supernova_State",      "State",             4, 1 }},   // JR: todo: for backward compatibility
    { BINARY_PROPERTY::SYNCHRONIZATION_TIMESCALE,                           { TYPENAME::DOUBLE,         "Tau_Sync",             "Myr",              16, 8 }},
    { BINARY_PROPERTY::SYSTEMIC_VELOCITY,                                   { TYPENAME::DOUBLE,         "Systemic_Velocity",    "kms^-1",           14, 6 }},
    { BINARY_PROPERTY::TIME,                                                { TYPENAME::DOUBLE,         "Time",                 "Myr",              16, 8 }},
    { BINARY_PROPERTY::TIME_TO_COALESCENCE,                                 { TYPENAME::DOUBLE,         "Coalescence_Time",     "Myr",              16, 8 }},
    { BINARY_PROPERTY::TOTAL_ANGULAR_MOMENTUM_PRIME,                        { TYPENAME::DOUBLE,         "Ang_Momentum_Total",   "Msol*AU^2*yr^-1",  14, 6 }},
    { BINARY_PROPERTY::TOTAL_ENERGY_PRIME,                                  { TYPENAME::DOUBLE,         "Energy_Total",         "Msol*AU^2*yr^-2",  14, 6 }},
    { BINARY_PROPERTY::WOLF_RAYET_FACTOR,                                   { TYPENAME::DOUBLE,         "WR_Multiplier",        "",                 14, 6 }},
    { BINARY_PROPERTY::ZETA_RLOF_ANALYTIC,                                  { TYPENAME::DOUBLE,         "Zeta_RLOF_Analytic",   "",                 14, 6 }},
    { BINARY_PROPERTY::ZETA_RLOF_NUMERICAL,                                 { TYPENAME::DOUBLE,         "Zeta_RLOF_Numerical",  "",                 14, 6 }},
    { BINARY_PROPERTY::ZETA_STAR_COMPARE,                                   { TYPENAME::DOUBLE,         "Zeta_Star_Compare",    "",                 14, 6 }}
};

// enum class PROGRAM_OPTION_DETAIL
// Records the details of PROGRAM_OPTION properties.
// Currently only records details for the program options that are printed during
// either SSE or BSE.
// This should be expanded as necessary.
const std::map<PROGRAM_OPTION, PROPERTY_DETAILS> PROGRAM_OPTION_DETAIL = {
    { PROGRAM_OPTION::KICK_VELOCITY_DISTRIBUTION_SIGMA_CCSN_BH,            { TYPENAME::DOUBLE,          "Sigma_Kick_CCSN_BH",   "kms^-1",           14, 6 }},
    { PROGRAM_OPTION::KICK_VELOCITY_DISTRIBUTION_SIGMA_CCSN_NS,            { TYPENAME::DOUBLE,          "Sigma_Kick_CCSN_NS",   "kms^-1",           14, 6 }},
    { PROGRAM_OPTION::KICK_VELOCITY_DISTRIBUTION_SIGMA_FOR_ECSN,           { TYPENAME::DOUBLE,          "Sigma_Kick_ECSN",      "kms^-1",           14, 6 }},
    { PROGRAM_OPTION::KICK_VELOCITY_DISTRIBUTION_SIGMA_FOR_USSN,           { TYPENAME::DOUBLE,          "Sigma_Kick_USSN",      "kms^-1",           14, 6 }},
    { PROGRAM_OPTION::RANDOM_SEED,                                         { TYPENAME::ULONGINT,        "SEED (ProgramOption)", "",                 12, 1 }}
};


// SSE_PARAMETERS_REC
//
// Default record definition for the Single Star Parameters logfile
//
const ANY_PROPERTY_VECTOR SSE_PARAMETERS_REC = {
    STAR_PROPERTY::AGE,
    STAR_PROPERTY::DT,
    STAR_PROPERTY::TIME,
    STAR_PROPERTY::STELLAR_TYPE,
    STAR_PROPERTY::METALLICITY,
    STAR_PROPERTY::MASS_0,
    STAR_PROPERTY::MASS,
    STAR_PROPERTY::RADIUS,
    STAR_PROPERTY::RZAMS,
    STAR_PROPERTY::LUMINOSITY,
    STAR_PROPERTY::TEMPERATURE,
    STAR_PROPERTY::CORE_MASS,
    STAR_PROPERTY::CO_CORE_MASS,
    STAR_PROPERTY::HE_CORE_MASS,
    STAR_PROPERTY::MDOT,
    STAR_PROPERTY::TIMESCALE_MS
};


// BSE_SYSTEM_PARAMETERS_REC
//
// Default record definition for the Binary System Parameters logfile
//
const ANY_PROPERTY_VECTOR BSE_SYSTEM_PARAMETERS_REC = {
    BINARY_PROPERTY::ID,
    BINARY_PROPERTY::RANDOM_SEED,
    STAR_1_PROPERTY::MZAMS,
    STAR_2_PROPERTY::MZAMS,
    BINARY_PROPERTY::SEMI_MAJOR_AXIS_INITIAL,
    BINARY_PROPERTY::ECCENTRICITY_INITIAL,
    STAR_1_PROPERTY::SUPERNOVA_KICK_VELOCITY_MAGNITUDE_RANDOM_NUMBER,
    STAR_1_PROPERTY::SUPERNOVA_THETA,
    STAR_1_PROPERTY::SUPERNOVA_PHI,
    STAR_1_PROPERTY::MEAN_ANOMALY,
    STAR_2_PROPERTY::SUPERNOVA_KICK_VELOCITY_MAGNITUDE_RANDOM_NUMBER,
    STAR_2_PROPERTY::SUPERNOVA_THETA,
    STAR_2_PROPERTY::SUPERNOVA_PHI,
    STAR_2_PROPERTY::MEAN_ANOMALY,
    STAR_1_PROPERTY::OMEGA_ZAMS,
    STAR_2_PROPERTY::OMEGA_ZAMS,
    PROGRAM_OPTION::KICK_VELOCITY_DISTRIBUTION_SIGMA_CCSN_NS,
    PROGRAM_OPTION::KICK_VELOCITY_DISTRIBUTION_SIGMA_CCSN_BH,
    PROGRAM_OPTION::KICK_VELOCITY_DISTRIBUTION_SIGMA_FOR_ECSN,
    PROGRAM_OPTION::KICK_VELOCITY_DISTRIBUTION_SIGMA_FOR_USSN,
    BINARY_PROPERTY::LUMINOUS_BLUE_VARIABLE_FACTOR,
    BINARY_PROPERTY::WOLF_RAYET_FACTOR,
    BINARY_PROPERTY::COMMON_ENVELOPE_ALPHA,
    STAR_1_PROPERTY::METALLICITY,
    STAR_2_PROPERTY::METALLICITY,
    // BINARY_PROPERTY::SECONDARY_TOO_SMALL_FOR_DCO,
    BINARY_PROPERTY::UNBOUND,
    BINARY_PROPERTY::STELLAR_MERGER,
    BINARY_PROPERTY::STELLAR_MERGER_AT_BIRTH,
    STAR_1_PROPERTY::INITIAL_STELLAR_TYPE,
    STAR_1_PROPERTY::STELLAR_TYPE,
    STAR_2_PROPERTY::INITIAL_STELLAR_TYPE,
    STAR_2_PROPERTY::STELLAR_TYPE,
    BINARY_PROPERTY::ERROR
};


// BSE_DOUBLE_COMPACT_OBJECT_REC
//
// Default record definition for the Binary Double Compact Objects logfile
//
const ANY_PROPERTY_VECTOR BSE_DOUBLE_COMPACT_OBJECTS_REC = {
    BINARY_PROPERTY::ID,
    BINARY_PROPERTY::RANDOM_SEED,
    BINARY_PROPERTY::SEMI_MAJOR_AXIS_AT_DCO_FORMATION, 
    BINARY_PROPERTY::ECCENTRICITY_AT_DCO_FORMATION,
    STAR_1_PROPERTY::MASS,
    STAR_1_PROPERTY::STELLAR_TYPE,
    STAR_2_PROPERTY::MASS, // floor: remove (its in SN) ?
    STAR_2_PROPERTY::STELLAR_TYPE,
    BINARY_PROPERTY::TIME_TO_COALESCENCE,
    BINARY_PROPERTY::TIME,
    // BINARY_PROPERTY::RLOF_SECONDARY_POST_COMMON_ENVELOPE,
    STAR_1_PROPERTY::MASS_TRANSFER_CASE_INITIAL, // floor: remove (its in RLOF) ?
    STAR_2_PROPERTY::MASS_TRANSFER_CASE_INITIAL, // floor: remove (its in RLOF) ?
    BINARY_PROPERTY::MERGES_IN_HUBBLE_TIME, 
    STAR_1_PROPERTY::RECYCLED_NEUTRON_STAR,  // floor: remove (its in RLOF) ?
    STAR_2_PROPERTY::RECYCLED_NEUTRON_STAR,  // floor: remove (its in RLOF) ?
};


// BSE_BE_BINARY_REC
//
// Default record definition for the BeBinaries logfile
//
const ANY_PROPERTY_VECTOR BSE_BE_BINARIES_REC = {
    BINARY_PROPERTY::BE_BINARY_CURRENT_ID,
    BINARY_PROPERTY::BE_BINARY_CURRENT_RANDOM_SEED,
    BINARY_PROPERTY::BE_BINARY_CURRENT_DT,
    BINARY_PROPERTY::BE_BINARY_CURRENT_TOTAL_TIME,
    BINARY_PROPERTY::BE_BINARY_CURRENT_NS_MASS,
    BINARY_PROPERTY::BE_BINARY_CURRENT_COMPANION_MASS,
    BINARY_PROPERTY::BE_BINARY_CURRENT_COMPANION_LUMINOSITY,
    BINARY_PROPERTY::BE_BINARY_CURRENT_COMPANION_TEFF,
    BINARY_PROPERTY::BE_BINARY_CURRENT_COMPANION_RADIUS,
    BINARY_PROPERTY::BE_BINARY_CURRENT_SEPARATION,
    BINARY_PROPERTY::BE_BINARY_CURRENT_ECCENTRICITY
};


// BSE_DETAILED_OUTPUT_REC
//
// Default record definition for the Binary Detailed Output logfile
//
const ANY_PROPERTY_VECTOR BSE_DETAILED_OUTPUT_REC = {
    BINARY_PROPERTY::ID,
    BINARY_PROPERTY::RANDOM_SEED,
    BINARY_PROPERTY::DT,
    BINARY_PROPERTY::TIME,
    BINARY_PROPERTY::SEMI_MAJOR_AXIS_PRIME_RSOL,
    BINARY_PROPERTY::ECCENTRICITY_PRIME,
    STAR_1_PROPERTY::MZAMS,
    STAR_2_PROPERTY::MZAMS,
    STAR_1_PROPERTY::MASS_0,
    STAR_2_PROPERTY::MASS_0,
    STAR_1_PROPERTY::MASS,
    STAR_2_PROPERTY::MASS,
    STAR_1_PROPERTY::ENV_MASS,
    STAR_2_PROPERTY::ENV_MASS,
    STAR_1_PROPERTY::CORE_MASS,
    STAR_2_PROPERTY::CORE_MASS,
    STAR_1_PROPERTY::HE_CORE_MASS,
    STAR_2_PROPERTY::HE_CORE_MASS,
    STAR_1_PROPERTY::CO_CORE_MASS,
    STAR_2_PROPERTY::CO_CORE_MASS,
    STAR_1_PROPERTY::RADIUS,
    STAR_2_PROPERTY::RADIUS,
    BINARY_PROPERTY::ROCHE_LOBE_RADIUS_1,
    BINARY_PROPERTY::ROCHE_LOBE_RADIUS_2,
    BINARY_PROPERTY::ROCHE_LOBE_TRACKER_1,
    BINARY_PROPERTY::ROCHE_LOBE_TRACKER_2,
    STAR_1_PROPERTY::OMEGA,
    STAR_2_PROPERTY::OMEGA,
    STAR_1_PROPERTY::OMEGA_BREAK,
    STAR_2_PROPERTY::OMEGA_BREAK,
    STAR_1_PROPERTY::INITIAL_STELLAR_TYPE,
    STAR_2_PROPERTY::INITIAL_STELLAR_TYPE,
    STAR_1_PROPERTY::STELLAR_TYPE,
    STAR_2_PROPERTY::STELLAR_TYPE,
    STAR_1_PROPERTY::AGE,
    STAR_2_PROPERTY::AGE,
    STAR_1_PROPERTY::LUMINOSITY,
    STAR_2_PROPERTY::LUMINOSITY,
    STAR_1_PROPERTY::TEMPERATURE,
    STAR_2_PROPERTY::TEMPERATURE,
    STAR_1_PROPERTY::ANGULAR_MOMENTUM,
    STAR_2_PROPERTY::ANGULAR_MOMENTUM,
    STAR_1_PROPERTY::DYNAMICAL_TIMESCALE,
    STAR_2_PROPERTY::DYNAMICAL_TIMESCALE,
    STAR_1_PROPERTY::THERMAL_TIMESCALE,
    STAR_2_PROPERTY::THERMAL_TIMESCALE,
    STAR_1_PROPERTY::NUCLEAR_TIMESCALE,
    STAR_2_PROPERTY::NUCLEAR_TIMESCALE,
    STAR_1_PROPERTY::ZETA_THERMAL,
    STAR_2_PROPERTY::ZETA_THERMAL,
    STAR_1_PROPERTY::ZETA_NUCLEAR,
    STAR_2_PROPERTY::ZETA_NUCLEAR,
    STAR_1_PROPERTY::ZETA_SOBERMAN,
    STAR_2_PROPERTY::ZETA_SOBERMAN,
    STAR_1_PROPERTY::ZETA_SOBERMAN_HE,
    STAR_2_PROPERTY::ZETA_SOBERMAN_HE,
    STAR_1_PROPERTY::ZETA_HURLEY,
    STAR_2_PROPERTY::ZETA_HURLEY,
    STAR_1_PROPERTY::ZETA_HURLEY_HE,
    STAR_2_PROPERTY::ZETA_HURLEY_HE,
    STAR_1_PROPERTY::MASS_LOSS_DIFF,
    STAR_2_PROPERTY::MASS_LOSS_DIFF,
    STAR_1_PROPERTY::MASS_TRANSFER_DIFF,
    STAR_2_PROPERTY::MASS_TRANSFER_DIFF,
    BINARY_PROPERTY::TOTAL_ANGULAR_MOMENTUM_PRIME,
    BINARY_PROPERTY::TOTAL_ENERGY_PRIME,
    STAR_1_PROPERTY::LAMBDA_NANJING,
    STAR_2_PROPERTY::LAMBDA_NANJING,
    STAR_1_PROPERTY::LAMBDA_LOVERIDGE,
    STAR_2_PROPERTY::LAMBDA_LOVERIDGE,
    STAR_1_PROPERTY::LAMBDA_KRUCKOW_TOP,
    STAR_2_PROPERTY::LAMBDA_KRUCKOW_TOP,
    STAR_1_PROPERTY::LAMBDA_KRUCKOW_MIDDLE,
    STAR_2_PROPERTY::LAMBDA_KRUCKOW_MIDDLE,
    STAR_1_PROPERTY::LAMBDA_KRUCKOW_BOTTOM,
    STAR_2_PROPERTY::LAMBDA_KRUCKOW_BOTTOM,
    STAR_1_PROPERTY::METALLICITY,
    STAR_2_PROPERTY::METALLICITY,
    BINARY_PROPERTY::MASS_TRANSFER_TRACKER_HISTORY,
    STAR_1_PROPERTY::PULSAR_MAGNETIC_FIELD,
    STAR_2_PROPERTY::PULSAR_MAGNETIC_FIELD,
    STAR_1_PROPERTY::PULSAR_SPIN_FREQUENCY,
    STAR_2_PROPERTY::PULSAR_SPIN_FREQUENCY,
    STAR_1_PROPERTY::PULSAR_SPIN_DOWN_RATE,
    STAR_2_PROPERTY::PULSAR_SPIN_DOWN_RATE,
    STAR_1_PROPERTY::RADIAL_EXPANSION_TIMESCALE,
    STAR_2_PROPERTY::RADIAL_EXPANSION_TIMESCALE
};


// BSE_PULSAR_EVOLUTION_REC
//
// Default record definition for the Binary Pulsar Evolution logfile
//
const ANY_PROPERTY_VECTOR BSE_PULSAR_EVOLUTION_REC = {
    BINARY_PROPERTY::ID,
    BINARY_PROPERTY::RANDOM_SEED,
    // BINARY_PROPERTY::UNBOUND,
    STAR_1_PROPERTY::MASS,
    STAR_2_PROPERTY::MASS,
    STAR_1_PROPERTY::STELLAR_TYPE,
    STAR_2_PROPERTY::STELLAR_TYPE,
    BINARY_PROPERTY::SEMI_MAJOR_AXIS_PRIME_RSOL,
    BINARY_PROPERTY::MASS_TRANSFER_TRACKER_HISTORY,
    STAR_1_PROPERTY::PULSAR_MAGNETIC_FIELD,
    STAR_2_PROPERTY::PULSAR_MAGNETIC_FIELD,
    STAR_1_PROPERTY::PULSAR_SPIN_FREQUENCY,
    STAR_2_PROPERTY::PULSAR_SPIN_FREQUENCY,
    STAR_1_PROPERTY::PULSAR_SPIN_DOWN_RATE,
    STAR_2_PROPERTY::PULSAR_SPIN_DOWN_RATE,
    BINARY_PROPERTY::TIME,
    BINARY_PROPERTY::DT
};


// BSE_SUPERNOVAE_REC
//
// Default record definition for the Binary Supernovae logfile
//
const ANY_PROPERTY_VECTOR BSE_SUPERNOVAE_REC = {
    BINARY_PROPERTY::ID,
    BINARY_PROPERTY::RANDOM_SEED,
    SUPERNOVA_PROPERTY::DRAWN_KICK_VELOCITY,
    SUPERNOVA_PROPERTY::KICK_VELOCITY,
    SUPERNOVA_PROPERTY::FALLBACK_FRACTION,
    BINARY_PROPERTY::ORBITAL_VELOCITY_PRE_2ND_SUPERNOVA,
    BINARY_PROPERTY::DIMENSIONLESS_KICK_VELOCITY, // remove?  (its in systemParameters)
    SUPERNOVA_PROPERTY::TRUE_ANOMALY,				// remove?  (its in systemParameters)
    SUPERNOVA_PROPERTY::SUPERNOVA_THETA, // remove?  (its in systemParameters)
    SUPERNOVA_PROPERTY::SUPERNOVA_PHI, // remove?  (its in systemParameters)
    SUPERNOVA_PROPERTY::SN_TYPE,
    // SUPERNOVA_PROPERTY::EXPERIENCED_SN_TYPE,
    BINARY_PROPERTY::UNBOUND,
    SUPERNOVA_PROPERTY::TOTAL_MASS_AT_COMPACT_OBJECT_FORMATION,
    COMPANION_PROPERTY::MASS,
    SUPERNOVA_PROPERTY::CO_CORE_MASS_AT_COMPACT_OBJECT_FORMATION,
    SUPERNOVA_PROPERTY::MASS,
    SUPERNOVA_PROPERTY::EXPERIENCED_RLOF,
    SUPERNOVA_PROPERTY::STELLAR_TYPE,
    BINARY_PROPERTY::SUPERNOVA_STATE,
    SUPERNOVA_PROPERTY::STELLAR_TYPE_PREV,
    COMPANION_PROPERTY::STELLAR_TYPE_PREV,
    SUPERNOVA_PROPERTY::CORE_MASS_AT_COMPACT_OBJECT_FORMATION,
    SUPERNOVA_PROPERTY::HE_CORE_MASS_AT_COMPACT_OBJECT_FORMATION,
    // BINARY_PROPERTY::STABLE_RLOF_POST_COMMON_ENVELOPE, 
    // SUPERNOVA_PROPERTY::RLOF_ONTO_NS, // (does not work currently?)
    BINARY_PROPERTY::TIME,
    BINARY_PROPERTY::ECCENTRICITY_PRE_2ND_SUPERNOVA,  // floor: we want a Eccentricity<SN and Eccentricity>SN; how to do this?
	BINARY_PROPERTY::ECCENTRICITY,
    BINARY_PROPERTY::SEMI_MAJOR_AXIS_PRE_2ND_SUPERNOVA_RSOL,
	BINARY_PROPERTY::SEMI_MAJOR_AXIS_PRIME_RSOL,
    BINARY_PROPERTY::SYSTEMIC_VELOCITY,
    SUPERNOVA_PROPERTY::HYDROGEN_RICH,
    SUPERNOVA_PROPERTY::HYDROGEN_POOR,
    COMPANION_PROPERTY::RUNAWAY
};


// BSE_COMMON_ENVELOPES_REC
//
// Default record definition for the Binary Common Envelopes logfile
//
const ANY_PROPERTY_VECTOR BSE_COMMON_ENVELOPES_REC = {
    BINARY_PROPERTY::ID,
    BINARY_PROPERTY::RANDOM_SEED,
    BINARY_PROPERTY::TIME,
    STAR_1_PROPERTY::LAMBDA_AT_COMMON_ENVELOPE,
    STAR_2_PROPERTY::LAMBDA_AT_COMMON_ENVELOPE,
    STAR_1_PROPERTY::BINDING_ENERGY_PRE_COMMON_ENVELOPE,
    STAR_2_PROPERTY::BINDING_ENERGY_PRE_COMMON_ENVELOPE,
    BINARY_PROPERTY::ECCENTRICITY_PRE_COMMON_ENVELOPE,
    BINARY_PROPERTY::ECCENTRICITY_POST_COMMON_ENVELOPE,
    BINARY_PROPERTY::SEMI_MAJOR_AXIS_PRE_COMMON_ENVELOPE,
    BINARY_PROPERTY::SEMI_MAJOR_AXIS_POST_COMMON_ENVELOPE,
    BINARY_PROPERTY::ROCHE_LOBE_RADIUS_1_PRE_COMMON_ENVELOPE,
    BINARY_PROPERTY::ROCHE_LOBE_RADIUS_1_POST_COMMON_ENVELOPE,
    BINARY_PROPERTY::ROCHE_LOBE_RADIUS_2_PRE_COMMON_ENVELOPE,
    BINARY_PROPERTY::ROCHE_LOBE_RADIUS_2_POST_COMMON_ENVELOPE,
    BINARY_PROPERTY::MASS_1_PRE_COMMON_ENVELOPE,
    BINARY_PROPERTY::MASS_ENV_1,
    BINARY_PROPERTY::MASS_1_FINAL,
    BINARY_PROPERTY::RADIUS_1_PRE_COMMON_ENVELOPE,
    BINARY_PROPERTY::RADIUS_1_POST_COMMON_ENVELOPE,
    BINARY_PROPERTY::STELLAR_TYPE_1_PRE_COMMON_ENVELOPE,
    STAR_1_PROPERTY::STELLAR_TYPE,
    STAR_1_PROPERTY::LAMBDA_FIXED,
    STAR_1_PROPERTY::LAMBDA_NANJING,
    STAR_1_PROPERTY::LAMBDA_LOVERIDGE,
    STAR_1_PROPERTY::LAMBDA_LOVERIDGE_WINDS,
    STAR_1_PROPERTY::LAMBDA_KRUCKOW,
    STAR_1_PROPERTY::BINDING_ENERGY_FIXED,
    STAR_1_PROPERTY::BINDING_ENERGY_NANJING,
    STAR_1_PROPERTY::BINDING_ENERGY_LOVERIDGE,
    STAR_1_PROPERTY::BINDING_ENERGY_LOVERIDGE_WINDS,
    STAR_1_PROPERTY::BINDING_ENERGY_KRUCKOW,
    BINARY_PROPERTY::MASS_2_PRE_COMMON_ENVELOPE,
    BINARY_PROPERTY::MASS_ENV_2,
    BINARY_PROPERTY::MASS_2_FINAL,
    BINARY_PROPERTY::RADIUS_2_PRE_COMMON_ENVELOPE,
    BINARY_PROPERTY::RADIUS_2_POST_COMMON_ENVELOPE,
    BINARY_PROPERTY::STELLAR_TYPE_2_PRE_COMMON_ENVELOPE,
    STAR_2_PROPERTY::STELLAR_TYPE,
    STAR_2_PROPERTY::LAMBDA_FIXED,
    STAR_2_PROPERTY::LAMBDA_NANJING,
    STAR_2_PROPERTY::LAMBDA_LOVERIDGE,
    STAR_2_PROPERTY::LAMBDA_LOVERIDGE_WINDS,
    STAR_2_PROPERTY::LAMBDA_KRUCKOW,
    STAR_2_PROPERTY::BINDING_ENERGY_FIXED,
    STAR_2_PROPERTY::BINDING_ENERGY_NANJING,
    STAR_2_PROPERTY::BINDING_ENERGY_LOVERIDGE,
    STAR_2_PROPERTY::BINDING_ENERGY_LOVERIDGE_WINDS,
    STAR_2_PROPERTY::BINDING_ENERGY_KRUCKOW,
    BINARY_PROPERTY::MASS_TRANSFER_TRACKER_HISTORY,
    BINARY_PROPERTY::STELLAR_MERGER,
    BINARY_PROPERTY::OPTIMISTIC_COMMON_ENVELOPE,
    BINARY_PROPERTY::COMMON_ENVELOPE_EVENT_COUNT,
    BINARY_PROPERTY::DOUBLE_CORE_COMMON_ENVELOPE,
    STAR_1_PROPERTY::IS_RLOF,
    STAR_1_PROPERTY::LUMINOSITY_PRE_COMMON_ENVELOPE,
    STAR_1_PROPERTY::TEMPERATURE_PRE_COMMON_ENVELOPE,
    STAR_1_PROPERTY::DYNAMICAL_TIMESCALE_PRE_COMMON_ENVELOPE,
    STAR_1_PROPERTY::THERMAL_TIMESCALE_PRE_COMMON_ENVELOPE,
    STAR_1_PROPERTY::NUCLEAR_TIMESCALE_PRE_COMMON_ENVELOPE,
    STAR_2_PROPERTY::IS_RLOF,
    STAR_2_PROPERTY::LUMINOSITY_PRE_COMMON_ENVELOPE,
    STAR_2_PROPERTY::TEMPERATURE_PRE_COMMON_ENVELOPE,
    STAR_2_PROPERTY::DYNAMICAL_TIMESCALE_PRE_COMMON_ENVELOPE,
    STAR_2_PROPERTY::THERMAL_TIMESCALE_PRE_COMMON_ENVELOPE,
    STAR_2_PROPERTY::NUCLEAR_TIMESCALE_PRE_COMMON_ENVELOPE,
    BINARY_PROPERTY::ZETA_STAR_COMPARE,
    BINARY_PROPERTY::ZETA_RLOF_ANALYTIC,
    BINARY_PROPERTY::SYNCHRONIZATION_TIMESCALE,
    BINARY_PROPERTY::CIRCULARIZATION_TIMESCALE,
    STAR_1_PROPERTY::RADIAL_EXPANSION_TIMESCALE_PRE_COMMON_ENVELOPE,
    STAR_2_PROPERTY::RADIAL_EXPANSION_TIMESCALE_PRE_COMMON_ENVELOPE,
    BINARY_PROPERTY::IMMEDIATE_RLOF_POST_COMMON_ENVELOPE,
    BINARY_PROPERTY::SIMULTANEOUS_RLOF
};


// enum class LOGFILE
// Symbolic names for logfiles
enum class LOGFILE: int {
    NONE,
    DEBUG_LOG,
    ERROR_LOG,
    SSE_PARAMETERS,
    BSE_SYSTEM_PARAMETERS,
    BSE_DOUBLE_COMPACT_OBJECTS,
    BSE_SUPERNOVAE,
    BSE_COMMON_ENVELOPES,
    BSE_BE_BINARIES,
    BSE_PULSAR_EVOLUTION,
    BSE_DETAILED_OUTPUT
};


// enum class LOGFILE_TYPE
// Symbolic names for logfile types
enum class LOGFILE_TYPE: int { NONE, STELLAR, BINARY };


typedef std::tuple<std::string, ANY_PROPERTY_VECTOR, std::string, std::string, LOGFILE_TYPE> LOGFILE_DESCRIPTOR_T;

// descriptors for logfiles
// unordered_map - key is integer logfile (from enum class LOGFILE above)
const std::map<LOGFILE, LOGFILE_DESCRIPTOR_T> LOGFILE_DESCRIPTOR = {
    { LOGFILE::NONE,                       { "" ,                          {},                             "",                "",                    LOGFILE_TYPE::NONE}},
    { LOGFILE::DEBUG_LOG,                  { "Debug_Log",                  {},                             "",                "",                    LOGFILE_TYPE::NONE }},
    { LOGFILE::ERROR_LOG,                  { "Error_Log",                  {},                             "",                "",                    LOGFILE_TYPE::NONE }},
    { LOGFILE::SSE_PARAMETERS,             { "SSE_Parameters",             SSE_PARAMETERS_REC,             "SSE_PARMS",       "SSE_PARMS_REC",       LOGFILE_TYPE::STELLAR }},
    { LOGFILE::BSE_SYSTEM_PARAMETERS,      { "BSE_System_Parameters",      BSE_SYSTEM_PARAMETERS_REC,      "BSE_SYSPARMS",    "BSE_SYSPARMS_REC",    LOGFILE_TYPE::BINARY }},
    { LOGFILE::BSE_DOUBLE_COMPACT_OBJECTS, { "BSE_Double_Compact_Objects", BSE_DOUBLE_COMPACT_OBJECTS_REC, "BSE_DCO",         "BSE_DCO_REC",         LOGFILE_TYPE::BINARY }},
    { LOGFILE::BSE_SUPERNOVAE,             { "BSE_Supernovae",             BSE_SUPERNOVAE_REC,             "BSE_SNE",         "BSE_SNE_REC",         LOGFILE_TYPE::BINARY }},
    { LOGFILE::BSE_COMMON_ENVELOPES,       { "BSE_Common_Envelopes",       BSE_COMMON_ENVELOPES_REC,       "BSE_CEE",         "BSE_CEE_REC",         LOGFILE_TYPE::BINARY }},
    { LOGFILE::BSE_BE_BINARIES,            { "BSE_BE_Binaries",            BSE_BE_BINARIES_REC,            "BSE_BE_BINARIES", "BSE_BE_BINARIES_REC", LOGFILE_TYPE::BINARY }},
    { LOGFILE::BSE_PULSAR_EVOLUTION,       { "BSE_Pulsar_Evolution",       BSE_PULSAR_EVOLUTION_REC,       "BSE_PULSARS",     "BSE_PULSARS_REC",     LOGFILE_TYPE::BINARY }},
    { LOGFILE::BSE_DETAILED_OUTPUT,        { "BSE_Detailed_Output",        BSE_DETAILED_OUTPUT_REC,        "BSE_DETAILED",    "BSE_DETAILED_REC",    LOGFILE_TYPE::BINARY }}
};


// double vector CHE_Coefficients
// coefficients for the calculation of initial angular frequency
// Mandel from Butler 2018
const DBL_VECTOR CHE_Coefficients = { 5.7914E-04, -1.9196E-06, -4.0602E-07, 1.0150E-08, -9.1792E-11, 2.9051E-13 };


// enum class LR_TCoeff
// Symbolic names for term coefficients for Luminosity & Radius coefficients from Tout et al. 1996
enum class LR_TCoeff: int { a, b, c, d, e };
#define A LR_TCoeff::a
#define B LR_TCoeff::b
#define C LR_TCoeff::c
#define D LR_TCoeff::d
#define E LR_TCoeff::e

// enum class L_Coeff
// Symbolic names for luminosity coefficients (from Tout et al. 1996)
enum class L_Coeff: int { ALPHA, BETA, GAMMA, DELTA, EPSILON, ZETA, ETA };
#define ALPHA   L_Coeff::ALPHA
#define BETA    L_Coeff::BETA
#define GAMMA   L_Coeff::GAMMA
#define DELTA   L_Coeff::DELTA
#define EPSILON L_Coeff::EPSILON
#define ZETA    L_Coeff::ZETA
#define ETA     L_Coeff::ETA

// L (Luminosity) coefficients
// Table 1 in Tout et al 1996
// Key to map is L_Coeff.  Map element is unordered_map of term coefficient values.
const std::map<int, COMPASUnorderedMap<LR_TCoeff, double>> L_COEFF = {
    {static_cast<int>(ALPHA),   {{A, 0.39704170}, {B,  -0.32913574}, {C,  0.34776688}, {D,  0.37470851}, {E, 0.09011915}}},
    {static_cast<int>(BETA),    {{A, 8.52762600}, {B, -24.41225973}, {C, 56.43597107}, {D, 37.06152575}, {E, 5.45624060}}},
    {static_cast<int>(GAMMA),   {{A, 0.00025546}, {B,  -0.00123461}, {C, -0.00023246}, {D,  0.00045519}, {E, 0.00016176}}},
    {static_cast<int>(DELTA),   {{A, 5.43288900}, {B,  -8.62157806}, {C, 13.44202049}, {D, 14.51584135}, {E, 3.39793084}}},
    {static_cast<int>(EPSILON), {{A, 5.56357900}, {B, -10.32345224}, {C, 19.44322980}, {D, 18.97361347}, {E, 4.16903097}}},
    {static_cast<int>(ZETA),    {{A, 0.78866060}, {B,  -2.90870942}, {C,  6.54713531}, {D,  4.05606657}, {E, 0.53287322}}},
    {static_cast<int>(ETA),     {{A, 0.00586685}, {B,  -0.01704237}, {C,  0.03872348}, {D,  0.02570041}, {E, 0.00383376}}}
};

#undef ALPHA
#undef BETA
#undef GAMMA
#undef DELTA
#undef EPSILON
#undef ZETA
#undef ETA


// enum class R_Coeff
// Symbolic names for radius coefficients from Tout et al. 1996
enum class R_Coeff: int { THETA, IOTA, KAPPA, LAMBDA, MU, NU, XI, OMICRON, PI };
#define THETA   R_Coeff::THETA
#define IOTA    R_Coeff::IOTA
#define KAPPA   R_Coeff::KAPPA
#define LAMBDA  R_Coeff::LAMBDA
#define MU      R_Coeff::MU
#define NU      R_Coeff::NU
#define XI      R_Coeff::XI
#define OMICRON R_Coeff::OMICRON
#define Pi      R_Coeff::PI

// R (Radius) coefficients
// Table 2 in Tout et al. 1996
// Key to map is L_Coeff.  Map element is unordered_map of term coefficient values.
const std::map<int, COMPASUnorderedMap<LR_TCoeff, double>> R_COEFF = {
    {static_cast<int>(THETA),   {{A,  1.71535900}, {B,  0.62246212}, {C,  -0.92557761}, {D,  -1.16996966}, {E, -0.30631491}}},
    {static_cast<int>(IOTA),    {{A,  6.59778800}, {B, -0.42450044}, {C, -12.13339427}, {D, -10.73509484}, {E, -2.51487077}}},
    {static_cast<int>(KAPPA),   {{A, 10.08855000}, {B, -7.11727086}, {C, -31.67119479}, {D, -24.24848322}, {E, -5.33608972}}},
    {static_cast<int>(LAMBDA),  {{A,  1.01249500}, {B,  0.32699690}, {C,  -0.00923418}, {D,  -0.03876858}, {E, -0.00412750}}},
    {static_cast<int>(MU),      {{A,  0.07490166}, {B,  0.02410413}, {C,   0.07233664}, {D,   0.03040467}, {E,  0.00197741}}},
    {static_cast<int>(NU),      {{A,  0.01077422}, {B,  0.00000000}, {C,   0.00000000}, {D,   0.00000000}, {E,  0.00000000}}},
    {static_cast<int>(XI),      {{A,  3.08223400}, {B,  0.94472050}, {C,  -2.15200882}, {D,  -2.49219496}, {E, -0.63848738}}},
    {static_cast<int>(OMICRON), {{A, 17.84778000}, {B, -7.45345690}, {C, -48.96066856}, {D, -40.05386135}, {E, -9.09331816}}},
    {static_cast<int>(Pi),      {{A,  0.00022582}, {B, -0.00186899}, {C,   0.00388783}, {D,   0.00142402}, {E, -0.00007671}}}
};

#undef THETA
#undef IOTA
#undef KAPPA
#undef LAMBDA
#undef MU
#undef NU
#undef XI
#undef OMICRON
#undef Pi

#undef A
#undef B
#undef C
#undef D
#undef E


// enum class AB_TCoeff
// Symbolic names for term coefficients for A & B coefficients from Hurley et al. 2000
enum class AB_TCoeff: int { ALPHA, BETA, GAMMA, ETA, MU };
#define ALPHA AB_TCoeff::ALPHA
#define BETA  AB_TCoeff::BETA
#define GAMMA AB_TCoeff::GAMMA
#define ETA   AB_TCoeff::ETA
#define MU    AB_TCoeff::MU

// A coefficients
// Table in Appendix A of Hurley et al. 2000
// Key to map is n (A(n)).  Map element is unordered_map of term coefficient values.
const std::map<int, COMPASUnorderedMap<AB_TCoeff, double>> A_COEFF = {
    { 1, {{ALPHA,  1.593890E3 }, {BETA,  2.053038E3 }, {GAMMA,  1.231226E3 }, {ETA,  2.327785E2 }, {MU,  0.000000E0 }}},
    { 2, {{ALPHA,  2.706708E3 }, {BETA,  1.483131E3 }, {GAMMA,  5.772723E2 }, {ETA,  7.411230E1 }, {MU,  0.000000E0 }}},
    { 3, {{ALPHA,  1.466143E2 }, {BETA, -1.048442E2 }, {GAMMA, -6.795374E1 }, {ETA, -1.391127E1 }, {MU,  0.000000E0 }}},
    { 4, {{ALPHA,  4.141960E-2}, {BETA,  4.564888E-2}, {GAMMA,  2.958542E-2}, {ETA,  5.571483E-3}, {MU,  0.000000E0 }}},
    { 5, {{ALPHA,  3.426349E-1}, {BETA,  0.000000E0 }, {GAMMA,  0.000000E0 }, {ETA,  0.000000E0 }, {MU,  0.000000E0 }}},
    { 6, {{ALPHA,  1.949814E1 }, {BETA,  1.758178E0 }, {GAMMA, -6.008212E0 }, {ETA, -4.470533E0 }, {MU,  0.000000E0 }}},
    { 7, {{ALPHA,  4.903830E0 }, {BETA,  0.000000E0 }, {GAMMA,  0.000000E0 }, {ETA,  0.000000E0 }, {MU,  0.000000E0 }}},
    { 8, {{ALPHA,  5.212154E-2}, {BETA,  3.166411E-2}, {GAMMA, -2.750074E-3}, {ETA, -2.271549E-3}, {MU,  0.000000E0 }}},
    { 9, {{ALPHA,  1.312179E0 }, {BETA, -3.294936E-1}, {GAMMA,  9.231860E-2}, {ETA,  2.610989E-2}, {MU,  0.000000E0 }}},
    {10, {{ALPHA,  8.073972E-1}, {BETA,  0.000000E0 }, {GAMMA,  0.000000E0 }, {ETA,  0.000000E0 }, {MU,  0.000000E0 }}},

    {11, {{ALPHA,  1.031538E0 }, {BETA, -2.434480E-1}, {GAMMA,  7.732821E0 }, {ETA,  6.460705E0 }, {MU,  1.374484E0 }}},
    {12, {{ALPHA,  1.043715E0 }, {BETA, -1.577474E0 }, {GAMMA, -5.168234E0 }, {ETA, -5.596506E0 }, {MU, -1.299394E0 }}},
    {13, {{ALPHA,  7.859573E2 }, {BETA, -8.542048E0 }, {GAMMA, -2.642511E1 }, {ETA, -9.585707E0 }, {MU,  0.000000E0 }}},
    {14, {{ALPHA,  3.858911E3 }, {BETA,  2.459681E3 }, {GAMMA, -7.630093E1 }, {ETA, -3.486057E2 }, {MU, -4.861703E1 }}},
    {15, {{ALPHA,  2.888720E2 }, {BETA,  2.952979E2 }, {GAMMA,  1.850341E2 }, {ETA,  3.797254E1 }, {MU,  0.000000E0 }}},
    {16, {{ALPHA,  7.196580E0 }, {BETA,  5.613746E-1}, {GAMMA,  3.805871E-1}, {ETA,  8.398728E-2}, {MU,  0.000000E0 }}},
    {17, {{ALPHA,  0.000000E0 }, {BETA,  0.000000E0 }, {GAMMA,  0.000000E0 }, {ETA,  0.000000E0 }, {MU,  0.000000E0 }}},
    {18, {{ALPHA,  2.187715E-1}, {BETA, -2.154437E0 }, {GAMMA, -3.768678E0 }, {ETA, -1.975518E0 }, {MU, -3.021475E-1}}},
    {19, {{ALPHA,  1.466440E0 }, {BETA,  1.839725E0 }, {GAMMA,  6.442199E0 }, {ETA,  4.023635E0 }, {MU,  6.957529E-1}}},
    {20, {{ALPHA,  2.652091E1 }, {BETA,  8.178458E1 }, {GAMMA,  1.156058E2 }, {ETA,  7.633811E1 }, {MU,  1.950698E1 }}},

    {21, {{ALPHA,  1.472103E0 }, {BETA, -2.947609E0 }, {GAMMA, -3.312828E0 }, {ETA, -9.945065E-1}, {MU,  0.000000E0 }}},
    {22, {{ALPHA,  3.071048E0 }, {BETA, -5.679941E0 }, {GAMMA, -9.745523E0 }, {ETA, -3.594543E0 }, {MU,  0.000000E0 }}},
    {23, {{ALPHA,  2.617890E0 }, {BETA,  1.019135E0 }, {GAMMA, -3.292551E-2}, {ETA, -7.445123E-2}, {MU,  0.000000E0 }}},
    {24, {{ALPHA,  1.075567E-2}, {BETA,  1.773287E-2}, {GAMMA,  9.610479E-3}, {ETA,  1.732469E-3}, {MU,  0.000000E0 }}},
    {25, {{ALPHA,  1.476246E0 }, {BETA,  1.899331E0 }, {GAMMA,  1.195010E0 }, {ETA,  3.035051E-1}, {MU,  0.000000E0 }}},
    {26, {{ALPHA,  5.502535E0 }, {BETA, -6.601663E-2}, {GAMMA,  9.968707E-2}, {ETA,  3.599801E-2}, {MU,  0.000000E0 }}},
    {27, {{ALPHA,  9.511033E1 }, {BETA,  6.819618E1 }, {GAMMA, -1.045625E1 }, {ETA, -1.474939E1 }, {MU,  0.000000E0 }}},
    {28, {{ALPHA,  3.113458E1 }, {BETA,  1.012033E1 }, {GAMMA, -4.650511E0 }, {ETA, -2.463185E0 }, {MU,  0.000000E0 }}},
    {29, {{ALPHA,  1.413057E0 }, {BETA,  4.578814E-1}, {GAMMA, -6.850581E-2}, {ETA, -5.588658E-2}, {MU,  0.000000E0 }}},
    {30, {{ALPHA,  3.910862E1 }, {BETA,  5.196646E1 }, {GAMMA,  2.264970E1 }, {ETA,  2.873680E0 }, {MU,  0.000000E0 }}},

    {31, {{ALPHA,  4.597479E0 }, {BETA, -2.855179E-1}, {GAMMA,  2.709724E-1}, {ETA,  0.000000E0 }, {MU,  0.000000E0 }}},
    {32, {{ALPHA,  6.682518E0 }, {BETA,  2.827718E-1}, {GAMMA, -7.294429E-2}, {ETA,  0.000000E0 }, {MU,  0.000000E0 }}},
    {33, {{ALPHA,  0.000000E0 }, {BETA,  0.000000E0 }, {GAMMA,  0.000000E0 }, {ETA,  0.000000E0 }, {MU,  0.000000E0 }}},
    {34, {{ALPHA,  1.910302E-1}, {BETA,  1.158624E-1}, {GAMMA,  3.348990E-2}, {ETA,  2.599706E-3}, {MU,  0.000000E0 }}},
    {35, {{ALPHA,  3.931056E-1}, {BETA,  7.277637E-2}, {GAMMA, -1.366593E-1}, {ETA, -4.508946E-2}, {MU,  0.000000E0 }}},
    {36, {{ALPHA,  3.267776E-1}, {BETA,  1.204424E-1}, {GAMMA,  9.988332E-2}, {ETA,  2.455361E-2}, {MU,  0.000000E0 }}},
    {37, {{ALPHA,  5.990212E-1}, {BETA,  5.570264E-2}, {GAMMA,  6.207626E-2}, {ETA,  1.777283E-2}, {MU,  0.000000E0 }}},
    {38, {{ALPHA,  7.330122E-1}, {BETA,  5.192827E-1}, {GAMMA,  2.316416E-1}, {ETA,  8.346941E-3}, {MU,  0.000000E0 }}},
    {39, {{ALPHA,  1.172768E0 }, {BETA, -1.209262E-1}, {GAMMA, -1.193023E-1}, {ETA, -2.859837E-2}, {MU,  0.000000E0 }}},
    {40, {{ALPHA,  3.982622E-1}, {BETA, -2.296279E-1}, {GAMMA, -2.262539E-1}, {ETA, -5.219837E-2}, {MU,  0.000000E0 }}},

    {41, {{ALPHA,  3.571038E0 }, {BETA, -2.223635E-2}, {GAMMA, -2.611794E-2}, {ETA, -6.359648E-3}, {MU,  0.000000E0 }}},
    {42, {{ALPHA,  1.984800E0 }, {BETA,  1.138600E0 }, {GAMMA,  3.564000E-1}, {ETA,  0.000000E0 }, {MU,  0.000000E0 }}},
    {43, {{ALPHA,  6.300000E-2}, {BETA,  4.810000E-2}, {GAMMA,  9.840000E-3}, {ETA,  0.000000E0 }, {MU,  0.000000E0 }}},
    {44, {{ALPHA,  1.200000E0 }, {BETA,  2.450000E0 }, {GAMMA,  0.000000E0 }, {ETA,  0.000000E0 }, {MU,  0.000000E0 }}},
    {45, {{ALPHA,  2.321400E-1}, {BETA,  1.828075E-3}, {GAMMA, -2.232007E-2}, {ETA, -3.378734E-3}, {MU,  0.000000E0 }}},
    {46, {{ALPHA,  1.163659E-2}, {BETA,  3.427682E-3}, {GAMMA,  1.421393E-3}, {ETA, -3.710666E-3}, {MU,  0.000000E0 }}},
    {47, {{ALPHA,  1.048020E-2}, {BETA, -1.231921E-2}, {GAMMA, -1.686860E-2}, {ETA, -4.234354E-3}, {MU,  0.000000E0 }}},
    {48, {{ALPHA,  1.555590E0 }, {BETA, -3.223927E-1}, {GAMMA, -5.197429E-1}, {ETA, -1.066441E-1}, {MU,  0.000000E0 }}},
    {49, {{ALPHA,  9.770000E-2}, {BETA, -2.310000E-1}, {GAMMA, -7.530000E-2}, {ETA,  0.000000E0 }, {MU,  0.000000E0 }}},
    {50, {{ALPHA,  2.400000E-1}, {BETA,  1.800000E-1}, {GAMMA,  5.950000E-1}, {ETA,  0.000000E0 }, {MU,  0.000000E0 }}},

    {51, {{ALPHA,  3.300000E-1}, {BETA,  1.320000E-1}, {GAMMA,  2.180000E-1}, {ETA,  0.000000E0 }, {MU,  0.000000E0 }}},
    {52, {{ALPHA,  1.106400E0 }, {BETA,  4.150000E-1}, {GAMMA,  1.800000E-1}, {ETA,  0.000000E0 }, {MU,  0.000000E0 }}},
    {53, {{ALPHA,  1.190000E0 }, {BETA,  3.770000E-1}, {GAMMA,  1.760000E-1}, {ETA,  0.000000E0 }, {MU,  0.000000E0 }}},
    {54, {{ALPHA,  3.855707E-1}, {BETA, -6.104166E-1}, {GAMMA,  5.676742E0 }, {ETA,  1.060894E1 }, {MU,  5.284014E0 }}},
    {55, {{ALPHA,  3.579064E-1}, {BETA, -6.442936E-1}, {GAMMA,  5.494644E0 }, {ETA,  1.054952E1 }, {MU,  5.280991E0 }}},
    {56, {{ALPHA,  9.587587E-1}, {BETA,  8.777464E-1}, {GAMMA,  2.017321E-1}, {ETA,  0.000000E0 }, {MU,  0.000000E0 }}},
    {57, {{ALPHA,  1.513500E0 }, {BETA,  3.769000E-1}, {GAMMA,  0.000000E0 }, {ETA,  0.000000E0 }, {MU,  0.000000E0 }}},
    {58, {{ALPHA,  4.907546E-1}, {BETA, -1.683928E-1}, {GAMMA, -3.108742E-1}, {ETA, -7.202918E-2}, {MU,  0.000000E0 }}},
    {59, {{ALPHA,  4.537070E0 }, {BETA, -4.465455E0 }, {GAMMA, -1.612690E0 }, {ETA, -1.623246E0 }, {MU,  0.000000E0 }}},
    {60, {{ALPHA,  1.796220E0 }, {BETA,  2.814020E-1}, {GAMMA,  1.423325E0 }, {ETA,  3.421036E-1}, {MU,  0.000000E0 }}},

    {61, {{ALPHA,  2.256216E0 }, {BETA,  3.773400E-1}, {GAMMA,  1.537867E0 }, {ETA,  4.396373E-1}, {MU,  0.000000E0 }}},
    {62, {{ALPHA,  8.430000E-2}, {BETA, -4.750000E-2}, {GAMMA, -3.520000E-2}, {ETA,  0.000000E0 }, {MU,  0.000000E0 }}},
    {63, {{ALPHA,  7.360000E-2}, {BETA,  7.490000E-2}, {GAMMA,  4.426000E-2}, {ETA,  0.000000E0 }, {MU,  0.000000E0 }}},
    {64, {{ALPHA,  1.360000E-1}, {BETA,  3.520000E-2}, {GAMMA,  0.000000E0 }, {ETA,  0.000000E0 }, {MU,  0.000000E0 }}},
    {65, {{ALPHA,  1.564231E-3}, {BETA,  1.653042E-3}, {GAMMA, -4.439786E-3}, {ETA, -4.951011E-3}, {MU, -1.216530E-3}}},
    {66, {{ALPHA,  1.477000E0 }, {BETA,  2.960000E-1}, {GAMMA,  0.000000E0 }, {ETA,  0.000000E0 }, {MU,  0.000000E0 }}},
    {67, {{ALPHA,  5.210157E0 }, {BETA, -4.143695E0 }, {GAMMA, -2.120870E0 }, {ETA,  0.000000E0 }, {MU,  0.000000E0 }}},
    {68, {{ALPHA,  1.116000E0 }, {BETA,  1.660000E-1}, {GAMMA,  0.000000E0 }, {ETA,  0.000000E0 }, {MU,  0.000000E0 }}},
    {69, {{ALPHA,  1.071489E0 }, {BETA, -1.164852E-1}, {GAMMA, -8.623831E-2}, {ETA, -1.582349E-2}, {MU,  0.000000E0 }}},
    {70, {{ALPHA,  7.108492E-1}, {BETA,  7.935927E-1}, {GAMMA,  3.926983E-1}, {ETA,  3.622146E-2}, {MU,  0.000000E0 }}},

    {71, {{ALPHA,  3.478514E0 }, {BETA, -2.585474E-2}, {GAMMA, -1.512955E-2}, {ETA, -2.833691E-3}, {MU,  0.000000E0 }}},
    {72, {{ALPHA,  9.132108E-1}, {BETA, -1.653695E-1}, {GAMMA,  0.000000E0 }, {ETA,  3.636784E-2}, {MU,  0.000000E0 }}},
    {73, {{ALPHA,  3.969331E-3}, {BETA,  4.539076E-3}, {GAMMA,  1.720906E-3}, {ETA,  1.897857E-4}, {MU,  0.000000E0 }}},
    {74, {{ALPHA,  1.600000E0 }, {BETA,  7.640000E-1}, {GAMMA,  3.322000E-1}, {ETA,  0.000000E0 }, {MU,  0.000000E0 }}},
    {75, {{ALPHA,  8.109000E-1}, {BETA, -6.282000E-1}, {GAMMA,  0.000000E0 }, {ETA,  0.000000E0 }, {MU,  0.000000E0 }}},
    {76, {{ALPHA,  1.192334E-2}, {BETA,  1.083057E-2}, {GAMMA,  1.230969E0 }, {ETA,  1.551656E0 }, {MU,  0.000000E0 }}},
    {77, {{ALPHA, -1.668868E-1}, {BETA,  5.818123E-1}, {GAMMA, -1.105027E1 }, {ETA, -1.668070E1 }, {MU,  0.000000E0 }}},
    {78, {{ALPHA,  7.615495E-1}, {BETA,  1.068243E-1}, {GAMMA, -2.011333E-1}, {ETA, -9.371415E-2}, {MU,  0.000000E0 }}},
    {79, {{ALPHA,  9.409838E0 }, {BETA,  1.522928E0 }, {GAMMA,  0.000000E0 }, {ETA,  0.000000E0 }, {MU,  0.000000E0 }}},
    {80, {{ALPHA, -2.711000E-1}, {BETA, -5.756000E-1}, {GAMMA, -8.380000E-2}, {ETA,  0.000000E0 }, {MU,  0.000000E0 }}},

    {81, {{ALPHA,  2.493000E0 }, {BETA,  1.147500E0 }, {GAMMA,  0.000000E0 }, {ETA,  0.000000E0 }, {MU,  0.000000E0 }}}
};


// B coefficients
// Table in Appendix A of Hurley et al. 2000
// Key to map is n (B(n)).  Map element is unordered_map of term coefficient values.
const std::map<int, COMPASUnorderedMap<AB_TCoeff, double>> B_COEFF = {
    { 1, {{ALPHA,  3.970000E-1}, {BETA,  2.882600E-1}, {GAMMA,  5.293000E-1}, {ETA,  0.000000E0 }, {MU,  0.000000E0 }}},
    { 2, {{ALPHA,  0.000000E0 }, {BETA,  0.000000E0 }, {GAMMA,  0.000000E0 }, {ETA,  0.000000E0 }, {MU,  0.000000E0 }}},
    { 3, {{ALPHA,  0.000000E0 }, {BETA,  0.000000E0 }, {GAMMA,  0.000000E0 }, {ETA,  0.000000E0 }, {MU,  0.000000E0 }}},
    { 4, {{ALPHA,  9.960283E-1}, {BETA,  8.164393E-1}, {GAMMA,  2.383830E0 }, {ETA,  2.223436E0 }, {MU,  8.638115E-1}}},
    { 5, {{ALPHA,  2.561062E-1}, {BETA,  7.072646E-2}, {GAMMA, -5.444596E-2}, {ETA, -5.798167E-2}, {MU, -1.349129E-2}}},
    { 6, {{ALPHA,  1.157338E0 }, {BETA,  1.467883E0 }, {GAMMA,  4.299661E0 }, {ETA,  3.130500E0 }, {MU,  6.992080E-1}}},
    { 7, {{ALPHA,  4.022765E-1}, {BETA,  3.050010E-1}, {GAMMA,  9.962137E-1}, {ETA,  7.914079E-1}, {MU,  1.728098E-1}}},
    { 8, {{ALPHA,  0.000000E0 }, {BETA,  0.000000E0 }, {GAMMA,  0.000000E0 }, {ETA,  0.000000E0 }, {MU,  0.000000E0 }}},
    { 9, {{ALPHA,  2.751631E3 }, {BETA,  3.557098E2 }, {GAMMA,  0.000000E0 }, {ETA,  0.000000E0 }, {MU,  0.000000E0 }}},
    {10, {{ALPHA, -3.820831E-2}, {BETA,  5.872664E-2}, {GAMMA,  0.000000E0 }, {ETA,  0.000000E0 }, {MU,  0.000000E0 }}},

    {11, {{ALPHA,  1.071738E2 }, {BETA, -8.970339E1 }, {GAMMA, -3.949739E1 }, {ETA,  0.000000E0 }, {MU,  0.000000E0 }}},
    {12, {{ALPHA,  7.348793E2 }, {BETA, -1.531020E2 }, {GAMMA, -3.793700E1 }, {ETA,  0.000000E0 }, {MU,  0.000000E0 }}},
    {13, {{ALPHA,  9.219293E0 }, {BETA, -2.005865E0 }, {GAMMA, -5.561309E-1}, {ETA,  0.000000E0 }, {MU,  0.000000E0 }}},
    {14, {{ALPHA,  2.917412E0 }, {BETA,  1.575290E0 }, {GAMMA,  5.751814E-1}, {ETA,  0.000000E0 }, {MU,  0.000000E0 }}},
    {15, {{ALPHA,  3.629118E0 }, {BETA, -9.112722E-1}, {GAMMA,  1.042291E0 }, {ETA,  0.000000E0 }, {MU,  0.000000E0 }}},
    {16, {{ALPHA,  4.916389E0 }, {BETA,  2.862149E0 }, {GAMMA,  7.844850E-1}, {ETA,  0.000000E0 }, {MU,  0.000000E0 }}},
    {17, {{ALPHA,  0.000000E0 }, {BETA,  0.000000E0 }, {GAMMA,  0.000000E0 }, {ETA,  0.000000E0 }, {MU,  0.000000E0 }}},
    {18, {{ALPHA,  5.496045E1 }, {BETA, -1.289968E1 }, {GAMMA,  6.385758E0 }, {ETA,  0.000000E0 }, {MU,  0.000000E0 }}},
    {19, {{ALPHA,  1.832694E0 }, {BETA, -5.766608E-2}, {GAMMA,  5.696128E-2}, {ETA,  0.000000E0 }, {MU,  0.000000E0 }}},
    {20, {{ALPHA,  1.211104E2 }, {BETA,  0.000000E0 }, {GAMMA,  0.000000E0 }, {ETA,  0.000000E0 }, {MU,  0.000000E0 }}},

    {21, {{ALPHA,  2.214088E2 }, {BETA,  2.187113E2 }, {GAMMA,  1.170177E1 }, {ETA, -2.635340E1 }, {MU,  0.000000E0 }}},
    {22, {{ALPHA,  2.063983E0 }, {BETA,  7.363827E-1}, {GAMMA,  2.654323E-1}, {ETA, -6.140719E-2}, {MU,  0.000000E0 }}},
    {23, {{ALPHA,  2.003160E0 }, {BETA,  9.388871E-1}, {GAMMA,  9.656450E-1}, {ETA,  2.362266E-1}, {MU,  0.000000E0 }}},
    {24, {{ALPHA,  1.609901E1 }, {BETA,  7.391573E0 }, {GAMMA,  2.277010E1 }, {ETA,  8.334227E0 }, {MU,  0.000000E0 }}},
    {25, {{ALPHA,  1.747500E-1}, {BETA,  6.271202E-2}, {GAMMA, -2.324229E-2}, {ETA, -1.844559E-2}, {MU,  0.000000E0 }}},
    {26, {{ALPHA,  0.000000E0 }, {BETA,  0.000000E0 }, {GAMMA,  0.000000E0 }, {ETA,  0.000000E0 }, {MU,  0.000000E0 }}},
    {27, {{ALPHA,  2.752869E0 }, {BETA,  2.729201E-2}, {GAMMA,  4.996927E-1}, {ETA,  2.496551E-1}, {MU,  0.000000E0 }}},
    {28, {{ALPHA,  3.518506E0 }, {BETA,  1.112440E0 }, {GAMMA, -4.556216E-1}, {ETA, -2.179426E-1}, {MU,  0.000000E0 }}},
    {29, {{ALPHA,  1.626062E2 }, {BETA, -1.168838E1 }, {GAMMA, -5.498343E0 }, {ETA,  0.000000E0 }, {MU,  0.000000E0 }}},
    {30, {{ALPHA,  3.336833E-1}, {BETA, -1.458043E-1}, {GAMMA, -2.011751E-2}, {ETA,  0.000000E0 }, {MU,  0.000000E0 }}},

    {31, {{ALPHA,  7.425137E1 }, {BETA,  1.790236E1 }, {GAMMA,  3.033910E1 }, {ETA,  1.018259E1 }, {MU,  0.000000E0 }}},
    {32, {{ALPHA,  9.268325E2 }, {BETA, -9.739859E1 }, {GAMMA, -7.702152E1 }, {ETA, -3.158268E1 }, {MU,  0.000000E0 }}},
    {33, {{ALPHA,  2.474401E0 }, {BETA,  3.892972E-1}, {GAMMA,  0.000000E0 }, {ETA,  0.000000E0 }, {MU,  0.000000E0 }}},
    {34, {{ALPHA,  1.127018E1 }, {BETA,  1.622158E0 }, {GAMMA, -1.443664E0 }, {ETA, -9.474699E-1}, {MU,  0.000000E0 }}},
    {35, {{ALPHA,  0.000000E0 }, {BETA,  0.000000E0 }, {GAMMA,  0.000000E0 }, {ETA,  0.000000E0 }, {MU,  0.000000E0 }}},
    {36, {{ALPHA,  1.445216E-1}, {BETA, -6.180219E-2}, {GAMMA,  3.093878E-2}, {ETA,  1.567090E-2}, {MU,  0.000000E0 }}},
    {37, {{ALPHA,  1.304129E0 }, {BETA,  1.395919E-1}, {GAMMA,  4.142455E-3}, {ETA, -9.732503E-3}, {MU,  0.000000E0 }}},
    {38, {{ALPHA,  5.114149E-1}, {BETA, -1.160850E-2}, {GAMMA,  0.000000E0 }, {ETA,  0.000000E0 }, {MU,  0.000000E0 }}},
    {39, {{ALPHA,  1.314955E2 }, {BETA,  2.009258E1 }, {GAMMA, -5.143082E-1}, {ETA, -1.379140E0 }, {MU,  0.000000E0 }}},
    {40, {{ALPHA,  1.823973E1 }, {BETA, -3.074559E0 }, {GAMMA, -4.307878E0 }, {ETA,  0.000000E0 }, {MU,  0.000000E0 }}},

    {41, {{ALPHA,  2.327037E0 }, {BETA,  2.403445E0 }, {GAMMA,  1.208407E0 }, {ETA,  2.087263E-1}, {MU,  0.000000E0 }}},
    {42, {{ALPHA,  1.997378E0 }, {BETA, -8.126205E-1}, {GAMMA,  0.000000E0 }, {ETA,  0.000000E0 }, {MU,  0.000000E0 }}},
    {43, {{ALPHA,  1.079113E-1}, {BETA,  1.762409E-2}, {GAMMA,  1.096601E-2}, {ETA,  3.058818E-3}, {MU,  0.000000E0 }}},
    {44, {{ALPHA,  2.327409E0 }, {BETA,  6.901582E-1}, {GAMMA, -2.158431E-1}, {ETA, -1.084117E-1}, {MU,  0.000000E0 }}},
    {45, {{ALPHA,  0.000000E0 }, {BETA,  0.000000E0 }, {GAMMA,  0.000000E0 }, {ETA,  0.000000E0 }, {MU,  0.000000E0 }}},
    {46, {{ALPHA,  2.214315E0 }, {BETA, -1.975747E0 }, {GAMMA,  0.000000E0 }, {ETA,  0.000000E0 }, {MU,  0.000000E0 }}},
    {47, {{ALPHA,  0.000000E0 }, {BETA,  0.000000E0 }, {GAMMA,  0.000000E0 }, {ETA,  0.000000E0 }, {MU,  0.000000E0 }}},
    {48, {{ALPHA,  5.072525E0 }, {BETA,  1.146189E1 }, {GAMMA,  6.961724E0 }, {ETA,  1.316965E0 }, {MU,  0.000000E0 }}},
    {49, {{ALPHA,  5.139740E0 }, {BETA,  0.000000E0 }, {GAMMA,  0.000000E0 }, {ETA,  0.000000E0 }, {MU,  0.000000E0 }}},
    {50, {{ALPHA,  0.000000E0 }, {BETA,  0.000000E0 }, {GAMMA,  0.000000E0 }, {ETA,  0.000000E0 }, {MU,  0.000000E0 }}},

    {51, {{ALPHA,  1.125124E0 }, {BETA,  1.306486E0 }, {GAMMA,  3.622359E0 }, {ETA,  2.601976E0 }, {MU,  3.031270E-1}}},
    {52, {{ALPHA,  3.349489E-1}, {BETA,  4.531269E-3}, {GAMMA,  1.131793E-1}, {ETA,  2.300156E-1}, {MU,  7.632745E-2}}},
    {53, {{ALPHA,  1.467794E0 }, {BETA,  2.798142E0 }, {GAMMA,  9.455580E0 }, {ETA,  8.963904E0 }, {MU,  3.339719E0 }}},
    {54, {{ALPHA,  4.658512E-1}, {BETA,  2.597451E-1}, {GAMMA,  9.048179E-1}, {ETA,  7.394505E-1}, {MU,  1.607092E-1}}},
    {55, {{ALPHA,  1.042200E0 }, {BETA,  1.315600E-1}, {GAMMA,  4.500000E-2}, {ETA,  0.000000E0 }, {MU,  0.000000E0 }}},
    {56, {{ALPHA,  1.110866E0 }, {BETA,  9.623856E-1}, {GAMMA,  2.735487E0 }, {ETA,  2.445602E0 }, {MU,  8.826352E-1}}},
    {57, {{ALPHA, -1.584333E-1}, {BETA, -1.728865E-1}, {GAMMA, -4.461431E-1}, {ETA, -3.925259E-1}, {MU, -1.276203E-1}}}
};

#undef ALPHA
#undef BETA
#undef GAMMA
#undef ETA
#undef MU


// C coefficients
// Key to map is n (C(n)).  Map element is unordered_map of term coefficient values.
const std::unordered_map<int, double> C_COEFF = {{1, -8.672073E-2}, {2, 9.301992E0}, {3, 4.637345E0}};


// CDF from Table 7 in Dufton et al 2013 https://arxiv.org/abs/1212.2424
// There is an assumption in the code that this function is monitonically increasing - it is now
// and should remain so if the map is modified.
const std::map<double, double> BStarRotationalVelocityCDFTable = {
    {000.0, 0.000}, {020.0, 0.046}, {040.0, 0.094}, {060.0, 0.144}, {080.0, 0.192}, {100.0, 0.239},
    {120.0, 0.253}, {140.0, 0.270}, {160.0, 0.288}, {180.0, 0.322}, {200.0, 0.377}, {220.0, 0.435},
    {240.0, 0.492}, {260.0, 0.548}, {280.0, 0.609}, {300.0, 0.674}, {320.0, 0.739}, {340.0, 0.796},
    {360.0, 0.841}, {380.0, 0.879}, {400.0, 0.912}, {420.0, 0.938}, {440.0, 0.956}, {460.0, 0.971},
    {480.0, 0.983}, {500.0, 0.990}, {520.0, 0.993}, {540.0, 0.995}, {560.0, 0.996}, {580.0, 0.997}
};


// These neutron star (NS) equations-of-state (EOS) are
// taken from the review Ozel & Freire 2016,
// Masses, Radii, and Equation of State of Neutron Stars,
// Annual Reviews of Astronomy and Astrophysics,
// https://arxiv.org/abs/1603.02698, downloaded from
// their website http://xtreme.as.arizona.edu/NeutronStars/

// For now we choose one example EOS ARP3 from
// Akmal et al 1998 https://arxiv.org/abs/nucl-th/9804027
const std::map<double, double> ARP3MassRadiusRelation = {
    {0.184 , 16.518}, {0.188 , 16.292}, {0.192 , 16.067}, {0.195 , 15.857}, {0.199 , 15.658}, {0.203 , 15.46 }, {0.207 , 15.277}, {0.212, 15.102}, {0.216, 14.933},
    {0.221 , 14.774}, {0.225 , 14.619}, {0.23  , 14.473}, {0.235 , 14.334}, {0.24  , 14.199}, {0.245 , 14.073}, {0.251 , 13.951}, {0.256, 13.834}, {0.262, 13.725},
    {0.268 , 13.618}, {0.273 , 13.52 }, {0.28  , 13.423}, {0.286 , 13.332}, {0.292 , 13.245}, {0.299 , 13.162}, {0.306 , 13.084}, {0.313, 13.009}, {0.32 , 12.94 },
    {0.327 , 12.871}, {0.335 , 12.806}, {0.342 , 12.747}, {0.35  , 12.691}, {0.358 , 12.638}, {0.366 , 12.586}, {0.374 , 12.538}, {0.383, 12.493}, {0.391, 12.451},
    {0.4   , 12.409}, {0.409 , 12.371}, {0.418 , 12.336}, {0.427 , 12.302}, {0.438 , 12.269}, {0.448 , 12.239}, {0.458 , 12.211}, {0.468, 12.184}, {0.479, 12.16 },
    {0.49  , 12.136}, {0.501 , 12.116}, {0.512 , 12.096}, {0.524 , 12.078}, {0.535 , 12.061}, {0.547 , 12.046}, {0.559 , 12.031}, {0.572, 12.018}, {0.585, 12.007},
    {0.598 , 11.997}, {0.611 , 11.987}, {0.625 , 11.979}, {0.638 , 11.972}, {0.652 , 11.966}, {0.666 , 11.96 }, {0.681 , 11.955}, {0.695, 11.952}, {0.71 , 11.949},
    {0.725 , 11.947}, {0.74  , 11.946}, {0.756 , 11.945}, {0.772 , 11.945}, {0.788 , 11.945}, {0.804 , 11.946}, {0.82  , 11.947}, {0.837, 11.949}, {0.854, 11.952},
    {0.871 , 11.955}, {0.888 , 11.957}, {0.906 , 11.961}, {0.923 , 11.964}, {0.941 , 11.968}, {0.959 , 11.972}, {0.977 , 11.977}, {0.995, 11.981}, {1.014, 11.985},
    {1.032 , 11.99 }, {1.05  , 11.994}, {1.069 , 11.999}, {1.088 , 12.004}, {1.107 , 12.009}, {1.126 , 12.013}, {1.145 , 12.018}, {1.164, 12.022}, {1.184, 12.027},
    {1.203 , 12.031}, {1.222 , 12.035}, {1.242 , 12.039}, {1.261 , 12.043}, {1.281 , 12.047}, {1.3   , 12.05 }, {1.32  , 12.053}, {1.339, 12.056}, {1.358, 12.058},
    {1.378 , 12.061}, {1.397 , 12.063}, {1.416 , 12.064}, {1.436 , 12.066}, {1.455 , 12.067}, {1.474 , 12.068}, {1.493 , 12.068}, {1.512, 12.068}, {1.531, 12.068},
    {1.549 , 12.067}, {1.568 , 12.066}, {1.586 , 12.065}, {1.604 , 12.063}, {1.623 , 12.06 }, {1.64  , 12.058}, {1.658 , 12.055}, {1.676, 12.052}, {1.693, 12.048},
    {1.71  , 12.044}, {1.727 , 12.039}, {1.744 , 12.034}, {1.761 , 12.029}, {1.777 , 12.024}, {1.793 , 12.017}, {1.809 , 12.011}, {1.825, 12.004}, {1.84 , 11.997},
    {1.856 , 11.989}, {1.871 , 11.981}, {1.886 , 11.973}, {1.9   , 11.965}, {1.915 , 11.956}, {1.929 , 11.946}, {1.943 , 11.937}, {1.956, 11.927}, {1.969, 11.916},
    {1.982 , 11.906}, {1.995 , 11.895}, {2.008 , 11.884}, {2.02  , 11.827}, {2.032 , 11.86 }, {2.044 , 11.848}, {2.056 , 11.836}, {2.067, 11.823}, {2.078, 11.81 },
    {2.089 , 11.797}, {2.099 , 11.784}, {2.109 , 11.77 }, {2.119 , 11.756}, {2.129 , 11.742}, {2.139 , 11.727}, {2.148 , 11.713}, {2.157, 11.698}, {2.166, 11.683},
    {2.174 , 11.668}, {2.182 , 11.652}, {2.19  , 11.637}, {2.198 , 11.621}, {2.206 , 11.605}, {2.213 , 11.589}, {2.221 , 11.573}, {2.227, 11.556}, {2.234, 11.54 },
    {2.241 , 11.523}, {2.247 , 11.506}, {2.253 , 11.49 }, {2.259 , 11.473}, {2.264 , 11.456}, {2.27  , 11.438}, {2.275 , 11.421}, {2.28 , 11.404}, {2.285, 11.386},
    {2.29  , 11.369}, {2.294 , 11.351}, {2.299 , 11.333}, {2.303 , 11.316}, {2.307 , 11.299}, {2.31  , 11.281}, {2.314 , 11.263}, {2.317, 11.245}, {2.321, 11.227},
    {2.324 , 11.209}, {2.327 , 11.191}, {2.33  , 11.173}, {2.332 , 11.155}, {2.335 , 11.136}, {2.337 , 11.119}, {2.339 , 11.101}, {2.342, 11.083}, {2.344, 11.065},
    {2.345 , 11.046}, {2.347 , 11.028}, {2.349 , 11.01 }, {2.35  , 10.992}, {2.352 , 10.974}, {2.353 , 10.956}, {2.354 , 10.938}, {2.355, 10.92 }, {2.356, 10.902},
    {2.3571, 10.885}, {2.3572, 10.866}, {2.3581, 10.849}, {2.3582, 10.831}, {2.3591, 10.813}, {2.3592, 10.795}, {2.3593, 10.777}, {2.361, 10.76 }, {2.362, 10.742}
};


// Coefficients for calculating binding and recombination energy as described in Loveridge et al. 2011
// Electronic tables, program and further information in: http://astro.ru.nl/~sluys/index.php?title=BE

// struct LoveridgeCoefficients
// m, r, alpha(m,r) used in Loveridge et al. 2011, eq 5
struct LoveridgeCoefficients {
    int    m;
    int    r;
    double alpha_mr;
};


// enum class LOVERIDGE_METALLICITY
// Symbolic names for metallicities described in Loveridge et al., 2011
// These are used as indices into the loveridgeCoefficients multi-dimensional vector (described below)
// This is a bit of a hack until I figure out how to (elegantly) iterate over enum classes...
enum class LOVERIDGE_METALLICITY: int { Z000010, Z000100, Z001000, Z001500, Z002000, Z003000, COUNT };
const std::vector<std::tuple<LOVERIDGE_METALLICITY, double>> LOVERIDGE_METALLICITY_VALUE = {
    { LOVERIDGE_METALLICITY::Z000010, 0.00010 },
    { LOVERIDGE_METALLICITY::Z000100, 0.00100 },
    { LOVERIDGE_METALLICITY::Z001000, 0.01000 },
    { LOVERIDGE_METALLICITY::Z001500, 0.01500 },
    { LOVERIDGE_METALLICITY::Z002000, 0.02000 },
    { LOVERIDGE_METALLICITY::Z003000, 0.03000 }
};


// enum class LOVERIDGE_GROUP
// Symbolic names for GB groups described in Loveridge et al., 2011
// These are used as indices into the loveridgeCoefficients multi-dimensional vector (described below)
enum class LOVERIDGE_GROUP: int { LMR1, LMR2, LMA, HM, RECOM };
const COMPASUnorderedMap<LOVERIDGE_GROUP, std::string> LOVERIDGE_GROUP_LABEL = {
    { LOVERIDGE_GROUP::LMR1,  "Low mass early Red Giant Branch (RGB) (before dredge-up)" },
    { LOVERIDGE_GROUP::LMR2,  "Low mass late Red Giant Branch (RGB) (after dredge-up)" },
    { LOVERIDGE_GROUP::LMA,   "Low mass Asymptotic Giant Branch (AGB)" },
    { LOVERIDGE_GROUP::HM,    "High mass" },
    { LOVERIDGE_GROUP::RECOM, "Recombination energy" }
};


// vector LOVERIDGE_LM_HM_CUTOFFS
// Values for the division between High Mass and Low Mass, indexed by metallicity (LOVERIDGE_METALLICITY)
// Values are given in Msol
// From Loveridge et al. 2011, table 1
const DBL_VECTOR LOVERIDGE_LM_HM_CUTOFFS = { 11.7000, 11.7000, 10.2000, 11.7000, 11.7000, 13.4000 };


// vector LOVERIDGE_LM1_LM2_CUTOFFS
// Coefficients for the division between Low Mass RGB 1 and Low Mass RGB 2, indexed by metallicity (LOVERIDGE_METALLICITY)
// From Loveridge et al. 2011, table 2 & eq 4
const std::vector<DBL_VECTOR> LOVERIDGE_LM1_LM2_CUTOFFS = {
    { 6.047230E-01,  1.397240E+00, -8.249630E-02,  1.141430E+00,  0.000000E+00 },       // Metallicity Z000010 (0.00010)
    { 4.566000E-01,  1.186600E+00,  2.390880E+00, -3.054040E+00,  1.404900E+00 },       // Metallicity Z000100 (0.00100)
    { 2.821740E-01,  1.149380E+00,  1.884450E+00, -1.082300E+00,  0.000000E+00 },       // Metallicity Z001000 (0.01000)
    { 2.518180E-01,  1.210490E+00,  1.634900E+00, -8.369100E-01,  0.000000E+00 },       // Metallicity Z001500 (0.01500)
    { 2.406370E-01,  1.089220E+00,  1.953180E+00, -1.032180E+00,  0.000000E+00 },       // Metallicity Z002000 (0.02000)
    { 2.348880E-01,  8.972940E-01,  2.519950E+00, -1.414110E+00,  0.000000E+00 }        // Metallicity Z003000 (0.03000)
};


// vector LOVERIDGE_COEFFICIENTS
// Multi-dimensional vector of struct LoveridgeCoefficients, indexed by
// metallicity (LOVERIDGE_METALLICITY) and evolutionary stage (LOVERIDGE_GROUP)
// This vector records the coefficients (m, r, alpha(m,r) used in Loveridge et al. 20001, eq 5
// Using a vector indexed by metallicity and evolutionary stage because it's faster than a map, and
// the lambdas could be calculated at every timestep.
const std::vector<std::vector<std::vector<LoveridgeCoefficients>>> LOVERIDGE_COEFFICIENTS = {
    {                                                                                   // Metallicity Z000010 (0.00010)
        {                                                                               // LMR1 (Z000010)
            { 0,     0,     1.49884369566236408389E+01},
            { 0,     1,     3.55674019216888570583E+00},
            { 0,     2,    -1.50579325323499482181E+01},
            { 0,     3,     2.74507278637946647848E+01},
            { 0,     4,    -2.40420132204742671433E+01},
            { 0,     5,     6.08559902401751795509E+00},

            { 1,     0,     4.77689517615753889146E+00},
            { 1,     1,    -3.52448257631879471319E+01},
            { 1,     2,     1.26181509166749165729E+02},
            { 1,     3,    -2.05760448139415075275E+02},
            { 1,     4,     1.66826460262414656199E+02},
            { 1,     5,    -4.13681688626000720888E+01},

            { 2,     0,    -4.03038048915965774199E+00},
            { 2,     1,     5.94984473818373302834E+01},
            { 2,     2,    -3.15891070807037635859E+02},
            { 2,     3,     5.63465810280387586317E+02},
            { 2,     4,    -4.56401018552895436642E+02},
            { 2,     5,     1.12357256780075772440E+02},

            { 3,     0,    -2.22258127619659440199E+00},
            { 3,     1,     1.21818087660567726971E+02},
            { 3,     2,    -6.06793401690043339158E+01},
            { 3,     3,    -2.73750098046708558286E+02},
            { 3,     4,     3.80968083978251002009E+02},
            { 3,     5,    -1.07210865421446229107E+02},

            { 4,     0,    -4.95448396548353997559E+01},
            { 4,     1,    -1.05676079281290000722E+02},
            { 4,     2,     3.74254532751612941865E+02},
            { 4,     3,    -2.84755814237885886087E+02},
            { 4,     4,     5.32060692031168436245E+00},
            { 4,     5,     1.94841031059088862776E+01},

            { 5,     0,     5.85417149247924371025E+01},
            { 5,     1,    -6.46713025038344397899E+01},
            { 5,     2,    -8.04514035300949643670E+01},
            { 5,     3,     1.54013846765123219029E+02},
            { 5,     4,    -6.62783052076742649206E+01},
            { 5,     5,     9.83910595056972248074E+00}
        },
        {                                                                               // LMR2 (Z000010)
            { 0,     0,     2.10206064943832124925E+01},
            { 0,     1,    -2.39940628010456791230E+01},
            { 0,     2,     3.67437434259622861532E+01},
            { 0,     3,    -2.87504026348741277275E+01},
            { 0,     4,     1.10696952815601967757E+01},
            { 0,     5,    -1.67354101724841819454E+00},

            { 1,     0,     6.24726695402092602194E+01},
            { 1,     1,    -2.25859701401090774198E+02},
            { 1,     2,     3.25693445380178616233E+02},
            { 1,     3,    -2.28906270354160255920E+02},
            { 1,     4,     7.82835291167177160787E+01},
            { 1,     5,    -1.04409269263635096081E+01},

            { 2,     0,     1.68774936141528343114E+02},
            { 2,     1,    -4.70922534725343496120E+02},
            { 2,     2,     5.20150477052292671942E+02},
            { 2,     3,    -2.82942436111233064366E+02},
            { 2,     4,     7.54607477257930696624E+01},
            { 2,     5,    -7.80062541052705249456E+00},

            { 3,     0,     1.26323501968766254322E+03},
            { 3,     1,    -5.43724065618109580100E+03},
            { 3,     2,     9.47031538171058127773E+03},
            { 3,     3,    -8.20344328990647773026E+03},
            { 3,     4,     3.48253888526251739677E+03},
            { 3,     5,    -5.75361752664876235031E+02},

            { 4,     0,     1.45320316532362594444E+04},
            { 4,     1,    -6.10692503818239565589E+04},
            { 4,     2,     9.45752483181984280236E+04},
            { 4,     3,    -6.92033750093292765087E+04},
            { 4,     4,     2.43234260768021413242E+04},
            { 4,     5,    -3.32540856427475091550E+03},

            { 5,     0,    -7.83727239733487567719E+03},
            { 5,     1,     6.87101874631883547409E+04},
            { 5,     2,    -1.42788737041162559763E+05},
            { 5,     3,     1.25369407779255416244E+05},
            { 5,     4,    -5.05985607497797464021E+04},
            { 5,     5,     7.77505329663658358186E+03}
        },
        {                                                                               // LMA (Z000010)
            { 0,     0,     1.77846204423370872973E+04},
            { 0,     1,    -1.11008631122171675088E+05},
            { 0,     2,     3.07385212080689030699E+05},
            { 0,     3,    -4.97253519789625774138E+05},
            { 0,     4,     5.20899845929651521146E+05},
            { 0,     5,    -3.69562230436008889228E+05},
            { 0,     6,     1.79995285036839370150E+05},
            { 0,     7,    -5.94766776453754428076E+04},
            { 0,     8,     1.27704226161695205519E+04},
            { 0,     9,    -1.60998313917297696207E+03},
            { 0,    10,     9.05540938508377593053E+01},

            { 1,     0,     1.27448576992469941615E+05},
            { 1,     1,    -8.26126519162579439580E+05},
            { 1,     2,     2.40616127883097669110E+06},
            { 1,     3,    -4.13147857106406055391E+06},
            { 1,     4,     4.61530595326700154692E+06},
            { 1,     5,    -3.49471896526116924360E+06},
            { 1,     6,     1.81238210394326946698E+06},
            { 1,     7,    -6.34629941238884348422E+05},
            { 1,     8,     1.43452093324876565021E+05},
            { 1,     9,    -1.88911385051759207272E+04},
            { 1,    10,     1.10039680760221062883E+03},

            { 2,     0,    -1.11280780545824207366E+06},
            { 2,     1,     6.52773804973363596946E+06},
            { 2,     2,    -1.68385778483916968107E+07},
            { 2,     3,     2.51369743430132977664E+07},
            { 2,     4,    -2.40291083278050050139E+07},
            { 2,     5,     1.53511958359827548265E+07},
            { 2,     6,    -6.62599811194045469165E+06},
            { 2,     7,     1.90266653405042551458E+06},
            { 2,     8,    -3.46290151645659178030E+05},
            { 2,     9,     3.57968178594517958118E+04},
            { 2,    10,    -1.57403299302352661471E+03},

            { 3,     0,     3.61468220664994791150E+06},
            { 3,     1,    -1.42838660574260130525E+07},
            { 3,     2,     9.89719916261141002178E+06},
            { 3,     3,     4.17630757517836764455E+07},
            { 3,     4,    -1.13186791305614486337E+08},
            { 3,     5,     1.34723130784819722176E+08},
            { 3,     6,    -9.39780759352868050337E+07},
            { 3,     7,     4.08028988015334084630E+07},
            { 3,     8,    -1.08834827876409199089E+07},
            { 3,     9,     1.63703844878768618219E+06},
            { 3,    10,    -1.06502153903636033647E+05},

            { 4,     0,    -2.18383920460389368236E+07},
            { 4,     1,     1.01377685264262214303E+08},
            { 4,     2,    -1.24736986550756111741E+08},
            { 4,     3,    -1.38097782211961090565E+08},
            { 4,     4,     5.82118970734395384789E+08},
            { 4,     5,    -7.72188668410225749016E+08},
            { 4,     6,     5.69788365736976385117E+08},
            { 4,     7,    -2.56651440166880398989E+08},
            { 4,     8,     7.03184175257203429937E+07},
            { 4,     9,    -1.07993168413460906595E+07},
            { 4,    10,     7.14464107997456681915E+05},

            { 5,     0,     6.22013266083969771862E+07},
            { 5,     1,    -3.70892432569035887718E+08},
            { 5,     2,     7.32722076455112814903E+08},
            { 5,     3,    -3.41863748162672758102E+08},
            { 5,     4,    -8.72008743590860724449E+08},
            { 5,     5,     1.70439955004952502251E+09},
            { 5,     6,    -1.44412099096650505066E+09},
            { 5,     7,     7.01467443390604257584E+08},
            { 5,     8,    -2.01846242185972064734E+08},
            { 5,     9,     3.21032091475058645010E+07},
            { 5,    10,    -2.18098983308966364712E+06},

            { 6,     0,     8.32790288301304075867E+06},
            { 6,     1,     1.67320728489836782217E+08},
            { 6,     2,    -4.90329729719172537327E+08},
            { 6,     3,    -3.57015713222805708647E+07},
            { 6,     4,     1.73606751974490427971E+09},
            { 6,     5,    -2.95511773960293579102E+09},
            { 6,     6,     2.49140620948586368561E+09},
            { 6,     7,    -1.22675662513774180412E+09},
            { 6,     8,     3.58779851358991682529E+08},
            { 6,     9,    -5.79478609330464825034E+07},
            { 6,    10,     3.99136670739177288488E+06},

            { 7,     0,    -3.09375949266583919525E+08},
            { 7,     1,     1.30927392519327545166E+09},
            { 7,     2,    -2.71972201258040809631E+09},
            { 7,     3,     4.17056345501154565811E+09},
            { 7,     4,    -5.31121138472141742706E+09},
            { 7,     5,     5.18211883778930091858E+09},
            { 7,     6,    -3.52386318383868503571E+09},
            { 7,     7,     1.57889703104470300674E+09},
            { 7,     8,    -4.41837538483527064323E+08},
            { 7,     9,     6.98762237560149580240E+07},
            { 7,    10,    -4.76660235680679418147E+06},

            { 8,     0,     5.32124163954892635345E+08},
            { 8,     1,    -2.58332422589960527420E+09},
            { 8,     2,     5.78740993511894130707E+09},
            { 8,     3,    -8.18639627587050056458E+09},
            { 8,     4,     8.33603336255734443665E+09},
            { 8,     5,    -6.37392318348361968994E+09},
            { 8,     6,     3.59443787565530967712E+09},
            { 8,     7,    -1.42294472536891078949E+09},
            { 8,     8,     3.68482395798513412476E+08},
            { 8,     9,    -5.55465651649229973555E+07},
            { 8,    10,     3.67803603909488115460E+06},

            { 9,     0,    -3.67132831968976199627E+08},
            { 9,     1,     1.87202460446496915817E+09},
            { 9,     2,    -4.32871663092040729523E+09},
            { 9,     3,     6.09032624990053653717E+09},
            { 9,     4,    -5.87735082626143074036E+09},
            { 9,     5,     4.10221144979333591461E+09},
            { 9,     6,    -2.08821944738185024261E+09},
            { 9,     7,     7.54238944109313964844E+08},
            { 9,     8,    -1.81710771632690608501E+08},
            { 9,     9,     2.59757891273681670427E+07},
            { 9,    10,    -1.65624886172299087048E+06},

            {10,     0,     9.30481611941920518875E+07},
            {10,     1,    -4.87096365846687316895E+08},
            {10,     2,     1.14762701275433015823E+09},
            {10,     3,    -1.62114284406450057030E+09},
            {10,     4,     1.53847292382848095894E+09},
            {10,     5,    -1.03373922282777369022E+09},
            {10,     6,     4.99196402871803343296E+08},
            {10,     7,    -1.70266350400250434875E+08},
            {10,     8,     3.88883041814338341355E+07},
            {10,     9,    -5.31391571130599640310E+06},
            {10,    10,     3.26864794701321807224E+05}
        },
        {                                                                               // HM (Z000010)
            { 0,     0,     3.04240080558681453113E+05},
            { 0,     1,    -7.24150360611511170864E+07},
            { 0,     2,     2.70646920133822739124E+08},
            { 0,     3,    -4.33003387311595380306E+08},
            { 0,     4,     4.03091375320128858089E+08},
            { 0,     5,    -2.49456192293578892946E+08},
            { 0,     6,     9.70010504787636250257E+07},
            { 0,     7,    -8.23838906384931178764E+05},
            { 0,     8,    -3.28722313181499056518E+07},
            { 0,     9,     2.78880451327459998429E+07},
            { 0,    10,    -1.40338722991762422025E+07},
            { 0,    11,     5.06007529781199898571E+06},
            { 0,    12,    -1.37089679529935028404E+06},
            { 0,    13,     2.68858224094756355044E+05},
            { 0,    14,    -3.36690685426766431192E+04},
            { 0,    15,     1.98948270157709225714E+03},

            { 1,     0,     5.37679127182313203812E+07},
            { 1,     1,     1.46388718178314149380E+08},
            { 1,     2,    -9.35395212179676651955E+08},
            { 1,     3,     1.55915548629785561562E+09},
            { 1,     4,    -1.34035874177675724030E+09},
            { 1,     5,     7.60583187397939205170E+08},
            { 1,     6,    -3.48267020550069510937E+08},
            { 1,     7,     1.27565538716441661119E+08},
            { 1,     8,    -2.52623368581141643226E+07},
            { 1,     9,    -2.38211218436619313434E+06},
            { 1,    10,     2.83049418278661277145E+06},
            { 1,    11,    -1.12351439162609330378E+06},
            { 1,    12,     5.12258502489926875569E+05},
            { 1,    13,    -1.87547968379564146744E+05},
            { 1,    14,     3.78142640863094275119E+04},
            { 1,    15,    -3.14819542193592815238E+03},

            { 2,     0,    -2.72150296501208603382E+08},
            { 2,     1,     2.54191144958757966757E+08},
            { 2,     2,     1.09221455545737147331E+09},
            { 2,     3,    -2.27038845949890232086E+09},
            { 2,     4,     1.74805773803573489189E+09},
            { 2,     5,    -6.91637455687782287598E+08},
            { 2,     6,     2.04606336638418078423E+08},
            { 2,     7,    -7.53842029037321358919E+07},
            { 2,     8,     1.98339755878359973431E+07},
            { 2,     9,    -2.51659290353266568854E+06},
            { 2,    10,     2.78171596346601564437E+06},
            { 2,    11,    -2.17292116712976712734E+06},
            { 2,    12,     6.62271515154829132371E+05},
            { 2,    13,    -6.85233401404126780108E+04},
            { 2,    14,    -7.24533940448010434920E+03},
            { 2,    15,     1.77091708853070326768E+03},

            { 3,     0,     5.84549742654761433601E+08},
            { 3,     1,    -1.22755266303496289253E+09},
            { 3,     2,    -1.99841301217404045165E+07},
            { 3,     3,     1.62942775427007746696E+09},
            { 3,     4,    -1.29122969498875904083E+09},
            { 3,     5,     2.81517572141482591629E+08},
            { 3,     6,     3.29046875321928299963E+07},
            { 3,     7,    -2.18449690962994331494E+06},
            { 3,     8,    -2.63601564748177304864E+06},
            { 3,     9,    -4.48942869859682396054E+06},
            { 3,    10,     2.44109624343642685562E+06},
            { 3,    11,    -4.88764745659762818832E+05},
            { 3,    12,     5.56227389265404126490E+04},
            { 3,    13,    -2.70979608753431966761E+03},
            { 3,    14,     1.47652876079566203771E+03},
            { 3,    15,    -5.79993594759073516798E+02},

            { 4,     0,    -6.80110049336398720741E+08},
            { 4,     1,     1.85585044735255384445E+09},
            { 4,     2,    -1.28215713107603287697E+09},
            { 4,     3,    -3.01044179228078424931E+08},
            { 4,     4,     5.51112592108273148537E+08},
            { 4,     5,    -7.78949714611403048038E+07},
            { 4,     6,    -3.93153402725159674883E+07},
            { 4,     7,    -1.19108830926259383559E+07},
            { 4,     8,     1.43100595134035050869E+07},
            { 4,     9,    -4.91528834089644718915E+06},
            { 4,    10,     1.68842217521909135394E+06},
            { 4,    11,    -1.75640131265274452744E+05},
            { 4,    12,    -1.40626545874571602326E+05},
            { 4,    13,     3.77159267968944986933E+04},
            { 4,    14,    -1.39635312769678466793E+03},
            { 4,    15,    -1.88574192421971709166E+01},

            { 5,     0,     4.31829985381816327572E+08},
            { 5,     1,    -1.41004882914948272705E+09},
            { 5,     2,     1.38554457511777806282E+09},
            { 5,     3,    -3.82333992940614879131E+08},
            { 5,     4,    -7.42225503488553911448E+07},
            { 5,     5,     1.56423537414295095950E+07},
            { 5,     6,     1.26731311307457205839E+06},
            { 5,     7,     8.38170131250077579170E+06},
            { 5,     8,     1.69866128198041976430E+06},
            { 5,     9,    -2.63807965752872545272E+06},
            { 5,    10,    -1.30410926100970245898E+05},
            { 5,    11,     2.79376974434808362275E+05},
            { 5,    12,    -2.47335903090722194975E+03},
            { 5,    13,    -8.09120832153944047604E+03},
            { 5,    14,    -1.18437059561102614680E+03},
            { 5,    15,     2.22406017739857361448E+02},

            { 6,     0,    -1.05728919394894704223E+08},
            { 6,     1,     4.78614212386758863926E+08},
            { 6,     2,    -5.47275303584568023682E+08},
            { 6,     3,     1.81002869935932725668E+08},
            { 6,     4,     2.37412980302353836596E+07},
            { 6,     5,    -1.49761239025783911347E+07},
            { 6,     6,     6.94548275970081239939E+06},
            { 6,     7,    -7.08765067577983532101E+06},
            { 6,     8,     6.15334952530000591651E+05},
            { 6,     9,     1.04307962681467283983E+06},
            { 6,    10,    -1.66822670094482309651E+05},
            { 6,    11,    -3.14983610603470224305E+04},
            { 6,    12,    -8.67230359049541766581E+03},
            { 6,    13,     3.35310141926492042330E+03},
            { 6,    14,     5.20457690967627286227E+02},
            { 6,    15,    -9.46886765048879937012E+01},

            { 7,     0,    -4.00641674232298433781E+07},
            { 7,     1,     3.53151559413958713412E+07},
            { 7,     2,    -3.32651288367051668465E+07},
            { 7,     3,     8.78685073832835257053E+07},
            { 7,     4,    -8.83196869217660874128E+07},
            { 7,     5,     3.53058029766001477838E+07},
            { 7,     6,    -2.53460763685103179887E+06},
            { 7,     7,    -3.27478091701123584062E+06},
            { 7,     8,     1.51544590128077217378E+06},
            { 7,     9,    -1.97898065117523074150E+05},
            { 7,    10,    -4.86252464679210970644E+04},
            { 7,    11,     3.00813760869401539821E+03},
            { 7,    12,     9.57301967925047574681E+03},
            { 7,    13,    -2.60470610160503747466E+03},
            { 7,    14,     1.71621252115364512747E+02},
            { 7,    15,    -4.79603274832587800347E+00},

            { 8,     0,     3.64528375028086900711E+07},
            { 8,     1,    -7.85125069899140596390E+07},
            { 8,     2,     7.79785535495323836803E+07},
            { 8,     3,    -5.67020461767953187227E+07},
            { 8,     4,     3.75835219815801903605E+07},
            { 8,     5,    -2.08943791429358497262E+07},
            { 8,     6,     7.66625923235765285790E+06},
            { 8,     7,    -1.06592743443907494657E+06},
            { 8,     8,    -3.14079768184977932833E+05},
            { 8,     9,     1.45893387703247601166E+05},
            { 8,    10,    -2.00583693587448651670E+04},
            { 8,    11,    -1.07287338880777724626E+03},
            { 8,    12,     1.86369211872262280849E+03},
            { 8,    13,    -5.41388893973812855620E+02},
            { 8,    14,     3.82187077215814881015E+01},
            { 8,    15,     4.76195893580739504358E+00},

            { 9,     0,    -9.92938956532538309693E+06},
            { 9,     1,     2.04695142809341102839E+07},
            { 9,     2,    -1.02214338619423378259E+07},
            { 9,     3,    -9.93348938946167938411E+06},
            { 9,     4,     1.64549253709395211190E+07},
            { 9,     5,    -9.86318830775812268257E+06},
            { 9,     6,     3.13746389613276068121E+06},
            { 9,     7,    -6.67069913326343754306E+05},
            { 9,     8,     2.16856145024514931720E+05},
            { 9,     9,    -1.08820304041782830609E+05},
            { 9,    10,     3.55738569172507050098E+04},
            { 9,    11,    -3.12188240990893382332E+03},
            { 9,    12,    -1.97305440808249090878E+03},
            { 9,    13,     7.01633632749421281005E+02},
            { 9,    14,    -8.03244389802174652004E+01},
            { 9,    15,     1.98516265048327333886E+00},

            {10,     0,     1.05106274467385723256E+06},
            {10,     1,    -1.90074146260506426916E+06},
            {10,     2,    -5.14866259700076945592E+05},
            {10,     3,     4.43767094488164782524E+06},
            {10,     4,    -5.41318389280360378325E+06},
            {10,     5,     3.27827314338852465153E+06},
            {10,     6,    -1.00315844098674086854E+06},
            {10,     7,     3.13072588745724533510E+04},
            {10,     8,     1.04236830211061693262E+05},
            {10,     9,    -4.78932228588938814937E+04},
            {10,    10,     1.31090834075820221187E+04},
            {10,    11,    -3.39479313977342053477E+03},
            {10,    12,     9.29207146820721618496E+02},
            {10,    13,    -1.86795988806825192796E+02},
            {10,    14,     1.98510067854014131683E+01},
            {10,    15,    -7.40917959154837491020E-01}
        },
        {                                                                               // RECOM (Z000010)
            { 0,     0,     1.43249838796439163957E+01},
            { 0,     1,    -1.34095062880606157307E+01},
            { 0,     2,     6.08550621146791144156E+01},
            { 0,     3,    -1.46577101984033276949E+02},
            { 0,     4,     2.10671492276514470632E+02},
            { 0,     5,    -1.92066044872448998149E+02},
            { 0,     6,     1.12528193269927839992E+02},
            { 0,     7,    -4.10571661215909387010E+01},
            { 0,     8,     8.47360078103331737509E+00},
            { 0,     9,    -7.53719632151268914555E-01},

            { 1,     0,    -4.69105628993968171159E+00},
            { 1,     1,     8.90187555533843095645E+01},
            { 1,     2,    -5.17082466752443224323E+02},
            { 1,     3,     1.49287044908038524227E+03},
            { 1,     4,    -2.42034351477910740869E+03},
            { 1,     5,     2.35977318225110639105E+03},
            { 1,     6,    -1.41747263752418666627E+03},
            { 1,     7,     5.14675357902906625895E+02},
            { 1,     8,    -1.03788126354235686222E+02},
            { 1,     9,     8.93875687034091015448E+00},

            { 2,     0,    -1.98086570192114912459E+01},
            { 2,     1,     9.02725480979547114657E+01},
            { 2,     2,     3.72962652775568585639E+02},
            { 2,     3,    -2.86443864935814417549E+03},
            { 2,     4,     6.54791371890192021965E+03},
            { 2,     5,    -7.57542293321982197085E+03},
            { 2,     6,     4.98863219830037542124E+03},
            { 2,     7,    -1.90003291421173662457E+03},
            { 2,     8,     3.91370534933327633098E+02},
            { 2,     9,    -3.38888734262211954729E+01},

            { 3,     0,    -7.61727485013823990556E+00},
            { 3,     1,    -8.99676221452425437519E+01},
            { 3,     2,     2.39429289955121817002E+02},
            { 3,     3,     2.05771307220595781473E+03},
            { 3,     4,    -7.66672108820838730026E+03},
            { 3,     5,     1.07610646452268938447E+04},
            { 3,     6,    -7.83052958018395565887E+03},
            { 3,     7,     3.14853537506878637942E+03},
            { 3,     8,    -6.66805677756379054699E+02},
            { 3,     9,     5.84483701602106719974E+01},

            { 4,     0,     6.84689749428262302899E+02},
            { 4,     1,    -6.41337423137322639377E+03},
            { 4,     2,     2.14353806903193471953E+04},
            { 4,     3,    -3.96806322513512059231E+04},
            { 4,     4,     4.68443039997480664169E+04},
            { 4,     5,    -3.66080543837553850608E+04},
            { 4,     6,     1.87025281715490273200E+04},
            { 4,     7,    -5.95491842750383239036E+03},
            { 4,     8,     1.06698781883290007499E+03},
            { 4,     9,    -8.22032529086119865269E+01},
            { 5,     0,    -1.08938704804548956417E+03},
            { 5,     1,     1.48146628563555968867E+04},
            { 5,     2,    -5.75561987341030326206E+04},
            { 5,     3,     1.11350161916194265359E+05},
            { 5,     4,    -1.26655054015904039261E+05},
            { 5,     5,     9.02577656921312009217E+04},
            { 5,     6,    -4.08346371174871092080E+04},
            { 5,     7,     1.13850781915498100716E+04},
            { 5,     8,    -1.78117510051617318823E+03},
            { 5,     9,     1.19593664869470444501E+02},

            { 6,     0,     7.71158520059956913428E+01},
            { 6,     1,    -1.14063205364834775537E+04},
            { 6,     2,     5.61224719137911379221E+04},
            { 6,     3,    -1.19398022502862586407E+05},
            { 6,     4,     1.41535388629036053317E+05},
            { 6,     5,    -1.01977152037983221817E+05},
            { 6,     6,     4.57325986781135798083E+04},
            { 6,     7,    -1.24671193954050559114E+04},
            { 6,     8,     1.88748088780042576218E+03},
            { 6,     9,    -1.21427200114438761602E+02},

            { 7,     0,     7.51859271237372013275E+02},
            { 7,     1,     2.60919535160936538887E+03},
            { 7,     2,    -2.43703099252169959072E+04},
            { 7,     3,     6.04402419973716023378E+04},
            { 7,     4,    -7.66051639442676823819E+04},
            { 7,     5,     5.70820587259594394709E+04},
            { 7,     6,    -2.60263704770619915507E+04},
            { 7,     7,     7.14161111890670417779E+03},
            { 7,     8,    -1.08138895268239821235E+03},
            { 7,     9,     6.92421978398739810245E+01},

            { 8,     0,    -4.88596016673188898949E+02},
            { 8,     1,     6.06324096291598948483E+02},
            { 8,     2,     4.18032368029227109218E+03},
            { 8,     3,    -1.41908964780536971375E+04},
            { 8,     4,     1.99120584653974874527E+04},
            { 8,     5,    -1.55743938039613858564E+04},
            { 8,     6,     7.29395282901822793065E+03},
            { 8,     7,    -2.03371603812545799883E+03},
            { 8,     8,     3.11077689089091336427E+02},
            { 8,     9,    -2.00523533590040692332E+01},

            { 9,     0,     9.23231057243035166948E+01},
            { 9,     1,    -2.49558777666313233112E+02},
            { 9,     2,    -9.91094586704329287841E+01},
            { 9,     3,     1.18411592281756065859E+03},
            { 9,     4,    -1.97229180010892332575E+03},
            { 9,     5,     1.65110538528935694558E+03},
            { 9,     6,    -8.01140239767901903178E+02},
            { 9,     7,     2.28187127507413094918E+02},
            { 9,     8,    -3.54063664898269081505E+01},
            { 9,     9,     2.30675599774240458473E+00}
        }
    },
    {                                                                                   // Metallicity Z000100 (0.00100)
        {                                                                               // LMR1 (Z000100)
            { 0,     0,     1.50346099257731538046E+01},
            { 0,     1,     2.82604496789430559289E+00},
            { 0,     2,    -9.81648621516211328242E+00},
            { 0,     3,     9.56667166719136474740E+00},
            { 0,     4,    -3.13477224724504077713E+00},

            { 1,     0,     2.07944042796325678779E+00},
            { 1,     1,    -5.06461279977239176020E+00},
            { 1,     2,     2.03394884719189121824E+01},
            { 1,     3,    -1.93735154009608017134E+01},
            { 1,     4,     5.75610929539014914980E+00},

            { 2,     0,    -1.05127268925442436398E+01},
            { 2,     1,     3.68098490829458810936E+01},
            { 2,     2,    -5.91474113982236531228E+01},
            { 2,     3,     3.16463783616280913691E+01},
            { 2,     4,    -3.65289167448958851381E+00},

            { 3,     0,     2.22020213350119419715E+01},
            { 3,     1,    -7.77940541900198496705E+01},
            { 3,     2,     1.05860178274410074550E+02},
            { 3,     3,    -4.94197227165773327329E+01},
            { 3,     4,     3.82693132506987110375E+00},

            { 4,     0,    -1.12988524726900649853E+01},
            { 4,     1,     4.13367947020142807446E+01},
            { 4,     2,    -5.60688828217752686101E+01},
            { 4,     3,     2.71194601089813360772E+01},
            { 4,     4,    -2.72130850772848109642E+00}
        },
        {                                                                               // LMR2 (Z000100)
            { 0,     0,     1.88453218130641353412E+01},
            { 0,     1,    -1.66303719796976672285E+01},
            { 0,     2,     2.63222496911415824172E+01},
            { 0,     3,    -2.13131516790098238801E+01},
            { 0,     4,     8.39818275012596870965E+00},
            { 0,     5,    -1.28795907731821102082E+00},

            { 1,     0,     4.31329741689262391446E+01},
            { 1,     1,    -1.56619568143149109574E+02},
            { 1,     2,     2.26032050176760577642E+02},
            { 1,     3,    -1.59897885791484213769E+02},
            { 1,     4,     5.55606561823480475937E+01},
            { 1,     5,    -7.60112702919777394328E+00},

            { 2,     0,     2.46987072824178248709E+01},
            { 2,     1,     4.20629378936399973554E+01},
            { 2,     2,    -2.65767178117826063044E+02},
            { 2,     3,     3.25730032378355303990E+02},
            { 2,     4,    -1.58371785651665220485E+02},
            { 2,     5,     2.75938397603546903269E+01},

            { 3,     0,    -9.91381643467949629667E+02},
            { 3,     1,     3.38104557879559251887E+03},
            { 3,     2,    -4.11533190831385491038E+03},
            { 3,     3,     2.33454985382554878015E+03},
            { 3,     4,    -6.14157763172000272789E+02},
            { 3,     5,     5.77076386143955843977E+01},

            { 4,     0,     1.43797791534433781635E+03},
            { 4,     1,    -5.28916096082312014914E+03},
            { 4,     2,     6.91057399431488920527E+03},
            { 4,     3,    -4.26364756616708109505E+03},
            { 4,     4,     1.25783448603752435702E+03},
            { 4,     5,    -1.41377167956629875789E+02},

            { 5,     0,    -5.01761058636202108119E+02},
            { 5,     1,     1.99253292955415395227E+03},
            { 5,     2,    -2.72417925456980492527E+03},
            { 5,     3,     1.74907541356862247994E+03},
            { 5,     4,    -5.38448511479686771963E+02},
            { 5,     5,     6.36637946720314573668E+01}
        },
        {                                                                               // LMA (Z000100)
            { 0,     0,     7.69284893177311052568E+05},
            { 0,     1,    -4.60964236746346391737E+06},
            { 0,     2,     9.24477105650694482028E+06},
            { 0,     3,     2.96809810085771558806E+06},
            { 0,     4,    -5.47904367331531867385E+07},
            { 0,     5,     1.38449097585996419191E+08},
            { 0,     6,    -2.05590189063783049583E+08},
            { 0,     7,     2.11734651675154030323E+08},
            { 0,     8,    -1.60435957671923041344E+08},
            { 0,     9,     9.17609013885079324245E+07},
            { 0,    10,    -3.99674217866430878639E+07},
            { 0,    11,     1.32154540634083170444E+07},
            { 0,    12,    -3.26794649031273694709E+06},
            { 0,    13,     5.86210662802961654961E+05},
            { 0,    14,    -7.21158724758123280481E+04},
            { 0,    15,     5.44588834510656215571E+03},
            { 0,    16,    -1.90445008267364357835E+02},

            { 2,     0,     2.21188523097329214215E+07},
            { 2,     1,    -1.37731912987798571587E+08},
            { 2,     2,     3.57687151988543748856E+08},
            { 2,     3,    -4.63590327267392992973E+08},
            { 2,     4,     2.01845788407205879688E+08},
            { 2,     5,     2.87663499872765600681E+08},
            { 2,     6,    -5.59995404294795393944E+08},
            { 2,     7,     4.26777807943069577217E+08},
            { 2,     8,    -1.24264635254063099623E+08},
            { 2,     9,    -6.53086944807844161987E+07},
            { 2,    10,     9.24923524751316756010E+07},
            { 2,    11,    -5.24022445798896402121E+07},
            { 2,    12,     1.83838309755647853017E+07},
            { 2,    13,    -4.26215335990773420781E+06},
            { 2,    14,     6.40775684917965554632E+05},
            { 2,    15,    -5.69637563759163822397E+04},
            { 2,    16,     2.28325195741889183410E+03},

            { 4,     0,    -5.86271602527818381786E+07},
            { 4,     1,     4.78369991991747081280E+08},
            { 4,     2,    -1.74361930468868136406E+09},
            { 4,     3,     3.76621819705243778229E+09},
            { 4,     4,    -5.37751677961362648010E+09},
            { 4,     5,     5.35077163876746082306E+09},
            { 4,     6,    -3.80998322478477764130E+09},
            { 4,     7,     1.97099712467356157303E+09},
            { 4,     8,    -7.60832823835394382477E+08},
            { 4,     9,     2.42272232218582451344E+08},
            { 4,    10,    -8.05926269997112601995E+07},
            { 4,    11,     3.11124469145792499185E+07},
            { 4,    12,    -1.09693358577220626175E+07},
            { 4,    13,     2.84038850674086064100E+06},
            { 4,    14,    -4.84199551332909730263E+05},
            { 4,    15,     4.84970404654026060598E+04},
            { 4,    16,    -2.17011384837293599048E+03},

            { 6,     0,     9.83702780789473533630E+08},
            { 6,     1,    -6.23115263299602222443E+09},
            { 6,     2,     1.74950104067897109985E+10},
            { 6,     3,    -2.85244593670344696045E+10},
            { 6,     4,     2.95578184637604980469E+10},
            { 6,     5,    -1.97934299705980529785E+10},
            { 6,     6,     8.07257493996787166595E+09},
            { 6,     7,    -1.50554167974234604836E+09},
            { 6,     8,    -1.18252537929885953665E+08},
            { 6,     9,    -3.70554775613283040002E+06},
            { 6,    10,     1.23448486340704277158E+08},
            { 6,    11,    -7.41264279707325249910E+07},
            { 6,    12,     2.09071950705411061645E+07},
            { 6,    13,    -2.96454796610304014757E+06},
            { 6,    14,     1.18142086018433197751E+05},
            { 6,    15,     1.92799522383320254448E+04},
            { 6,    16,    -1.90271167151171880505E+03},

            { 8,     0,     6.69561843877016976476E+07},
            { 8,     1,     1.56256926101374864578E+09},
            { 8,     2,    -8.75745768682143020630E+09},
            { 8,     3,     1.94779956266501197815E+10},
            { 8,     4,    -2.33126852312486190796E+10},
            { 8,     5,     1.55144418171162052155E+10},
            { 8,     6,    -4.34538685387376117706E+09},
            { 8,     7,    -1.24875014824374175072E+09},
            { 8,     8,     1.36300258540026307106E+09},
            { 8,     9,    -2.47726977709512680769E+08},
            { 8,    10,    -1.37758820791601359844E+08},
            { 8,    11,     7.42609580452102422714E+07},
            { 8,    12,    -5.21190464590375591069E+06},
            { 8,    13,    -5.56763955730174109340E+06},
            { 8,    14,     1.98916589357259985991E+06},
            { 8,    15,    -2.82567601932666904759E+05},
            { 8,    16,     1.54458629248594224919E+04},

            {10,     0,    -2.91743516387244606018E+09},
            {10,     1,     1.43474200087861461639E+10},
            {10,     2,    -2.97121547997276992798E+10},
            {10,     3,     3.29244879152800636292E+10},
            {10,     4,    -1.97049122193543739319E+10},
            {10,     5,     4.44795698088213920593E+09},
            {10,     6,     1.68826391791642093658E+09},
            {10,     7,    -1.34669317233685207367E+09},
            {10,     8,     3.03101724866939246655E+08},
            {10,     9,    -4.99869293617860823870E+07},
            {10,    10,     1.42133397069574892521E+07},
            {10,    11,     2.69422055173848085105E+07},
            {10,    12,    -3.11643383659875914454E+07},
            {10,    13,     1.40837340470498204231E+07},
            {10,    14,    -3.33681038689361186698E+06},
            {10,    15,     4.13678001847658306360E+05},
            {10,    16,    -2.12956128078225046920E+04},

            {12,     0,     3.83066159035058796406E+08},
            {12,     1,    -3.57522953798943567276E+09},
            {12,     2,     1.00626903613678798676E+10},
            {12,     3,    -1.31025349462869167328E+10},
            {12,     4,     7.85384311503630828857E+09},
            {12,     5,    -2.41011892096044540405E+08},
            {12,     6,    -2.56408374643986368179E+09},
            {12,     7,     1.39171229309356403351E+09},
            {12,     8,    -1.44009585297834306955E+08},
            {12,     9,    -8.26904684745683073997E+07},
            {12,    10,    -2.38144140223466372117E+06},
            {12,    11,     1.79516107555324509740E+07},
            {12,    12,    -1.88674114853504090570E+06},
            {12,    13,    -2.42738823937244340777E+06},
            {12,    14,     9.99039133402326726355E+05},
            {12,    15,    -1.56469409353959286818E+05},
            {12,    16,     9.15292969974886182172E+03},

            {14,     0,     3.09020185410522365570E+09},
            {14,     1,    -1.36212178749835147858E+10},
            {14,     2,     2.66881548670487785339E+10},
            {14,     3,    -3.03946970897722930908E+10},
            {14,     4,     2.17784943226391410828E+10},
            {14,     5,    -9.40680629512597274780E+09},
            {14,     6,     1.39847537299111199379E+09},
            {14,     7,     1.10993825469740843773E+09},
            {14,     8,    -8.73110848697505235672E+08},
            {14,     9,     2.50292736143364071846E+08},
            {14,    10,     1.06462010817974358797E+07},
            {14,    11,    -3.22772786734968498349E+07},
            {14,    12,     1.01494283884754441679E+07},
            {14,    13,    -1.02655365919480670709E+06},
            {14,    14,    -1.37982127262780006276E+05},
            {14,    15,     4.30180039417772932211E+04},
            {14,    16,    -3.02473938756877396372E+03},

            {16,     0,    -1.56852265694742107391E+09},
            {16,     1,     7.15821216061697673798E+09},
            {16,     2,    -1.43193921312494201660E+10},
            {16,     3,     1.61786574433440303802E+10},
            {16,     4,    -1.08238279920512008667E+10},
            {16,     5,     3.66439506765549850464E+09},
            {16,     6,     3.04446730119516968727E+08},
            {16,     7,    -9.95706614031146168709E+08},
            {16,     8,     5.34070064296932458878E+08},
            {16,     9,    -1.68596081582052469254E+08},
            {16,    10,     4.50922229884207323194E+07},
            {16,    11,    -1.64262273564462922513E+07},
            {16,    12,     6.76394867549139633775E+06},
            {16,    13,    -2.05885415643938211724E+06},
            {16,    14,     3.96860804045895056333E+05},
            {16,    15,    -4.34586026756422943436E+04},
            {16,    16,     2.06736711765395784823E+03}
        },
        {                                                                               // HM (Z000100)
            { 0,     0,     2.66920628896922789863E+04},
            { 0,     1,     5.69598144516321923584E+06},
            { 0,     2,    -3.36106590539333373308E+07},
            { 0,     3,     9.25393487313766926527E+07},
            { 0,     4,    -1.64881303894646197557E+08},
            { 0,     5,     2.12786252918928653002E+08},
            { 0,     6,    -2.02235432385967493057E+08},
            { 0,     7,     1.36366495759085386992E+08},
            { 0,     8,    -5.89415461827230826020E+07},
            { 0,     9,     1.05569686857345979661E+07},
            { 0,    10,     4.26705694591859634966E+06},
            { 0,    11,    -3.31228471217951877043E+06},
            { 0,    12,     6.44460078807694022544E+05},
            { 0,    13,     1.79727468496846966445E+05},
            { 0,    14,    -1.14602002866395123419E+05},
            { 0,    15,     8.73345725996870532981E+03},
            { 0,    16,     1.03006575184149296547E+04},
            { 0,    17,    -4.45924381157494190120E+03},
            { 0,    18,     8.75712682690710266797E+02},
            { 0,    19,    -8.97432677867381869419E+01},
            { 0,    20,     3.90904107825454749658E+00},

            { 2,     0,    -4.66175954969746712595E+06},
            { 2,     1,     1.44553042693169433624E+07},
            { 2,     2,    -1.38532479348339065909E+07},
            { 2,     3,     1.61449323716102633625E+07},
            { 2,     4,    -5.04766978015377074480E+07},
            { 2,     5,     8.52236769195135086775E+07},
            { 2,     6,    -7.52658732323246151209E+07},
            { 2,     7,     3.77911912456169873476E+07},
            { 2,     8,    -1.05537492595233544707E+07},
            { 2,     9,     1.23416606663387943991E+06},
            { 2,    10,     1.07657456006634638470E+04},
            { 2,    11,     1.43573359232634276850E+05},
            { 2,    12,    -1.42859383483003708534E+05},
            { 2,    13,     5.63552937440058449283E+04},
            { 2,    14,    -1.09635084253284767328E+04},
            { 2,    15,     1.32853574780430949431E+03},
            { 2,    16,    -4.14076353943859373885E+02},
            { 2,    17,     1.47253804236653735416E+02},
            { 2,    18,    -2.47527050904476979554E+01},
            { 2,    19,     1.91210492011224597597E+00},
            { 2,    20,    -7.05892167374512213840E-02},

            { 4,     0,     1.02998189728514533490E+07},
            { 4,     1,    -3.48644858077521771193E+07},
            { 4,     2,     2.46925453657950051129E+07},
            { 4,     3,     2.65148321726851537824E+07},
            { 4,     4,    -3.81589329059887528419E+07},
            { 4,     5,     6.93028380426791380160E+05},
            { 4,     6,     1.99752902745822705328E+07},
            { 4,     7,    -1.14559117107986155897E+07},
            { 4,     8,     2.16656442928818566725E+06},
            { 4,     9,    -2.71810134198548854329E+05},
            { 4,    10,     2.68526744210913369898E+05},
            { 4,    11,    -9.77884134982192044845E+04},
            { 4,    12,    -1.53021212986694445135E+03},
            { 4,    13,     1.19037018096100418916E+04},
            { 4,    14,    -5.85794015733223022835E+03},
            { 4,    15,     1.56346892706033872855E+03},
            { 4,    16,    -2.75046129788926521087E+02},
            { 4,    17,     1.01298210263538095433E+02},
            { 4,    18,    -3.87720363616409713359E+01},
            { 4,    19,     6.66209009612612579332E+00},
            { 4,    20,    -3.93432972239732559050E-01},

            { 6,     0,    -1.23277652244743425399E+07},
            { 6,     1,     5.31219698912802562118E+07},
            { 6,     2,    -6.70881175458954200149E+07},
            { 6,     3,     1.38345048209509141743E+07},
            { 6,     4,     2.72927585462916977704E+07},
            { 6,     5,    -1.06984214016320873052E+07},
            { 6,     6,    -1.07550707413996290416E+07},
            { 6,     7,     9.12851204341692477465E+06},
            { 6,     8,    -2.45932699648965429515E+06},
            { 6,     9,     3.79086684429724293295E+05},
            { 6,    10,    -1.15384063428619745537E+05},
            { 6,    11,     9.37208910898514295695E+03},
            { 6,    12,     5.50001460585494169209E+03},
            { 6,    13,     8.99582878278114890236E+02},
            { 6,    14,     2.17976963642488072992E+02},
            { 6,    15,    -2.90083472695319642298E+02},
            { 6,    16,    -1.06912609256554702597E+02},
            { 6,    17,     7.44274626977634596869E+01},
            { 6,    18,    -1.32865712570078340349E+01},
            { 6,    19,     1.15176452822245067864E+00},
            { 6,    20,    -7.52331325998904648644E-02},

            { 8,     0,     6.81678287605022825301E+06},
            { 8,     1,    -3.98179300438016653061E+07},
            { 8,     2,     6.65612044507603123784E+07},
            { 8,     3,    -3.76181603687587901950E+07},
            { 8,     4,    -6.56919684995194338262E+06},
            { 8,     5,     1.43847081179449260235E+07},
            { 8,     6,    -4.06374374651811597869E+06},
            { 8,     7,     2.91022107704004331026E+05},
            { 8,     8,    -5.34165458237739163451E+05},
            { 8,     9,     2.58318759598450968042E+05},
            { 8,    10,    -2.04026808616285597964E+03},
            { 8,    11,    -1.91223168630281179503E+03},
            { 8,    12,    -3.69962055497544270111E+03},
            { 8,    13,    -9.23920259961619422029E+02},
            { 8,    14,     4.11256827202935312471E+02},
            { 8,    15,     1.26735718583368523582E+02},
            { 8,    16,    -4.68765072065054724249E+01},
            { 8,    17,     6.13281037162783970729E+00},
            { 8,    18,    -8.50877614045823293942E-01},
            { 8,    19,    -1.89283136262390905280E-01},
            { 8,    20,     5.75261353234685565705E-02},

            {10,     0,    -3.55154449666948523372E+05},
            {10,     1,     1.30929190946150850505E+07},
            {10,     2,    -3.15488824688208103180E+07},
            {10,     3,     2.70812807114166915417E+07},
            {10,     4,    -6.85649736623421218246E+06},
            {10,     5,    -2.40983373484842292964E+06},
            {10,     6,     1.08043478886758117005E+06},
            {10,     7,     1.11299945145412624697E+05},
            {10,     8,     4.58449855702385902987E+04},
            {10,     9,    -5.80789547527073082165E+04},
            {10,    10,    -4.28841803810808505659E+03},
            {10,    11,     4.99567543157751151739E+03},
            {10,    12,    -5.59329152251473260549E+02},
            {10,    13,     3.66269193209130548894E+02},
            {10,    14,    -4.12453739939884940213E+01},
            {10,    15,    -1.03224939821626904290E+01},
            {10,    16,    -1.26744942581002923987E+01},
            {10,    17,     2.50242050167653262704E+00},
            {10,    18,     4.89212292141251114952E-01},
            {10,    19,     7.41773856600715748508E-04},
            {10,    20,    -2.14966363670156049293E-02},

            {12,     0,    -1.71770314663222013041E+06},
            {12,     1,     1.02925354974316677544E+06},
            {12,     2,     4.75587077003400865942E+06},
            {12,     3,    -6.94997276824742369354E+06},
            {12,     4,     2.96480201554762385786E+06},
            {12,     5,     1.05305805605570232728E+05},
            {12,     6,    -2.38596544252316496568E+05},
            {12,     7,    -5.79872394392845744733E+04},
            {12,     8,     3.01928438393556607480E+04},
            {12,     9,     1.89217764968022629546E+03},
            {12,    10,    -4.88373167221754613365E+02},
            {12,    11,     7.01114489071818979937E+02},
            {12,    12,    -3.17674857603029806796E+02},
            {12,    13,    -9.41372505874503957557E+01},
            {12,    14,     1.83240842852757204184E+01},
            {12,    15,     1.08114635042327797976E+01},
            {12,    16,    -1.76741740095267596544E+00},
            {12,    17,     6.94852470861354931664E-01},
            {12,    18,    -2.89336670178484411942E-01},
            {12,    19,    -3.66873283517264768896E-03},
            {12,    20,     7.64308669905610499340E-03},

            {14,     0,     9.98775663821288966574E+05},
            {14,     1,    -2.18451837998499209061E+06},
            {14,     2,     1.40499697486835205927E+06},
            {14,     3,     4.46811799451349797891E+04},
            {14,     4,    -2.46225148374797863653E+05},
            {14,     5,    -7.05764615857048920589E+04},
            {14,     6,     9.16282262372330296785E+04},
            {14,     7,    -1.90152534930542642542E+04},
            {14,     8,     4.91854753979303222877E+03},
            {14,     9,    -2.98215458946964145071E+03},
            {14,    10,    -1.24575514575863394384E+02},
            {14,    11,     3.07045703026585499629E+02},
            {14,    12,     2.56707666795900628642E+01},
            {14,    13,    -2.55503462019516938142E+01},
            {14,    14,    -7.83210099348742638803E-01},
            {14,    15,     2.75956632611307561831E+00},
            {14,    16,    -6.89935042869725956294E-01},
            {14,    17,    -9.58434272104521506330E-02},
            {14,    18,     3.10995999077311284509E-02},
            {14,    19,     1.11788217615811057148E-02},
            {14,    20,    -2.50872008751619425190E-03},

            {16,     0,    -2.56910131149193679448E+05},
            {16,     1,     6.59413942707619862631E+05},
            {16,     2,    -5.99113926101273740642E+05},
            {16,     3,     1.79299729173374042148E+05},
            {16,     4,     3.57433247453356452752E+04},
            {16,     5,    -1.71963241067330600345E+04},
            {16,     6,    -8.07591195715742651373E+03},
            {16,     7,     1.64482614549100276236E+03},
            {16,     8,     1.58385752216435230366E+03},
            {16,     9,    -3.77870980619565330016E+02},
            {16,    10,    -1.99848538469132250839E+01},
            {16,    11,    -2.99325126666875540593E+01},
            {16,    12,     1.39774853358364321565E+01},
            {16,    13,     2.38884594919343573594E+00},
            {16,    14,    -1.77569226381652423008E+00},
            {16,    15,     2.51906789777950501641E-01},
            {16,    16,    -9.35456748727026554668E-02},
            {16,    17,     4.71639212726435025358E-02},
            {16,    18,    -2.76687708834074250132E-05},
            {16,    19,    -3.76375892191212375881E-03},
            {16,    20,     5.43491168280245645454E-04},

            {18,     0,     3.26573367579413752537E+04},
            {18,     1,    -8.28040252641195256729E+04},
            {18,     2,     6.32083466612035263097E+04},
            {18,     3,     1.10908655478984019283E+04},
            {18,     4,    -4.24696541649424107163E+04},
            {18,     5,     2.13154570304911503626E+04},
            {18,     6,    -4.01758333934846973534E+02},
            {18,     7,    -3.02668804705343745809E+03},
            {18,     8,     9.00317782135503534846E+02},
            {18,     9,    -1.71590190988977440156E+01},
            {18,    10,    -7.58773236769787295941E+00},
            {18,    11,    -1.47039559521070568593E+01},
            {18,    12,     5.86203446077681977755E+00},
            {18,    13,    -4.35902509094680423729E-01},
            {18,    14,    -3.96411294687243842549E-01},
            {18,    15,     1.90872936553090594147E-01},
            {18,    16,    -3.63349815421271857274E-02},
            {18,    17,     4.18942750214783450613E-03},
            {18,    18,    -1.95696242731476692869E-03},
            {18,    19,     6.55720172656096495292E-04},
            {18,    20,    -6.89531819695781068207E-05},

            {20,     0,    -1.79757648979984833204E+03},
            {20,     1,     4.21453422482446967479E+03},
            {20,     2,    -1.45713195934336681603E+03},
            {20,     3,    -5.27886800091239820176E+03},
            {20,     4,     8.07499233626505065331E+03},
            {20,     5,    -5.33458308189604667859E+03},
            {20,     6,     1.84109344300976272280E+03},
            {20,     7,    -2.89109084486973813455E+02},
            {20,     8,     5.54488971681655407053E+00},
            {20,     9,    -2.55037857514060917197E+00},
            {20,    10,     3.28120362746293148248E+00},
            {20,    11,    -1.43670757857304920435E+00},
            {20,    12,     8.25401835544457118665E-01},
            {20,    13,    -3.05993525251011089239E-01},
            {20,    14,     2.31463397238021693914E-02},
            {20,    15,     2.54799453700065604844E-02},
            {20,    16,    -1.16997904598278249649E-02},
            {20,    17,     2.34703472519215026668E-03},
            {20,    18,    -1.64174625118059316908E-04},
            {20,    19,    -1.87233906354765485458E-05},
            {20,    20,     3.01646763959664224869E-06}
        },
        {                                                                               // RECOM (Z000100)
            { 0,     0,     1.29041924400426033515E+01},
            { 0,     1,     1.46247169347020422592E+00},
            { 0,     2,    -2.56099379621667111451E+00},
            { 0,     3,     1.53157682928077298889E+00},
            { 0,     4,    -3.12651080854979501744E-01},

            { 1,     0,     1.13224784437094316836E+00},
            { 1,     1,    -1.21990615381324185584E+00},
            { 1,     2,     4.03103598240615390580E+00},
            { 1,     3,    -2.98697934479165105870E+00},
            { 1,     4,     7.11864900599255223668E-01},

            { 2,     0,    -1.84989977300083419109E+00},
            { 2,     1,     2.98072414316297784609E+00},
            { 2,     2,    -4.44057678245443998577E+00},
            { 2,     3,     2.62017135972970738322E+00},
            { 2,     4,    -6.33529954639474812694E-01},

            { 3,     0,     3.17264901652564645929E+00},
            { 3,     1,    -4.83562740400180235412E+00},
            { 3,     2,     4.06335321968123874825E+00},
            { 3,     3,    -1.38974858743467533095E+00},
            { 3,     4,     2.62122104574736836113E-01},

            { 4,     0,    -2.02663383998561608124E+00},
            { 4,     1,     3.18617136072649298484E+00},
            { 4,     2,    -2.29903125672929053991E+00},
            { 4,     3,     5.58176645345621169625E-01},
            { 4,     4,    -5.91094511981828871217E-02},

            { 5,     0,     3.82436170169052624956E-01},
            { 5,     1,    -6.15679347898177353748E-01},
            { 5,     2,     4.45802375081275292779E-01},
            { 5,     3,    -1.00232559556148334567E-01},
            { 5,     4,     6.38538257034518188376E-03}
        }
    },
    {                                                                                   // Metallicity Z001000 (0.01000)
        {                                                                               // LMR1 (Z001000)
            { 0,     0,     1.61732010479488863552E+01},
            { 0,     1,    -6.07511035663581200339E+00},
            { 0,     2,     8.58287622972541264232E+00},
            { 0,     3,    -3.10585034200754250833E+00},
            { 0,     4,    -7.06748010502642909358E-01},

            { 1,     0,    -1.90469269583824840630E+00},
            { 1,     1,     4.00007719345960026658E+01},
            { 1,     2,    -8.46518605722360462096E+01},
            { 1,     3,     5.91797386241528400319E+01},
            { 1,     4,    -1.13107588613914398223E+01},

            { 2,     0,    -8.70230071618597023075E+00},
            { 2,     1,    -2.89910577605233434895E+01},
            { 2,     2,     1.24597859970597440338E+02},
            { 2,     3,    -1.16207323210657051504E+02},
            { 2,     4,     3.01232264093183879083E+01},

            { 3,     0,     1.54664218136763143008E+01},
            { 3,     1,    -1.42381111546532466150E+01},
            { 3,     2,    -5.53996704254122320776E+01},
            { 3,     3,     7.85240667339935924929E+01},
            { 3,     4,    -2.52702301461299612129E+01},

            { 4,     0,    -4.23582571635512561414E+00},
            { 4,     1,     9.21228272981120710483E+00},
            { 4,     2,     6.44366319286792332832E+00},
            { 4,     3,    -1.82412432120631002874E+01},
            { 4,     4,     7.14935319397919499806E+00}
        },
        {                                                                               // LMR2 (Z001000)
            { 0,     0,     1.59314592243044277353E+01},
            { 0,     1,    -4.60401610759330548461E+00},
            { 0,     2,     6.24185962640975233739E+00},
            { 0,     3,    -4.97550125746145077699E+00},
            { 0,     4,     1.93048999642347540728E+00},
            { 0,     5,    -2.89477547622687292339E-01},

            { 1,     0,     1.01061304060731380616E+01},
            { 1,     1,    -3.46086484084549255158E+01},
            { 1,     2,     5.27667822465917879526E+01},
            { 1,     3,    -3.86837936682783691822E+01},
            { 1,     4,     1.36020700266615026663E+01},
            { 1,     5,    -1.85012309699758370485E+00},

            { 2,     0,     2.00677620782971253277E+01},
            { 2,     1,    -2.26769827650059667690E+01},
            { 2,     2,    -1.15679690058618760418E+01},
            { 2,     3,    -5.80771237470029455530E-01},
            { 2,     4,     1.37546460492662188102E+01},
            { 2,     5,    -4.53156102738701349608E+00},

            { 3,     0,    -5.09057297132129690453E+02},
            { 3,     1,     1.15813297915374073455E+03},
            { 3,     2,    -8.67528490581213873156E+02},
            { 3,     3,     3.72884696292590604116E+02},
            { 3,     4,    -1.38863311991984033966E+02},
            { 3,     5,     2.83694073141493667833E+01},

            { 4,     0,     2.61623056004032514466E+03},
            { 4,     1,    -6.70644555846752700745E+03},
            { 4,     2,     6.13584072176503832452E+03},
            { 4,     3,    -2.70631835697935139251E+03},
            { 4,     4,     6.36762028562752561811E+02},
            { 4,     5,    -7.14561574114333950547E+01},

            { 5,     0,    -2.63489815083014082120E+03},
            { 5,     1,     7.38504520674821560533E+03},
            { 5,     2,    -7.50607780122314488835E+03},
            { 5,     3,     3.63058087806650701168E+03},
            { 5,     4,    -8.69070310941866864596E+02},
            { 5,     5,     8.58816125753537704668E+01}
        },
        {                                                                               // LMA (Z001000)
            { 0,     0,    -2.09773228588053607382E+05},
            { 0,     1,     1.43389594778738403693E+06},
            { 0,     2,    -7.75133130475684534758E+06},
            { 0,     3,     3.63601069582714810967E+07},
            { 0,     4,    -1.18813444845486640930E+08},
            { 0,     5,     2.60283723461131542921E+08},
            { 0,     6,    -3.91364485037142515182E+08},
            { 0,     7,     4.10038222587301969528E+08},
            { 0,     8,    -2.94145223515916526318E+08},
            { 0,     9,     1.30304661949904114008E+08},
            { 0,    10,    -1.72744424556804075837E+07},
            { 0,    11,    -2.00820756134503111243E+07},
            { 0,    12,     1.57965446997256800532E+07},
            { 0,    13,    -5.16442762537559401244E+06},
            { 0,    14,     2.88797206094442051835E+05},
            { 0,    15,     4.85840419889588956721E+05},
            { 0,    16,    -2.37449358671291265637E+05},
            { 0,    17,     5.89009159964685095474E+04},
            { 0,    18,    -8.73970189435798602062E+03},
            { 0,    19,     7.40523972585050728412E+02},
            { 0,    20,    -2.77978725470881755655E+01},

            { 2,     0,     1.24556972785087689757E+08},
            { 2,     1,    -1.05485290802952396870E+09},
            { 2,     2,     4.02473985730900144577E+09},
            { 2,     3,    -9.11583314025122642517E+09},
            { 2,     4,     1.35512409280278778076E+10},
            { 2,     5,    -1.37244791677059879303E+10},
            { 2,     6,     9.40152573164973068237E+09},
            { 2,     7,    -4.02953830579527378082E+09},
            { 2,     8,     7.38075188234021663666E+08},
            { 2,     9,     2.04097261853698253632E+08},
            { 2,    10,    -1.31296867969154432416E+08},
            { 2,    11,    -3.72527087734079034999E+06},
            { 2,    12,     2.13105948168305270374E+07},
            { 2,    13,    -5.90374779784860368818E+06},
            { 2,    14,    -1.58750756547301629325E+05},
            { 2,    15,     1.73802705629212403437E+05},
            { 2,    16,     1.34389908452468196629E+05},
            { 2,    17,    -8.46886743101308384212E+04},
            { 2,    18,     2.01200486051142797805E+04},
            { 2,    19,    -2.33582333582660248794E+03},
            { 2,    20,     1.10848048996528689258E+02},

            { 4,     0,     5.05357352773523867130E+08},
            { 4,     1,    -3.31354820566867399216E+09},
            { 4,     2,     9.55477016233197402954E+09},
            { 4,     3,    -1.56750020973316497803E+10},
            { 4,     4,     1.55897307926384067535E+10},
            { 4,     5,    -8.83530815627405929565E+09},
            { 4,     6,     1.63784678158393263817E+09},
            { 4,     7,     1.26310745307742381096E+09},
            { 4,     8,    -9.06822750568983674049E+08},
            { 4,     9,     1.67932512482709646225E+08},
            { 4,    10,    -1.23911428774325661361E+07},
            { 4,    11,     5.71523280062625110149E+07},
            { 4,    12,    -4.26682323901077881455E+07},
            { 4,    13,     8.90929416129896789789E+06},
            { 4,    14,     1.67166402933667809702E+06},
            { 4,    15,    -4.69427729580903833266E+05},
            { 4,    16,    -5.00381548112256336026E+05},
            { 4,    17,     3.01400804692653589882E+05},
            { 4,    18,    -7.32120482670434430474E+04},
            { 4,    19,     8.80328726870056379994E+03},
            { 4,    20,    -4.34033934541470671320E+02},

            { 6,     0,    -1.07852724296717691422E+09},
            { 6,     1,     6.84582537129478645325E+09},
            { 6,     2,    -1.98636935069379844666E+10},
            { 6,     3,     3.49891808203243942261E+10},
            { 6,     4,    -4.16472301939004364014E+10},
            { 6,     5,     3.48742082858454284668E+10},
            { 6,     6,    -2.03515912933958663940E+10},
            { 6,     7,     7.63230475433247947693E+09},
            { 6,     8,    -1.32354384835169196129E+09},
            { 6,     9,    -1.69552074669079929590E+08},
            { 6,    10,     6.97440331351650208235E+07},
            { 6,    11,     4.60175066012795269489E+07},
            { 6,    12,    -2.68479745975134037435E+07},
            { 6,    13,     2.40770592574207345024E+06},
            { 6,    14,     2.26369602661154372618E+06},
            { 6,    15,    -1.54705866766018536873E+06},
            { 6,    16,     7.80276827808928559534E+05},
            { 6,    17,    -2.90525562987123674247E+05},
            { 6,    18,     6.73388625471522245789E+04},
            { 6,    19,    -8.55506609125114846393E+03},
            { 6,    20,     4.57366957264935876992E+02},

            { 8,     0,     6.01887171994113349915E+09},
            { 8,     1,    -3.59631408617360916138E+10},
            { 8,     2,     9.21373711482781219482E+10},
            { 8,     3,    -1.30859993208645553589E+11},
            { 8,     4,     1.09869343601253295898E+11},
            { 8,     5,    -5.19391019925100326538E+10},
            { 8,     6,     9.93795400740454673767E+09},
            { 8,     7,     1.17822075295209312439E+09},
            { 8,     8,     2.08547094828250437975E+08},
            { 8,     9,    -7.77891584686658740044E+08},
            { 8,    10,     9.79231656343366652727E+07},
            { 8,    11,     1.46029283089236587286E+08},
            { 8,    12,    -5.63426838521486073732E+07},
            { 8,    13,    -4.34994308839864679612E+04},
            { 8,    14,     2.67452041592313116416E+06},
            { 8,    15,     2.48601794890810997458E+05},
            { 8,    16,    -2.88661329611176857725E+05},
            { 8,    17,     3.44704079574566349038E+04},
            { 8,    18,     4.71065540904905537900E+03},
            { 8,    19,    -1.22791766059891961049E+03},
            { 8,    20,     6.52659303871330394031E+01},

            {10,     0,     4.09839446260637617111E+09},
            {10,     1,    -1.19243749172475032806E+10},
            {10,     2,     6.44260733488419055939E+08},
            {10,     3,     4.01784270278003311157E+10},
            {10,     4,    -7.02370927844391479492E+10},
            {10,     5,     5.53928774156074829102E+10},
            {10,     6,    -1.99839479763696517944E+10},
            {10,     7,     1.21178171327214643359E+08},
            {10,     8,     2.12195873823345303535E+09},
            {10,     9,    -3.04125284478327631950E+08},
            {10,    10,    -1.36583732859478831291E+08},
            {10,    11,     1.00033640716232210398E+07},
            {10,    12,     2.11985158940840736032E+07},
            {10,    13,    -1.41918619870038777590E+07},
            {10,    14,     1.06037309161468278617E+07},
            {10,    15,    -4.77449659335303772241E+06},
            {10,    16,     7.63050677152805146761E+05},
            {10,    17,     1.56993307696408010088E+05},
            {10,    18,    -8.52750815847208868945E+04},
            {10,    19,     1.33620566100046889915E+04},
            {10,    20,    -7.54749310106248799457E+02},

            {12,     0,    -2.77498112127752447128E+09},
            {12,     1,     1.99816442713947868347E+10},
            {12,     2,    -4.77683150712246398926E+10},
            {12,     3,     5.04117814886737747192E+10},
            {12,     4,    -1.67946036119296798706E+10},
            {12,     5,    -1.38693190414022674561E+10},
            {12,     6,     1.56277095143661766052E+10},
            {12,     7,    -4.57458119846564769745E+09},
            {12,     8,    -8.68468246746188163757E+08},
            {12,     9,     7.75119369125685334206E+08},
            {12,    10,    -1.16491136086922392249E+08},
            {12,    11,     1.47421104143672753125E+07},
            {12,    12,    -1.52535673836318179965E+07},
            {12,    13,    -1.70087987937960936688E+06},
            {12,    14,     4.67476437233580090106E+06},
            {12,    15,    -1.17463899375570146367E+06},
            {12,    16,    -1.10623359788225745433E+05},
            {12,    17,     8.96177599209738109494E+04},
            {12,    18,    -1.26272792247867328115E+04},
            {12,    19,     2.57183382652074556063E+02},
            {12,    20,     4.53946488958070730746E+01},

            {14,     0,    -1.19404109194643745422E+10},
            {14,     1,     4.75026388992112045288E+10},
            {14,     2,    -8.02570569421333770752E+10},
            {14,     3,     7.41607800924110260010E+10},
            {14,     4,    -4.05307739822724685669E+10},
            {14,     5,     1.41796423462739467621E+10},
            {14,     6,    -4.56807621318898487091E+09},
            {14,     7,     1.94941044600867557526E+09},
            {14,     8,    -5.25762401084450244904E+08},
            {14,     9,    -4.20587376462206020951E+07},
            {14,    10,     1.47395545866844896227E+07},
            {14,    11,     5.00008831927335187793E+07},
            {14,    12,    -3.55091173088149204850E+07},
            {14,    13,     1.31608539435279052705E+07},
            {14,    14,    -4.59113670743147470057E+06},
            {14,    15,     1.81956762125828582793E+06},
            {14,    16,    -5.94762161201574141160E+05},
            {14,    17,     1.30033906684856090578E+05},
            {14,    18,    -1.75126293747036870627E+04},
            {14,    19,     1.30486252871918713936E+03},
            {14,    20,    -4.01670777875890010478E+01}
        },
        {                                                                               // HM (Z001000)
            { 0,     0,     2.17405636868515895912E+05},
            { 0,     1,     2.06852476160948835313E+07},
            { 0,     2,    -6.14611410296131018549E+06},
            { 0,     3,    -3.71233464909802228212E+07},
            { 0,     4,     2.59646896356047354639E+07},
            { 0,     5,     2.70401430864754803479E+07},
            { 0,     6,    -5.03161212555342614651E+07},
            { 0,     7,     3.58598481040194258094E+07},
            { 0,     8,    -1.78006177931661754847E+07},
            { 0,     9,     9.30532460730251483619E+06},
            { 0,    10,    -5.15848465171259269118E+06},
            { 0,    11,     2.19027753214642358944E+06},
            { 0,    12,    -5.81644839415979455225E+05},
            { 0,    13,     7.99240321203274652362E+04},
            { 0,    14,    -2.51621643905049268142E+03},
            { 0,    15,    -3.81475220523696918917E+02},

            { 1,     0,    -3.06765020921669416130E+07},
            { 1,     1,    -7.19287141298301517963E+07},
            { 1,     2,    -4.77435954108010306954E+07},
            { 1,     3,     4.06090998470959842205E+08},
            { 1,     4,    -4.94869498500309586525E+08},
            { 1,     5,     2.69898549761012136936E+08},
            { 1,     6,    -7.97774313283056169748E+07},
            { 1,     7,     4.26528677017149850726E+07},
            { 1,     8,    -4.68106602932079061866E+07},
            { 1,     9,     3.02614077510188445449E+07},
            { 1,    10,    -1.02789476280537806451E+07},
            { 1,    11,     1.48880611471109278500E+06},
            { 1,    12,     6.37803643199263970018E+04},
            { 1,    13,    -1.54060450772956992296E+04},
            { 1,    14,    -1.20700325670922356949E+04},
            { 1,    15,     2.24656015193673965769E+03},

            { 2,     0,     1.75066912655571192503E+08},
            { 2,     1,     6.56024659875666722655E+07},
            { 2,     2,     1.23625106866149380803E+08},
            { 2,     3,    -8.66427535415050864220E+08},
            { 2,     4,     1.04647074302398228645E+09},
            { 2,     5,    -5.43304198956838369370E+08},
            { 2,     6,     6.62721930982138589025E+07},
            { 2,     7,     6.96526135511116981506E+07},
            { 2,     8,    -3.78209700669894739985E+07},
            { 2,     9,     5.84715094197653792799E+06},
            { 2,    10,     1.18073224759165989235E+06},
            { 2,    11,    -3.39494064604910614435E+05},
            { 2,    12,    -1.30009674988549915724E+05},
            { 2,    13,     2.04151331991039405693E+04},
            { 2,    14,     1.63426397272586054896E+04},
            { 2,    15,    -3.46623073630780800158E+03},

            { 3,     0,    -4.40378749002870142460E+08},
            { 3,     1,     1.90811958049112737179E+08},
            { 3,     2,    -3.46994414631571888924E+08},
            { 3,     3,     1.03839183062096667290E+09},
            { 3,     4,    -1.09191434318746423721E+09},
            { 3,     5,     6.03376176521021485329E+08},
            { 3,     6,    -1.86538522271839350462E+08},
            { 3,     7,     3.01234692302216663957E+07},
            { 3,     8,    -2.60876296034886920825E+06},
            { 3,     9,    -5.91722311695919837803E+05},
            { 3,    10,    -1.04200386924736900255E+05},
            { 3,    11,     4.46675275850050500594E+05},
            { 3,    12,    -9.51964972779181844089E+04},
            { 3,    13,     3.58457144797106002443E+03},
            { 3,    14,    -1.11371310452127327153E+04},
            { 3,    15,     2.85845040236972772618E+03},

            { 4,     0,     5.72344695093964815140E+08},
            { 4,     1,    -5.13427680762670874596E+08},
            { 4,     2,     7.89372994735144257545E+08},
            { 4,     3,    -1.00183048339205336571E+09},
            { 4,     4,     4.85858157195736885071E+08},
            { 4,     5,    -3.68810635419888198376E+07},
            { 4,     6,    -6.77671612100235223770E+07},
            { 4,     7,     3.51244092417839094996E+07},
            { 4,     8,    -4.04172301070910505950E+06},
            { 4,     9,     4.42372389482865459286E+05},
            { 4,    10,    -1.11637046404088055715E+06},
            { 4,    11,     1.32348000868789851665E+05},
            { 4,    12,     5.77673805733840563335E+04},
            { 4,    13,     1.39889883355121310160E+03},
            { 4,    14,     1.84537734558708234545E+03},
            { 4,    15,    -1.29546033045933745598E+03},

            { 5,     0,    -3.11964641996447086334E+08},
            { 5,     1,     3.20795370867759823799E+08},
            { 5,     2,    -9.73902886296924829483E+08},
            { 5,     3,     1.11109912862654781342E+09},
            { 5,     4,    -3.31644242757628619671E+08},
            { 5,     5,    -7.20401027258160263300E+07},
            { 5,     6,     5.49449315561505854130E+07},
            { 5,     7,    -1.50211363970660679042E+07},
            { 5,     8,     4.37729396379113662988E+05},
            { 5,     9,     1.78953864822479896247E+06},
            { 5,    10,    -9.64483419783796125557E+04},
            { 5,    11,    -1.03372025982109145843E+05},
            { 5,    12,     2.27654966719349886262E+03},
            { 5,    13,    -9.21556404868084791815E+03},
            { 5,    14,     2.29694125905770533791E+03},
            { 5,    15,     2.69172643454379056038E+02},

            { 6,     0,    -1.47363671236134380102E+08},
            { 6,     1,     3.98069493547490179539E+08},
            { 6,     2,     3.80600399916491806507E+08},
            { 6,     3,    -7.77899828440285444260E+08},
            { 6,     4,     2.13971953739619493484E+08},
            { 6,     5,     7.50766140657877773046E+07},
            { 6,     6,    -1.24408092643524613231E+07},
            { 6,     7,    -1.19486997694680951536E+07},
            { 6,     8,     1.72403185042079538107E+06},
            { 6,     9,     5.82624710496194384177E+04},
            { 6,    10,     6.62807449280618020566E+04},
            { 6,    11,    -5.73858576309664931614E+03},
            { 6,    12,     7.87238279678164053621E+03},
            { 6,    13,     5.58027583166682688898E+02},
            { 6,    14,    -7.80191280094344847384E+02},
            { 6,    15,    -4.41524171396966949033E+01},

            { 7,     0,     3.70057909980202019215E+08},
            { 7,     1,    -8.43582286640240669250E+08},
            { 7,     2,     3.06515664902774870396E+08},
            { 7,     3,     2.79680007567675352097E+08},
            { 7,     4,    -1.31316622141129702330E+08},
            { 7,     5,    -4.78340494412834197283E+07},
            { 7,     6,     2.05878316230771690607E+07},
            { 7,     7,     4.84660386411372851580E+06},
            { 7,     8,    -1.28697308684668410569E+06},
            { 7,     9,    -4.26216149967036908492E+05},
            { 7,    10,     1.35944377558333886554E+05},
            { 7,    11,    -2.78481544974478456425E+04},
            { 7,    12,     6.38116677538639805789E+02},
            { 7,    13,     1.86324844948431268676E+03},
            { 7,    14,    -3.54990721623104548144E+02},
            { 7,    15,     4.62881801006983621960E+01},

            { 8,     0,    -2.73364609220364511013E+08},
            { 8,     1,     6.70469859252789497375E+08},
            { 8,     2,    -4.83480623472343206406E+08},
            { 8,     3,     4.03385611767915189266E+07},
            { 8,     4,     7.35016723277738541365E+07},
            { 8,     5,    -1.62650907308186870068E+07},
            { 8,     6,    -2.72791540988075407222E+06},
            { 8,     7,     3.87529004919559811242E+04},
            { 8,     8,     2.21605940650244883727E+05},
            { 8,     9,    -4.99119267431606931495E+04},
            { 8,    10,     3.88533899694829306100E+04},
            { 8,    11,    -4.12454335026239914441E+03},
            { 8,    12,    -5.45806706724830746680E+02},
            { 8,    13,    -7.47011879871399173680E+02},
            { 8,    14,     2.58488648387669854856E+02},
            { 8,    15,    -2.59121452073608971034E+01},

            { 9,     0,     1.00383462413229718804E+08},
            { 9,     1,    -2.74271434515541374683E+08},
            { 9,     2,     2.71244504862839102745E+08},
            { 9,     3,    -1.11115631573666274548E+08},
            { 9,     4,     4.91877530747146159410E+06},
            { 9,     5,     1.25292149804861973971E+07},
            { 9,     6,    -5.59249804659485630691E+06},
            { 9,     7,     1.28330904890557797626E+06},
            { 9,     8,    -1.04317198392582082306E+05},
            { 9,     9,    -9.62038930517230619444E+03},
            { 9,    10,    -3.97809489634518195089E+03},
            { 9,    11,    -5.57959747341926686204E+02},
            { 9,    12,     8.89096577259679747840E+02},
            { 9,    13,    -5.60425945702165773099E+00},
            { 9,    14,    -4.78179067842277234490E+01},
            { 9,    15,     5.74915010119235514452E+00},

            {10,     0,    -1.55431711502586677670E+07},
            {10,     1,     4.79521485383154302835E+07},
            {10,     2,    -6.02665872499209195375E+07},
            {10,     3,     4.05979536634513586760E+07},
            {10,     4,    -1.60619130310957916081E+07},
            {10,     5,     3.70530953097213804722E+06},
            {10,     6,    -3.78917655865714070387E+05},
            {10,     7,    -1.84983833769938682963E+04},
            {10,     8,    -6.31914341540330042335E+03},
            {10,     9,     7.89696836505760438740E+03},
            {10,    10,    -2.17729950811668868482E+03},
            {10,    11,     7.29602008514560338881E+02},
            {10,    12,    -2.38483209776185589135E+02},
            {10,    13,     2.80674740177570534172E+01},
            {10,    14,     1.83297935389278832119E+00},
            {10,    15,    -4.35700622586662367208E-01}
        },
        {                                                                               // RECOM (Z001000)
            { 0,     0,     1.29690611505892015032E+01},
            { 0,     1,     1.15133146967729094179E+00},
            { 0,     2,    -2.03151799780861574973E+00},
            { 0,     3,     1.18911797645565364689E+00},
            { 0,     4,    -2.35730192355203121979E-01},

            { 1,     0,     6.77126934573034411358E-01},
            { 1,     1,     8.12545635631524709730E-01},
            { 1,     2,     1.02571355665047869721E+00},
            { 1,     3,    -1.20203984384456630252E+00},
            { 1,     4,     3.31810706642633568286E-01},

            { 2,     0,    -2.98789230039933073613E+00},
            { 2,     1,     4.40181013672451193486E+00},
            { 2,     2,    -3.18890331653727177041E+00},
            { 2,     3,     8.83079598994844006121E-01},
            { 2,     4,    -1.51558396747922291548E-01},

            { 3,     0,     6.22545012651770335310E+00},
            { 3,     1,    -1.26234063625864720848E+01},
            { 3,     2,     8.89677911090983108977E+00},
            { 3,     3,    -2.01593702143950714856E+00},
            { 3,     4,     1.24221816733169190816E-01},

            { 4,     0,    -3.48677279439661846894E+00},
            { 4,     1,     8.37556424986163960966E+00},
            { 4,     2,    -6.53850783620592235224E+00},
            { 4,     3,     1.69898655557246569536E+00},
            { 4,     4,    -1.21208024376684805890E-01},

            { 5,     0,     4.04481505949380593101E-01},
            { 5,     1,    -1.37770027286069152161E+00},
            { 5,     2,     1.26623104358849225548E+00},
            { 5,     3,    -3.70847513213560797674E-01},
            { 5,     4,     3.04915286309964846112E-02}
        }
    },
    {                                                                                   // Metallicity Z001500 (0.01500)
        {                                                                               // LMR1 (Z001500)
            { 0,     0,     1.60726718444739766767E+01},
            { 0,     1,    -6.24715135137397137299E+00},
            { 0,     2,     1.07672344037789748938E+01},
            { 0,     3,    -7.24052976085269506257E+00},
            { 0,     4,     1.46349058730338077439E+00},

            { 1,     0,    -3.63506353750313060402E+00},
            { 1,     1,     5.36864271459196729097E+01},
            { 1,     2,    -1.16942397088811162575E+02},
            { 1,     3,     9.34035699421548457622E+01},
            { 1,     4,    -2.50874003951161199666E+01},

            { 2,     0,    -7.91754787628987521941E+00},
            { 2,     1,    -5.94653927755674089894E+01},
            { 2,     2,     2.05203056353080341978E+02},
            { 2,     3,    -1.96558176123197796414E+02},
            { 2,     4,     5.97010203155139578257E+01},

            { 3,     0,     2.27278594676717915490E+01},
            { 3,     1,    -2.40820672531560520113E+00},
            { 3,     2,    -1.20196505857006002316E+02},
            { 3,     3,     1.49881801286317909216E+02},
            { 3,     4,    -5.13533879653931180087E+01},

            { 4,     0,    -1.08895531675941441563E+01},
            { 4,     1,     1.55183170137950732226E+01},
            { 4,     2,     1.95899488178189216114E+01},
            { 4,     3,    -3.88388622741310385322E+01},
            { 4,     4,     1.51805521241851977265E+01}
        },
        {                                                                               // LMR2 (Z001500)
            { 0,     0,     1.57661900292269407942E+01},
            { 0,     1,    -3.86739001681062477545E+00},
            { 0,     2,     4.90951789020641982120E+00},
            { 0,     3,    -3.83335877824608228792E+00},
            { 0,     4,     1.46458915608047957058E+00},
            { 0,     5,    -2.16702239649122857523E-01},

            { 1,     0,     8.37711942202392734202E+00},
            { 1,     1,    -2.70768859464224540545E+01},
            { 1,     2,     3.93888011339611523454E+01},
            { 1,     3,    -2.70047525691479570753E+01},
            { 1,     4,     8.70098442072441713435E+00},
            { 1,     5,    -1.06476013712186490245E+00},

            { 2,     0,     3.06826409038962175657E+01},
            { 2,     1,    -1.09405785435920606119E+02},
            { 2,     2,     1.81370175730107348500E+02},
            { 2,     3,    -1.81704582752789093547E+02},
            { 2,     4,     9.02892160295599097708E+01},
            { 2,     5,    -1.65129464015789579889E+01},

            { 3,     0,    -3.62814204845711003600E+02},
            { 3,     1,     1.08689918143087788849E+03},
            { 3,     2,    -1.31054018838510614842E+03},
            { 3,     3,     9.90790478329023699189E+02},
            { 3,     4,    -4.33419474916350452531E+02},
            { 3,     5,     7.62679478243772734913E+01},

            { 4,     0,     1.40418643511127538659E+03},
            { 4,     1,    -3.88233656649431759433E+03},
            { 4,     2,     3.84683355224100250780E+03},
            { 4,     3,    -2.03701250178350619535E+03},
            { 4,     4,     6.48142655530930028362E+02},
            { 4,     5,    -9.67319650941358304408E+01},

            { 5,     0,    -1.22407686126082307965E+03},
            { 5,     1,     3.76978222294538090864E+03},
            { 5,     2,    -3.95869928580390433126E+03},
            { 5,     3,     1.99118186826012993151E+03},
            { 5,     4,    -5.21844465216713615519E+02},
            { 5,     5,     6.04450098185751301116E+01}
        },
        {                                                                               // LMA (Z001500)
            { 0,     0,    -5.15111813953318560380E+04},
            { 0,     1,    -1.38581324034049781039E+06},
            { 0,     2,     1.39308014554255567491E+07},
            { 0,     3,    -5.71603108284442424774E+07},
            { 0,     4,     1.37981165851579815149E+08},
            { 0,     5,    -2.21159494412106066942E+08},
            { 0,     6,     2.47918615635263592005E+08},
            { 0,     7,    -1.97267821930349111557E+08},
            { 0,     8,     1.08701847878496184945E+08},
            { 0,     9,    -3.66657088282169476151E+07},
            { 0,    10,     2.47653496909504802898E+06},
            { 0,    11,     5.12285355178847070783E+06},
            { 0,    12,    -3.49757309776654699817E+06},
            { 0,    13,     1.39230419173041009344E+06},
            { 0,    14,    -4.29369586936748528387E+05},
            { 0,    15,     1.17250418664394310326E+05},
            { 0,    16,    -2.87188898192620908958E+04},
            { 0,    17,     5.69885720592272627982E+03},
            { 0,    18,    -8.01726305735812047715E+02},
            { 0,    19,     6.87272631810855187950E+01},
            { 0,    20,    -2.67041856670744914837E+00},

            { 2,     0,    -1.45339113482951931655E+07},
            { 2,     1,     1.12667823825035437942E+08},
            { 2,     2,    -4.17006587079701125622E+08},
            { 2,     3,     9.85341220899901628494E+08},
            { 2,     4,    -1.66272967677597117424E+09},
            { 2,     5,     2.10006772395531940460E+09},
            { 2,     6,    -2.00687866295555543900E+09},
            { 2,     7,     1.43029664485314631462E+09},
            { 2,     8,    -7.29760192023199796677E+08},
            { 2,     9,     2.43147726715557068586E+08},
            { 2,    10,    -4.05304287569378465414E+07},
            { 2,    11,    -4.01306759306349034887E+05},
            { 2,    12,    -7.32600274554128758609E+05},
            { 2,    13,     1.17855480548669607379E+06},
            { 2,    14,     2.50996201334879733622E+05},
            { 2,    15,    -6.29675976741036050953E+05},
            { 2,    16,     3.31786518519565521274E+05},
            { 2,    17,    -9.37220926397035946138E+04},
            { 2,    18,     1.56585215689283104439E+04},
            { 2,    19,    -1.46922968079042675527E+03},
            { 2,    20,     6.01559001927688683509E+01},

            { 4,     0,     2.33350108446424514055E+08},
            { 4,     1,    -1.60289968489695382118E+09},
            { 4,     2,     4.81990833858025169373E+09},
            { 4,     3,    -8.16360325217743110657E+09},
            { 4,     4,     8.14584602763201999664E+09},
            { 4,     5,    -4.07331865929028415680E+09},
            { 4,     6,    -5.06252506179879188538E+08},
            { 4,     7,     2.29763469151120567322E+09},
            { 4,     8,    -1.62128710050702285767E+09},
            { 4,     9,     5.32701252654437601566E+08},
            { 4,    10,    -4.48733723450238630176E+07},
            { 4,    11,    -2.11723976412126012146E+07},
            { 4,    12,     2.32885320360103854910E+06},
            { 4,    13,     2.03951553722685994580E+06},
            { 4,    14,    -3.13630035119212174322E+05},
            { 4,    15,    -7.05223482959375251085E+04},
            { 4,    16,    -5.37405402453973874799E+04},
            { 4,    17,     4.94362966298164537875E+04},
            { 4,    18,    -1.40518968918354457855E+04},
            { 4,    19,     1.83732556677333059270E+03},
            { 4,    20,    -9.50453907494923839749E+01},

            { 6,     0,    -1.76169219592734664679E+08},
            { 6,     1,     1.42698092226201272011E+09},
            { 6,     2,    -5.28067056308736801147E+09},
            { 6,     3,     1.15336708877598838806E+10},
            { 6,     4,    -1.61229222116397609711E+10},
            { 6,     5,     1.45899208559092102051E+10},
            { 6,     6,    -8.01445678044835853577E+09},
            { 6,     7,     1.90927120293207097054E+09},
            { 6,     8,     4.88043666148680567741E+08},
            { 6,     9,    -3.87662269468736469746E+08},
            { 6,    10,    -3.33959551647167652845E+07},
            { 6,    11,     9.24862097769977152348E+07},
            { 6,    12,    -2.25346824999888129532E+07},
            { 6,    13,    -5.86599007108959276229E+06},
            { 6,    14,     3.70074268507561367005E+06},
            { 6,    15,    -2.56417061140370758949E+05},
            { 6,    16,    -2.29390710704398312373E+05},
            { 6,    17,     6.94915698487437912263E+04},
            { 6,    18,    -7.11327988466724036698E+03},
            { 6,    19,     3.57413795845535204876E+01},
            { 6,    20,     2.80444597204764924925E+01},

            { 8,     0,     1.24245267843930959702E+09},
            { 8,     1,    -6.44322780962794589996E+09},
            { 8,     2,     1.38199616798107013702E+10},
            { 8,     3,    -1.50973626273141441345E+10},
            { 8,     4,     7.46748678501209640503E+09},
            { 8,     5,     8.19630542308683276176E+08},
            { 8,     6,    -3.01758840394945383072E+09},
            { 8,     7,     1.45032130975556683540E+09},
            { 8,     8,    -3.13138358723539471626E+08},
            { 8,     9,     1.84361824896876424551E+08},
            { 8,    10,    -1.69216581016204208136E+08},
            { 8,    11,     5.96086349759788066149E+07},
            { 8,    12,     3.41292303451553406194E+06},
            { 8,    13,    -8.38948524171856231987E+06},
            { 8,    14,     2.24497033832136029378E+06},
            { 8,    15,    -2.11810850483575311955E+05},
            { 8,    16,     5.84158368683356893598E+04},
            { 8,    17,    -4.11205502318392173038E+04},
            { 8,    18,     1.17356696779575449909E+04},
            { 8,    19,    -1.52952212651557533718E+03},
            { 8,    20,     7.85072147480235713601E+01},

            {10,     0,    -1.81932512063875246048E+09},
            {10,     1,     1.17609472824396915436E+10},
            {10,     2,    -3.26657704396900253296E+10},
            {10,     3,     4.99244642700828399658E+10},
            {10,     4,    -4.43242869808500061035E+10},
            {10,     5,     2.08982330227992744446E+10},
            {10,     6,    -2.02708169583341908455E+09},
            {10,     7,    -2.88544961080271482468E+09},
            {10,     8,     1.12173715222722339630E+09},
            {10,     9,     1.71997591831600487232E+08},
            {10,    10,    -1.91453234115329504013E+08},
            {10,    11,     3.25976767552792169154E+07},
            {10,    12,    -2.81013549671907734592E+05},
            {10,    13,     1.62781335264503862709E+06},
            {10,    14,    -1.02482288018334569642E+05},
            {10,    15,    -4.78252977657809446100E+05},
            {10,    16,     1.08856413307630777126E+05},
            {10,    17,     3.74121964994652880705E+04},
            {10,    18,    -2.00568317658710147953E+04},
            {10,    19,     3.30817698426615561402E+03},
            {10,    20,    -1.97037754182892768995E+02},

            {12,     0,     3.35585658860964119434E+08},
            {12,     1,     6.04561877929950594902E+08},
            {12,     2,    -5.13752404817218589783E+09},
            {12,     3,     1.06028901045264606476E+10},
            {12,     4,    -1.25273394138480796814E+10},
            {12,     5,     1.06453110355505924225E+10},
            {12,     6,    -6.95095817367120552063E+09},
            {12,     7,     3.16043713721437406540E+09},
            {12,     8,    -7.21320971392456412315E+08},
            {12,     9,    -5.26415434883427247405E+07},
            {12,    10,     3.88067712231941595674E+07},
            {12,    11,     2.20965666929983980954E+07},
            {12,    12,    -1.00345439357733502984E+07},
            {12,    13,    -2.83703418567746179178E+06},
            {12,    14,     2.26345678725755680352E+06},
            {12,    15,    -2.51391728097161831101E+05},
            {12,    16,    -1.16427576675173724652E+05},
            {12,    17,     3.66684894778185043833E+04},
            {12,    18,    -2.41298286705503824123E+03},
            {12,    19,    -3.40666737232470040908E+02},
            {12,    20,     4.25259705893395718590E+01},

            {14,     0,    -1.88270337231409168243E+09},
            {14,     1,     6.39532526253386974335E+09},
            {14,     2,    -7.82324355639520549774E+09},
            {14,     3,     2.03781762196393775940E+09},
            {14,     4,     5.26969578325209617615E+09},
            {14,     5,    -7.26948054175921058655E+09},
            {14,     6,     4.65417136459286022186E+09},
            {14,     7,    -1.63391954770838069916E+09},
            {14,     8,     1.87346108643729388714E+08},
            {14,     9,     8.89076657232203483582E+07},
            {14,    10,    -2.42219275225403495133E+07},
            {14,    11,    -1.37909139873882699758E+07},
            {14,    12,     6.82268681301416642964E+06},
            {14,    13,     7.02051292148833046667E+05},
            {14,    14,    -6.92968335637202719226E+05},
            {14,    15,    -3.38601851769478351343E+05},
            {14,    16,     3.62546876010872249026E+05},
            {14,    17,    -1.30131463530392415123E+05},
            {14,    18,     2.47381054441249470983E+04},
            {14,    19,    -2.51595863192902470473E+03},
            {14,    20,     1.08731772056314042629E+02}
        },
        {                                                                               // HM (Z001500)
            { 0,     0,    -6.40222930769867496565E+05},
            { 0,     1,     1.10169653380964145064E+08},
            { 0,     2,    -1.83288798818755358458E+08},
            { 0,     3,     2.34685038301938652992E+08},
            { 0,     4,    -2.90868321715029954910E+08},
            { 0,     5,     2.58803902657175153494E+08},
            { 0,     6,    -1.63288883819993436337E+08},
            { 0,     7,     8.19842075092330276966E+07},
            { 0,     8,    -3.74597286079473644495E+07},
            { 0,     9,     1.73063130301320850849E+07},
            { 0,    10,    -7.45417360680353827775E+06},
            { 0,    11,     2.34362116585996653885E+06},
            { 0,    12,    -3.93361441283391148318E+05},
            { 0,    13,    -1.10781031619090754248E+02},
            { 0,    14,     1.09339428886468467681E+04},
            { 0,    15,    -1.22318915545462755290E+03},

            { 1,     0,    -2.80689302632132731378E+06},
            { 1,     1,    -8.98291909237491011620E+08},
            { 1,     2,     1.18592188686839365959E+09},
            { 1,     3,    -7.65219587451042652130E+08},
            { 1,     4,     5.70295193113373160362E+08},
            { 1,     5,    -3.92352877095889389515E+08},
            { 1,     6,     1.43709948555291593075E+08},
            { 1,     7,     3.04550315389612223953E+06},
            { 1,     8,    -3.80446096340993121266E+07},
            { 1,     9,     2.31604841598522365093E+07},
            { 1,    10,    -5.65692487392537854612E+06},
            { 1,    11,    -3.33505242560792976292E+03},
            { 1,    12,     1.18223884409625112312E+05},
            { 1,    13,     8.29620922556901932694E+04},
            { 1,    14,    -3.61397359909771475941E+04},
            { 1,    15,     3.94064567463254252289E+03},

            { 2,     0,     2.01327877490426152945E+08},
            { 2,     1,     3.10118016671073770523E+09},
            { 2,     2,    -4.22208827383246850967E+09},
            { 2,     3,     1.99760734988433146477E+09},
            { 2,     4,    -7.30736768670006632805E+08},
            { 2,     5,     4.63059271373849034309E+08},
            { 2,     6,    -2.61651098515476316214E+08},
            { 2,     7,     1.29333847253416240215E+08},
            { 2,     8,    -5.09144396244669929147E+07},
            { 2,     9,     9.08995892725536786020E+06},
            { 2,    10,    -4.72198901409551501274E+05},
            { 2,    11,     8.76993455861743539572E+05},
            { 2,    12,    -4.06936925562300020829E+05},
            { 2,    13,    -6.55970599629438947886E+03},
            { 2,    14,     3.07809196263461344643E+04},
            { 2,    15,    -4.44326151571276750474E+03},

            { 3,     0,    -1.20734569145530676842E+09},
            { 3,     1,    -5.34256358175416564941E+09},
            { 3,     2,     8.35253308946118927002E+09},
            { 3,     3,    -3.55132392736585330963E+09},
            { 3,     4,     3.64000813302139878273E+08},
            { 3,     5,     6.22636854320012405515E+07},
            { 3,     6,    -7.19534735248802900314E+07},
            { 3,     7,     3.05025745163594335318E+07},
            { 3,     8,     7.68708163315938971937E+06},
            { 3,     9,    -3.07800794374816305935E+06},
            { 3,    10,    -2.14286733640326838940E+06},
            { 3,    11,     9.30921378395954845473E+05},
            { 3,    12,    -5.63446497619864894659E+04},
            { 3,    13,     1.63174566022897852235E+03},
            { 3,    14,    -1.16542300609449248441E+04},
            { 3,    15,     2.36843518043800349915E+03},

            { 4,     0,     3.21429576530229854584E+09},
            { 4,     1,     4.39998454027949714661E+09},
            { 4,     2,    -9.63131293606875228882E+09},
            { 4,     3,     4.22524392135507345200E+09},
            { 4,     4,    -1.44018430614179670811E+08},
            { 4,     5,    -1.74848804728251099586E+08},
            { 4,     6,     3.49971447999607846141E+07},
            { 4,     7,    -2.03914002418685518205E+07},
            { 4,     8,    -1.16793722923461743630E+06},
            { 4,     9,     4.07216598363398248330E+06},
            { 4,    10,    -6.63453501301569864154E+05},
            { 4,    11,    -2.07226327457722654799E+05},
            { 4,    12,     7.70487153054169175448E+04},
            { 4,    13,     3.74511172163199034912E+03},
            { 4,    14,    -2.35924085496946099738E+03},
            { 4,    15,    -2.00074150360817185401E+02},

            { 5,     0,    -4.86051768030780982971E+09},
            { 5,     1,    -2.52283411110093832016E+08},
            { 5,     2,     6.15744921080406188965E+09},
            { 5,     3,    -2.94612427147580671310E+09},
            { 5,     4,    -1.64832248763824313879E+08},
            { 5,     5,     2.56579223709281235933E+08},
            { 5,     6,    -1.66799195149700418115E+07},
            { 5,     7,     1.29958687433429018711E+05},
            { 5,     8,    -1.39862347051455453038E+06},
            { 5,     9,     6.31508472462175530382E+05},
            { 5,    10,     1.11229199938330348232E+04},
            { 5,    11,    -1.09408809112410061061E+05},
            { 5,    12,    -3.31703747407727632890E+03},
            { 5,    13,    -7.42683722320846641196E+02},
            { 5,    14,     3.67269071514491452035E+03},
            { 5,    15,    -4.51573620652630495442E+02},

            { 6,     0,     4.54118409271736431122E+09},
            { 6,     1,    -2.90767159976795244217E+09},
            { 6,     2,    -1.58025838498863267899E+09},
            { 6,     3,     1.16398375723541212082E+09},
            { 6,     4,     1.09676718899973109365E+08},
            { 6,     5,    -1.17450609424565017223E+08},
            { 6,     6,     3.66726234801336098462E+06},
            { 6,     7,     1.73320626005022414029E+06},
            { 6,     8,    -2.36895981676343455911E+06},
            { 6,     9,     6.50776589120257762261E+05},
            { 6,    10,     9.80770387879816262284E+04},
            { 6,    11,     6.08450624306344252545E+03},
            { 6,    12,     1.44103835104128138482E+04},
            { 6,    13,    -8.31901750284624540654E+03},
            { 6,    14,    -3.29760727015796192063E+02},
            { 6,    15,     2.22378172851269994226E+02},

            { 7,     0,    -2.66951759357458686829E+09},
            { 7,     1,     2.78244247697885799408E+09},
            { 7,     2,    -5.23326483537968039513E+08},
            { 7,     3,    -1.32406331732717037201E+08},
            { 7,     4,    -7.73866632845929916948E+06},
            { 7,     5,    -1.31289335217684842646E+07},
            { 7,     6,     8.68883711662754230201E+06},
            { 7,     7,     6.03206328956170473248E+06},
            { 7,     8,    -1.68968455437217419967E+06},
            { 7,     9,    -1.77911507059704919811E+05},
            { 7,    10,    -2.13170445228394455626E+04},
            { 7,    11,    -1.98704865429771484742E+03},
            { 7,    12,     1.19148875731268594791E+03},
            { 7,    13,     2.79295327351346804790E+03},
            { 7,    14,    -2.78996535146859685028E+02},
            { 7,    15,    -4.49988682514610260910E+01},

            { 8,     0,     9.50171459722543239594E+08},
            { 8,     1,    -1.19109509072384023666E+09},
            { 8,     2,     4.45397440506503641605E+08},
            { 8,     3,    -4.46003071982323154807E+07},
            { 8,     4,    -3.80750898013454861939E+06},
            { 8,     5,     1.37090059550021272153E+07},
            { 8,     6,    -5.08256188045835960656E+06},
            { 8,     7,    -1.65700011583761894144E+06},
            { 8,     8,     4.63444510281368449796E+05},
            { 8,     9,     6.44070571055476248148E+04},
            { 8,    10,     5.85348885756574745756E+04},
            { 8,    11,    -2.07048623592222938896E+04},
            { 8,    12,    -1.63741310696323444063E+03},
            { 8,    13,     6.19764619828629179210E+02},
            { 8,    14,    -5.07010754652976132206E+01},
            { 8,    15,     1.04668911802231079378E+01},

            { 9,     0,    -1.81045244850725114346E+08},
            { 9,     1,     2.23702214978076577187E+08},
            { 9,     2,    -5.39576641499614790082E+07},
            { 9,     3,    -3.48971727291814684868E+07},
            { 9,     4,     2.05198001371338181198E+07},
            { 9,     5,    -1.21495342617135704495E+06},
            { 9,     6,    -3.16323564470732118934E+06},
            { 9,     7,     1.45230267412367230281E+06},
            { 9,     8,     4.31289414334815301117E+04},
            { 9,     9,    -1.48747640901944541838E+05},
            { 9,    10,     8.63897175520341988886E+03},
            { 9,    11,     7.41770223687096313370E+03},
            { 9,    12,    -3.19056811887575008768E+02},
            { 9,    13,    -3.21467405033000488856E+02},
            { 9,    14,     5.29898436774840320140E+01},
            { 9,    15,    -3.45842797011066638291E+00},

            {10,     0,     1.29428707331854440272E+07},
            {10,     1,    -8.40693462242027930915E+06},
            {10,     2,    -1.66950000229333285242E+07},
            {10,     3,     2.57591525679362528026E+07},
            {10,     4,    -1.54869040150702800602E+07},
            {10,     5,     4.65623680094749014825E+06},
            {10,     6,    -3.66297825326654070523E+05},
            {10,     7,    -1.74355945057241042377E+05},
            {10,     8,     1.17860134753315287526E+04},
            {10,     9,     1.88480662367682598415E+04},
            {10,    10,    -1.91529993314948478655E+03},
            {10,    11,    -1.26547072451270787496E+03},
            {10,    12,     2.41500958409452209708E+02},
            {10,    13,     1.39658146862240180042E+01},
            {10,    14,    -6.16658750062571581196E+00},
            {10,    15,     4.30482965248756621612E-01}
        },
        {                                                                               // RECOM (Z001500)
            { 0,     0,     1.30114084816216948326E+01},
            { 0,     1,     9.82927123720802486950E-01},
            { 0,     2,    -1.78831205264574788494E+00},
            { 0,     3,     1.04428283556912560037E+00},
            { 0,     4,    -2.05873948734389328186E-01},

            { 1,     0,    -3.88724524733189344405E-02},
            { 1,     1,     3.79408475484787910403E+00},
            { 1,     2,    -2.91118101352734681697E+00},
            { 1,     3,     7.77250458270365651714E-01},
            { 1,     4,    -5.93043121201380050989E-03},

            { 2,     0,    -1.19760400814100687050E+00},
            { 2,     1,    -3.70516957950696035340E+00},
            { 2,     2,     8.13081389223339456862E+00},
            { 2,     3,    -4.84039188270623732535E+00},
            { 2,     4,     8.01677869943414500575E-01},

            { 3,     0,     5.25028472760498932104E+00},
            { 3,     1,    -6.49412032630474111983E+00},
            { 3,     2,    -1.37460399330354388070E+00},
            { 3,     3,     3.58589212553425529251E+00},
            { 3,     4,    -8.38094449459952040016E-01},

            { 4,     0,    -3.35142128249576209953E+00},
            { 4,     1,     6.88602644973469768530E+00},
            { 4,     2,    -2.99992638566578184722E+00},
            { 4,     3,    -4.88499106441473263107E-01},
            { 4,     4,     2.76990054008695862908E-01},

            { 5,     0,     3.32597771543929221494E-01},
            { 5,     1,    -1.23233281888843992924E+00},
            { 5,     2,     8.33374957715134034864E-01},
            { 5,     3,    -6.82770912855755612858E-02},
            { 5,     4,    -2.81426477843974842674E-02}
        }
    },
    {                                                                                   // Metallicity Z002000 (0.02000)
        {                                                                               // LMR1 (Z002000)
            { 0,     0,     1.50305864307172658556E+01},
            { 0,     1,     4.96110465703095582235E-01},
            { 0,     2,    -9.16608282566077403608E-01},
            { 0,     3,     2.48033316991016244968E-01},

            { 1,     0,     1.77238406649739155263E+00},
            { 1,     1,    -6.52669943496246296455E-01},
            { 1,     2,     6.23616025599144307989E-01},
            { 1,     3,    -1.77703681033998805994E-01}
        },
        {                                                                               // LMR2 (Z002000)
            { 0,     0,     1.56617552673034907684E+01},
            { 0,     1,    -3.38271409511212528543E+00},
            { 0,     2,     3.99712000854973803499E+00},
            { 0,     3,    -3.02506056136319223526E+00},
            { 0,     4,     1.12651646333780397491E+00},
            { 0,     5,    -1.62914377442334834534E-01},

            { 1,     0,     7.36910246144982838956E+00},
            { 1,     1,    -2.30880577686855161801E+01},
            { 1,     2,     3.32294193400783512971E+01},
            { 1,     3,    -2.22327077943441828722E+01},
            { 1,     4,     6.85986578867425578210E+00},
            { 1,     5,    -7.85596865167521363205E-01},

            { 2,     0,     3.04288311387925105578E+01},
            { 2,     1,    -1.38697534163042433875E+02},
            { 2,     2,     2.72764619820308155340E+02},
            { 2,     3,    -2.82250602598139892052E+02},
            { 2,     4,     1.37077309352478550863E+02},
            { 2,     5,    -2.43363801583426564434E+01},

            { 3,     0,    -2.40391883810966504598E+02},
            { 3,     1,     7.20123937632566253342E+02},
            { 3,     2,    -9.56047390568349555906E+02},
            { 3,     3,     8.80126339460319968566E+02},
            { 3,     4,    -4.43060386994394036719E+02},
            { 3,     5,     8.34534841118213392974E+01},

            { 4,     0,     1.19040215556355087756E+03},
            { 4,     1,    -3.06320152050599153881E+03},
            { 4,     2,     2.78453473219604893529E+03},
            { 4,     3,    -1.43582241909097660937E+03},
            { 4,     4,     4.99720580375658244066E+02},
            { 4,     5,    -8.44179485778146130315E+01},

            { 5,     0,    -1.27279708339606577283E+03},
            { 5,     1,     3.68563309227265335721E+03},
            { 5,     2,    -3.66200350857788362191E+03},
            { 5,     3,     1.74828529177925724980E+03},
            { 5,     4,    -4.43446115665101842751E+02},
            { 5,     5,     5.16038082522078980219E+01}
        },
        {                                                                               // LMA (Z002000)
            { 0,     0,    -1.51049254914130983707E+03},
            { 0,     1,     5.90804592923560267081E+03},
            { 0,     2,    -9.78411552163013584504E+03},
            { 0,     3,     9.03281646038073631644E+03},
            { 0,     4,    -5.04733341717106668511E+03},
            { 0,     5,     1.70840439977420237483E+03},
            { 0,     6,    -3.16251664756395882705E+02},
            { 0,     7,     1.74202707579704139107E+01},
            { 0,     8,     3.67713293499369164863E+00},
            { 0,     9,    -5.09055045574688058707E-01},

            { 1,     0,     1.18642296961242536781E+05},
            { 1,     1,    -4.22882345998080738354E+05},
            { 1,     2,     6.02728568485423107632E+05},
            { 1,     3,    -4.09618748060796875507E+05},
            { 1,     4,     8.90979215331482701004E+04},
            { 1,     5,     5.95414095173196401447E+04},
            { 1,     6,    -5.18590927506359803374E+04},
            { 1,     7,     1.72331732723822569824E+04},
            { 1,     8,    -2.81277261133411593619E+03},
            { 1,     9,     1.86487606226860776815E+02},

            { 2,     0,    -1.40854420295521779917E+06},
            { 2,     1,     3.16920022432578727603E+06},
            { 2,     2,     4.61300052596119523514E+05},
            { 2,     3,    -8.61105917229603044689E+06},
            { 2,     4,     1.23556398056155946106E+07},
            { 2,     5,    -8.94036121833491511643E+06},
            { 2,     6,     3.81112897666227677837E+06},
            { 2,     7,    -9.71158692551792715676E+05},
            { 2,     8,     1.37401910653425060445E+05},
            { 2,     9,    -8.32876128728674302693E+03},

            { 3,     0,     1.72458181532576158643E+07},
            { 3,     1,    -4.52772539129179418087E+07},
            { 3,     2,     2.01148809934781342745E+07},
            { 3,     3,     6.09227038679622411728E+07},
            { 3,     4,    -1.07679655401528432965E+08},
            { 3,     5,     8.29801717072715312243E+07},
            { 3,     6,    -3.64493890278426855803E+07},
            { 3,     7,     9.44902866139182634652E+06},
            { 3,     8,    -1.35153547941456316039E+06},
            { 3,     9,     8.25342644314703647979E+04},

            { 4,     0,    -1.36692876826326847076E+08},
            { 4,     1,     4.51025336598177015781E+08},
            { 4,     2,    -5.31011502233843207359E+08},
            { 4,     3,     1.64806847028889596462E+08},
            { 4,     4,     2.15493288928440541029E+08},
            { 4,     5,    -2.68977365806154668331E+08},
            { 4,     6,     1.38776598747677832842E+08},
            { 4,     7,    -3.89913542043956518173E+07},
            { 4,     8,     5.84939274544744472951E+06},
            { 4,     9,    -3.68464314099946233910E+05},

            { 5,     0,     5.88007632627574801445E+08},
            { 5,     1,    -2.19546849066643857956E+09},
            { 5,     2,     3.29578755621284484863E+09},
            { 5,     3,    -2.44640117334454774857E+09},
            { 5,     4,     7.63562415504432678223E+08},
            { 5,     5,     1.37457055430822163820E+08},
            { 5,     6,    -2.06529556624937295914E+08},
            { 5,     7,     7.50013034409245699644E+07},
            { 5,     8,    -1.26735707259846013039E+07},
            { 5,     9,     8.54653687692407402210E+05},

            { 6,     0,    -1.38327254361235642433E+09},
            { 6,     1,     5.60614067713224506378E+09},
            { 6,     2,    -9.43342679709010314941E+09},
            { 6,     3,     8.54102479910387897491E+09},
            { 6,     4,    -4.42476607837071800232E+09},
            { 6,     5,     1.22015302616584563255E+09},
            { 6,     6,    -9.17636537403069436550E+07},
            { 6,     7,    -4.19402333332933112979E+07},
            { 6,     8,     1.20023414749641995877E+07},
            { 6,     9,    -9.83676207032694481313E+05},

            { 7,     0,     1.70433842457238912582E+09},
            { 7,     1,    -7.46564615829306602478E+09},
            { 7,     2,     1.36213117744959812164E+10},
            { 7,     3,    -1.36449069424619369507E+10},
            { 7,     4,     8.23382455328104782104E+09},
            { 7,     5,    -3.05178841976632213593E+09},
            { 7,     6,     6.64362036529520750046E+08},
            { 7,     7,    -7.09507497840798497200E+07},
            { 7,     8,     7.89097510117984027602E+05},
            { 7,     9,     3.47019468185705947690E+05},

            { 8,     0,    -9.03133463246678471565E+08},
            { 8,     1,     4.47621684993862724304E+09},
            { 8,     2,    -8.96349174100218391418E+09},
            { 8,     3,     9.77159178772765159607E+09},
            { 8,     4,    -6.46222307786082077026E+09},
            { 8,     5,     2.69448710911580371857E+09},
            { 8,     6,    -7.04153944276203036308E+08},
            { 8,     7,     1.09216364710150659084E+08},
            { 8,     8,    -8.71251345965249091387E+06},
            { 8,     9,     2.35094345904298679670E+05},

            { 9,     0,     7.47826861721657812595E+07},
            { 9,     1,    -6.76538905537033677101E+08},
            { 9,     2,     1.73090915363686656952E+09},
            { 9,     3,    -2.18473390758292007446E+09},
            { 9,     4,     1.61084727759012627602E+09},
            { 9,     5,    -7.39637661531803250313E+08},
            { 9,     6,     2.13872151698962450027E+08},
            { 9,     7,    -3.76329373731744587421E+07},
            { 9,     8,     3.63438629714747751132E+06},
            { 9,     9,    -1.44132561512217595009E+05}
        },
        {                                                                               // HM (Z002000)
            { 0,    -4,     2.53729226092276048660E+09},
            { 0,    -3,    -9.90007540851090812683E+09},
            { 0,    -2,     1.52593834113249797821E+10},
            { 0,    -1,    -1.01549528384376564026E+10},
            { 0,     0,     2.99829578010063916445E+07},
            { 0,     1,     5.78893490124735832214E+09},
            { 0,     2,    -6.14609898490778446198E+09},
            { 0,     3,     4.04278241615104389191E+09},
            { 0,     4,    -1.80654362590145325661E+09},
            { 0,     5,     4.91334348953023314476E+08},
            { 0,     6,    -5.44061721887778788805E+07},
            { 0,     7,    -6.47383359300961066037E+06},
            { 0,     8,     1.76558650155847985297E+06},
            { 0,     9,     1.00096546886151510989E+05},
            { 0,    10,    -3.39961914804177431506E+04},

            { 1,    -4,    -1.43765508369811935425E+10},
            { 1,    -3,     5.53386381611402206421E+10},
            { 1,    -2,    -8.64972441405090179443E+10},
            { 1,    -1,     6.18263781388091888428E+10},
            { 1,     0,    -1.27031002818969459534E+10},
            { 1,     1,    -1.22741674009294738770E+10},
            { 1,     2,     1.32545543793032627106E+10},
            { 1,     3,    -7.72103742705006504059E+09},
            { 1,     4,     2.99797494889310359955E+09},
            { 1,     5,    -4.51316994491591095924E+08},
            { 1,     6,    -2.12359218253416419029E+08},
            { 1,     7,     1.28106564253871873021E+08},
            { 1,     8,    -2.52927841362378038466E+07},
            { 1,     9,     1.52832625190069107339E+06},
            { 1,    10,     5.33991439763792805024E+04},

            { 2,    -4,     3.53888765741276016235E+10},
            { 2,    -3,    -1.30949004957460281372E+11},
            { 2,    -2,     2.03740123625964263916E+11},
            { 2,    -1,    -1.45485633356229827881E+11},
            { 2,     0,     3.38169397075351562500E+10},
            { 2,     1,     1.75117599864639778137E+10},
            { 2,     2,    -1.68526525631832427979E+10},
            { 2,     3,     7.96671769498775196075E+09},
            { 2,     4,    -3.11421864218404531479E+09},
            { 2,     5,     6.72407024087293863297E+08},
            { 2,     6,     1.69479333713295638561E+08},
            { 2,     7,    -1.48711963495587915182E+08},
            { 2,     8,     3.25634279867792949080E+07},
            { 2,     9,    -1.75731226257729995996E+06},
            { 2,    10,    -1.35079742770175478654E+05},

            { 3,    -4,    -5.02259172277233886719E+10},
            { 3,    -3,     1.70340081645104858398E+11},
            { 3,    -2,    -2.59178892024369842529E+11},
            { 3,    -1,     1.80456668127881774902E+11},
            { 3,     0,    -4.10109717020726623535E+10},
            { 3,     1,    -1.59603847360727577209E+10},
            { 3,     2,     1.16582282107490043640E+10},
            { 3,     3,    -2.69128104888696050644E+09},
            { 3,     4,     7.08683177906285405159E+08},
            { 3,     5,    -4.34911479088057935238E+08},
            { 3,     6,     1.01044743218226939440E+08},
            { 3,     7,     1.50179933915116582066E+07},
            { 3,     8,    -4.86460542015785723925E+06},
            { 3,     9,    -1.18190563420071476139E+06},
            { 3,    10,     2.78623554417385661509E+05},

            { 4,    -4,     4.64705908425810546875E+10},
            { 4,    -3,    -1.30875109087104644775E+11},
            { 4,    -2,     1.84384613263450225830E+11},
            { 4,    -1,    -1.14315528459969711304E+11},
            { 4,     0,     1.54155640604285240173E+10},
            { 4,     1,     1.32641401056199913025E+10},
            { 4,     2,    -5.51530197341053485870E+09},
            { 4,     3,    -1.70800161550766736269E+08},
            { 4,     4,     7.78830644995285868645E+08},
            { 4,     5,    -2.06842292132320821285E+08},
            { 4,     6,    -2.58832894926396012306E+07},
            { 4,     7,     2.22092620407946482301E+07},
            { 4,     8,    -6.95661957240117993206E+06},
            { 4,     9,     1.92690144883910729550E+06},
            { 4,    10,    -2.33277229786988784326E+05},

            { 5,    -4,    -3.03660798334242973328E+10},
            { 5,    -3,     5.92434377201234664917E+10},
            { 5,    -2,    -6.54677950676404571533E+10},
            { 5,    -1,     1.98006473040911102295E+10},
            { 5,     0,     1.80741102193409042358E+10},
            { 5,     1,    -1.24110750642199649811E+10},
            { 5,     2,     2.06936088729867076874E+09},
            { 5,     3,    -5.55200935775747060776E+08},
            { 5,     4,     3.31793995932478666306E+08},
            { 5,     5,    -3.77282162409072965384E+07},
            { 5,     6,     3.77271593664872169029E+05},
            { 5,     7,    -2.39515931142189726233E+06},
            { 5,     8,     4.78976734628147096373E+05},
            { 5,     9,    -2.24492564827198133571E+05},
            { 5,    10,     4.79792411042873136466E+04},

            { 6,    -4,     1.39020977034095058441E+10},
            { 6,    -3,    -1.24214230056445674896E+10},
            { 6,    -2,     3.40159755029327201843E+09},
            { 6,    -1,     1.62527040079761524200E+10},
            { 6,     0,    -2.40572617307258148193E+10},
            { 6,     1,     1.01576765639793376923E+10},
            { 6,     2,    -2.79329356560366511345E+08},
            { 6,     3,    -3.70225353787005186081E+08},
            { 6,     4,    -1.05583829363182082772E+08},
            { 6,     5,     4.22791698590517193079E+07},
            { 6,     6,    -2.37510881991530815139E+06},
            { 6,     7,    -2.48551971484777750447E+06},
            { 6,     8,     2.30980219498265953735E+06},
            { 6,     9,    -5.97702223240277264267E+05},
            { 6,    10,     4.54666582402248095605E+04},

            { 7,    -4,    -2.83252506215792465210E+09},
            { 7,    -3,    -5.87107593619644260406E+09},
            { 7,    -2,     9.35640963237767410278E+09},
            { 7,    -1,    -9.10900080282122421265E+09},
            { 7,     0,     9.58587735224136924744E+09},
            { 7,     1,    -5.49030619645441913605E+09},
            { 7,     2,     1.36275859178348875046E+09},
            { 7,     3,    -8.57005601597409099340E+07},
            { 7,     4,    -7.86904883546570241451E+07},
            { 7,     5,     4.99692720418420732021E+07},
            { 7,     6,    -7.09569033777875266969E+06},
            { 7,     7,    -8.55338083130266284570E+05},
            { 7,     8,    -5.61264059584917849861E+05},
            { 7,     9,     3.08073506627650989685E+05},
            { 7,    10,    -3.28288523737060459098E+04},

            { 8,    -4,    -1.46525129680925726891E+09},
            { 8,    -3,     9.31328032341473007202E+09},
            { 8,    -2,    -1.05576564874556827545E+10},
            { 8,    -1,     4.15304574768818807602E+09},
            { 8,     0,    -5.00505353118861734867E+08},
            { 8,     1,     2.38979281271329969168E+08},
            { 8,     2,    -3.43075090044980287552E+08},
            { 8,     3,     1.53399431073772042990E+08},
            { 8,     4,     6.15683430398282781243E+06},
            { 8,     5,    -2.10229696774827726185E+07},
            { 8,     6,     6.68991617223582346924E+05},
            { 8,     7,     2.39900342987180408090E+06},
            { 8,     8,    -4.43480899599777883850E+05},
            { 8,     9,    -2.42983373542564295349E+04},
            { 8,    10,     7.76394675149368777056E+03},

            { 9,    -4,     1.21311579654507946968E+09},
            { 9,    -3,    -5.24070703990287113190E+09},
            { 9,    -2,     7.06700234139572620392E+09},
            { 9,    -1,    -4.37710070889741706848E+09},
            { 9,     0,     1.25442565132006978989E+09},
            { 9,     1,    -4.98846050957186818123E+07},
            { 9,     2,    -6.82854203030566722155E+07},
            { 9,     3,     3.25620574902522787452E+07},
            { 9,     4,    -2.20218804932029694319E+07},
            { 9,     5,     9.02162431089685671031E+06},
            { 9,     6,    -2.40492887758824275807E+05},
            { 9,     7,    -8.68585806973894243129E+05},
            { 9,     8,     2.25402435254328796873E+05},
            { 9,     9,    -1.55503066541077005240E+04},
            { 9,    10,    -3.94672900362825259890E+02},

            {10,    -4,    -2.52924874342063546181E+08},
            {10,    -3,     1.08433769070899581909E+09},
            {10,    -2,    -1.75274841405356764793E+09},
            {10,    -1,     1.53857146715462470055E+09},
            {10,     0,    -8.55304471302122354507E+08},
            {10,     1,     3.31495823209429860115E+08},
            {10,     2,    -9.56754638305779546499E+07},
            {10,     3,     1.92680795062012895942E+07},
            {10,     4,    -1.01626479920090991072E+06},
            {10,     5,    -6.69255818740246933885E+05},
            {10,     6,     1.56196811545844484499E+04},
            {10,     7,     9.97457630392971332185E+04},
            {10,     8,    -2.92981386761484645831E+04},
            {10,     9,     2.94914409981776043423E+03},
            {10,    10,    -6.54138557526380992613E+01}
        },
        {                                                                               // RECOM (Z002000)
            { 0,     0,     1.34142729153601880654E+01},
            { 0,     1,    -8.33977084929894418863E-01},
            { 0,     2,     6.31803234438807592710E-01},
            { 0,     3,    -1.70217751115103232973E-01},

            { 1,     0,     1.57297096125805579980E+00},
            { 1,     1,     3.04879789211891349954E-01},
            { 1,     2,    -6.10228805816398045536E-01},
            { 1,     3,     2.31090540934666771600E-01},

            { 2,     0,    -1.41108730414326188907E+00},
            { 2,     1,     1.23004856793249794933E+00},
            { 2,     2,    -2.83350980192163703908E-01},
            { 2,     3,    -4.69140139332027000796E-02},

            { 3,     0,     5.62788156340448986192E-01},
            { 3,     1,    -6.89182559641456582433E-01},
            { 3,     2,     2.69502539954297459790E-01},
            { 3,     3,    -2.14046891159626988255E-02}
        }
    },
    {                                                                                   // Metallicity Z003000 (0.03000)
        {                                                                               // LMR1 (Z003000)
            { 0,     0,     1.54866491842634630416E+01},
            { 0,     1,    -2.35824863480211543987E+00},
            { 0,     2,     1.34711604769709447638E+00},
            { 0,     3,     2.79306201502264705994E+00},
            { 0,     4,    -2.56152597553130023655E+00},

            { 1,     0,     7.89806670922946318925E-01},
            { 1,     1,     1.42719958374201905116E+01},
            { 1,     2,    -2.47713064947769225910E+01},
            { 1,     3,     8.04278071310951681028E+00},
            { 1,     4,     3.66647228234742073028E+00},

            { 2,     0,     1.66175550737136745738E+01},
            { 2,     1,    -7.35725916220352331720E+01},
            { 2,     2,     1.08031105163848295092E+02},
            { 2,     3,    -5.83176668396733290933E+01},
            { 2,     4,     6.99282806748704732769E+00},

            { 3,     0,    -4.02973895611078916090E+01},
            { 3,     1,     1.40473419123728177738E+02},
            { 3,     2,    -1.80465312924060071964E+02},
            { 3,     3,     9.78861437573207098239E+01},
            { 3,     4,    -1.77262651464499150222E+01},

            { 4,     0,     2.12553651132979481986E+01},
            { 4,     1,    -7.07553640430039791909E+01},
            { 4,     2,     8.71360130418007798880E+01},
            { 4,     3,    -4.65547494341429839437E+01},
            { 4,     4,     9.00395775876992843223E+00}
        },
        {                                                                               // LMR2 (Z003000)
            { 0,     0,     1.56146519862202897144E+01},
            { 0,     1,    -3.25295555117365031705E+00},
            { 0,     2,     3.80218538552061113833E+00},
            { 0,     3,    -2.85992446872646643996E+00},
            { 0,     4,     1.05223371503530960247E+00},
            { 0,     5,    -1.49446662816108466476E-01},

            { 1,     0,     7.77113365437422576321E+00},
            { 1,     1,    -2.69242148162415411150E+01},
            { 1,     2,     4.21377981796297760297E+01},
            { 1,     3,    -3.05791586287080576767E+01},
            { 1,     4,     1.03058811476673746199E+01},
            { 1,     5,    -1.30770786874792355192E+00},

            { 2,     0,     4.37708329067558921111E+00},
            { 2,     1,     4.05698553767332636966E+00},
            { 2,     2,    -4.39975579696197893753E+00},
            { 2,     3,    -4.02226205989940837071E+01},
            { 2,     4,     3.97982102495747582793E+01},
            { 2,     5,    -9.68255076300243366916E+00},

            { 3,     0,    -1.14171738557163791938E+02},
            { 3,     1,     1.44654983520949940612E+02},
            { 3,     2,     1.25658014849041876460E+02},
            { 3,     3,    -7.61233422914715873731E+01},
            { 3,     4,    -4.97277512863255921616E+01},
            { 3,     5,     2.27566957849081354937E+01},

            { 4,     0,     8.52284180915415390700E+02},
            { 4,     1,    -2.11793768130346688849E+03},
            { 4,     2,     1.43778303702111816165E+03},
            { 4,     3,    -3.53485239324663382376E+02},
            { 4,     4,     5.96099116904753358881E+01},
            { 4,     5,    -1.52841095719764492600E+01},

            { 5,     0,    -7.27744971361332773085E+02},
            { 5,     1,     2.37447873535868984618E+03},
            { 5,     2,    -2.29824328800873217915E+03},
            { 5,     3,     9.63017826362198434254E+02},
            { 5,     4,    -1.94941240897338843752E+02},
            { 5,     5,     1.82013102751265911650E+01}
        },
        {                                                                               // LMA (Z003000)
            { 0,    -5,    -2.57403227906218804419E+07},
            { 0,    -4,     1.91919278581367194653E+08},
            { 0,    -3,    -6.42722772365061283112E+08},
            { 0,    -2,     1.26557774018711972237E+09},
            { 0,    -1,    -1.59807275300796556473E+09},
            { 0,     0,     1.29431773149255251884E+09},
            { 0,     1,    -5.73752193441836237907E+08},
            { 0,     2,    -3.44428973121863901615E+07},
            { 0,     3,     2.58171971437299102545E+08},
            { 0,     4,    -2.08805258131750792265E+08},
            { 0,     5,     9.92256309368441253901E+07},
            { 0,     6,    -3.16719607180158011615E+07},
            { 0,     7,     6.90780604186993371695E+06},
            { 0,     8,    -9.94125170976186404005E+05},
            { 0,     9,     8.54546806862898811232E+04},
            { 0,    10,    -3.33231922729193092891E+03},

            { 2,    -5,     1.34762385503116726875E+08},
            { 2,    -4,    -1.74399176370349168777E+09},
            { 2,    -3,     8.78154209435013771057E+09},
            { 2,    -2,    -2.48007449760757026672E+10},
            { 2,    -1,     4.53496317537334213257E+10},
            { 2,     0,    -5.77108539579762878418E+10},
            { 2,     1,     5.31677144188315505981E+10},
            { 2,     2,    -3.61960228471166305542E+10},
            { 2,     3,     1.83377540802361297607E+10},
            { 2,     4,    -6.87766287682024002075E+09},
            { 2,     5,     1.87236466119424223900E+09},
            { 2,     6,    -3.54625421447190940380E+08},
            { 2,     7,     4.26550618172946497798E+07},
            { 2,     8,    -2.50770450767832808197E+06},
            { 2,     9,    -2.72280137764262872224E+04},
            { 2,    10,     8.76822961747765839391E+03},

            { 4,    -5,     3.64113230917176294327E+09},
            { 4,    -4,    -2.19993132639651412964E+10},
            { 4,    -3,     5.51823742774377899170E+10},
            { 4,    -2,    -6.74001478202328414917E+10},
            { 4,    -1,     1.97503194124485588074E+10},
            { 4,     0,     6.55027963168653793335E+10},
            { 4,     1,    -1.20047754730772918701E+11},
            { 4,     2,     1.10973078984599426270E+11},
            { 4,     3,    -6.64446966999905242920E+10},
            { 4,     4,     2.71468286742218437195E+10},
            { 4,     5,    -7.48815090425585556030E+09},
            { 4,     6,     1.28782471484118795395E+09},
            { 4,     7,    -9.90502311621036529541E+07},
            { 4,     8,    -7.30136450831011310220E+06},
            { 4,     9,     2.22677327622929215431E+06},
            { 4,    10,    -1.42107178068599314429E+05},

            { 6,    -5,    -1.69094733263322086334E+10},
            { 6,    -4,     1.18528670819833084106E+11},
            { 6,    -3,    -3.71969875084951599121E+11},
            { 6,    -2,     6.88453453818612182617E+11},
            { 6,    -1,    -8.33162353980749511719E+11},
            { 6,     0,     6.92006751423001220703E+11},
            { 6,     1,    -4.06654644455712707520E+11},
            { 6,     2,     1.78505518636014801025E+11},
            { 6,     3,    -6.90610161810206146240E+10},
            { 6,     4,     3.03147898201140594482E+10},
            { 6,     5,    -1.43313685446296138763E+10},
            { 6,     6,     5.54512398337787055969E+09},
            { 6,     7,    -1.50349138969701838493E+09},
            { 6,     8,     2.63695637427561759949E+08},
            { 6,     9,    -2.68951201610311269760E+07},
            { 6,    10,     1.21421668571477057412E+06},

            { 8,    -5,     1.62520989450171852112E+10},
            { 8,    -4,    -1.22380441325664489746E+11},
            { 8,    -3,     4.03718140234380981445E+11},
            { 8,    -2,    -7.62315076723765625000E+11},
            { 8,    -1,     8.94726561199124023438E+11},
            { 8,     0,    -6.46755386562959716797E+11},
            { 8,     1,     2.37624479000744293213E+11},
            { 8,     2,     2.53444076942211761475E+10},
            { 8,     3,    -7.69330323678240509033E+10},
            { 8,     4,     3.81364515969743728638E+10},
            { 8,     5,    -6.76366483839152717590E+09},
            { 8,     6,    -1.57825522737156033516E+09},
            { 8,     7,     1.18057807852275967598E+09},
            { 8,     8,    -2.92124731642549633980E+08},
            { 8,     9,     3.56642162956294342875E+07},
            { 8,    10,    -1.79988696399625157937E+06},

            {10,    -5,    -5.29522123969188880920E+09},
            {10,    -4,     4.37924632110345230103E+10},
            {10,    -3,    -1.66864842737637054443E+11},
            {10,    -2,     3.77193811645369873047E+11},
            {10,    -1,    -5.45755946513809143066E+11},
            {10,     0,     5.12213537621273925781E+11},
            {10,     1,    -2.95784493345500854492E+11},
            {10,     2,     7.77097973981596527100E+10},
            {10,     3,     2.15638580927770462036E+10},
            {10,     4,    -2.78122413775628700256E+10},
            {10,     5,     1.08470967326972980499E+10},
            {10,     6,    -1.76167227877269959450E+09},
            {10,     7,    -1.19039692308903947473E+08},
            {10,     8,     1.03663300992385908961E+08},
            {10,     9,    -1.72756292958132103086E+07},
            {10,    10,     1.02701810218507179525E+06},

            {12,    -5,     1.80343253078517799377E+10},
            {12,    -4,    -1.26691173309104354858E+11},
            {12,    -3,     3.56351695791545471191E+11},
            {12,    -2,    -5.53758351468571411133E+11},
            {12,    -1,     5.36138039982130004883E+11},
            {12,     0,    -3.39866845315202819824E+11},
            {12,     1,     1.44163375900454193115E+11},
            {12,     2,    -4.49762794375830764771E+10},
            {12,     3,     1.71580814489644603729E+10},
            {12,     4,    -1.12449749792033348083E+10},
            {12,     5,     6.78490694496251773834E+09},
            {12,     6,    -2.84463375643244552612E+09},
            {12,     7,     7.96841892772628188133E+08},
            {12,     8,    -1.43851289638218492270E+08},
            {12,     9,     1.52044649291066508740E+07},
            {12,    10,    -7.16406403363849385642E+05},

            {14,    -5,     1.16520079605483184814E+11},
            {14,    -4,    -5.39465539126750244141E+11},
            {14,    -3,     1.09764790470851672363E+12},
            {14,    -2,    -1.26552677553650268555E+12},
            {14,    -1,     8.70273333877262084961E+11},
            {14,     0,    -3.15431150532989440918E+11},
            {14,     1,     9.53251283628360748291E+08},
            {14,     2,     5.57105743806749877930E+10},
            {14,     3,    -2.28806497057574310303E+10},
            {14,     4,     3.86158310274266898632E+08},
            {14,     5,     3.09330777606074094772E+09},
            {14,     6,    -1.37702519450405025482E+09},
            {14,     7,     3.09963461585896790028E+08},
            {14,     8,    -3.97062345451950877905E+07},
            {14,     9,     2.66685145412934198976E+06},
            {14,    10,    -6.71761975842174288118E+04}
        },
        {                                                                               // HM (Z003000)
            { 0,     0,     3.12154248604355193675E+06},
            { 0,     1,     1.40693554095653563738E+08},
            { 0,     2,    -3.71595276305998325348E+08},
            { 0,     3,     1.76670755437760323286E+08},
            { 0,     4,     2.02951692746982872486E+08},
            { 0,     5,    -2.92336468998508751392E+08},
            { 0,     6,     1.68110673419797122478E+08},
            { 0,     7,    -5.15604220053785145283E+07},
            { 0,     8,     4.97172830721258837730E+06},
            { 0,     9,     1.57284540400977246463E+06},
            { 0,    10,    -1.75988885345202215831E+04},
            { 0,    11,    -2.97943821613070613239E+05},
            { 0,    12,     8.61773562932996719610E+04},
            { 0,    13,    -9.04684915798255497066E+03},
            { 0,    14,     5.27682281201942714688E+02},
            { 0,    15,    -4.83809114868389968933E+01},

            { 1,     0,    -7.35394878249169588089E+07},
            { 1,     1,    -5.76316277886640667915E+08},
            { 1,     2,     2.41011072754778337479E+09},
            { 1,     3,    -2.36860622483675336838E+09},
            { 1,     4,     7.09952326698126316071E+08},
            { 1,     5,     2.10905643436775207520E+08},
            { 1,     6,    -2.58844355418170630932E+08},
            { 1,     7,     1.12699839262904345989E+08},
            { 1,     8,    -2.48447791184037849307E+07},
            { 1,     9,     3.05833750104070967063E+06},
            { 1,    10,    -2.27715413729118229821E+06},
            { 1,    11,     1.28163629808912402950E+06},
            { 1,    12,    -2.45961475246419315226E+05},
            { 1,    13,     7.71686543784326659079E+03},
            { 1,    14,     9.24986993266994090845E+02},
            { 1,    15,     1.19680958374041750858E+02},

            { 2,     0,     3.01712491925559639931E+08},
            { 2,     1,     1.35997955868716746569E+08},
            { 2,     2,    -4.33322825757982063293E+09},
            { 2,     3,     5.50388031191586112976E+09},
            { 2,     4,    -2.64093562924157762527E+09},
            { 2,     5,     6.12809232748553872108E+08},
            { 2,     6,    -9.04877006798645257950E+07},
            { 2,     7,     9.55706229663263447583E+06},
            { 2,     8,    -1.24463357289487235248E+07},
            { 2,     9,     1.14754493813732806593E+07},
            { 2,    10,    -2.62512806448984425515E+06},
            { 2,    11,    -1.38746075201159896096E+05},
            { 2,    12,    -3.06434607562738347042E+04},
            { 2,    13,     5.51760989160078097484E+04},
            { 2,    14,    -7.38420266268990508252E+03},
            { 2,    15,    -7.88663649547120257921E+01},

            { 3,     0,    -2.52314621471064984798E+08},
            { 3,     1,     1.59695673223666906357E+09},
            { 3,     2,     2.56902829277027750015E+09},
            { 3,     3,    -4.80529198174804210663E+09},
            { 3,     4,     2.24889814265354108810E+09},
            { 3,     5,    -3.74476785226586341858E+08},
            { 3,     6,     5.43274903410231973976E+06},
            { 3,     7,     4.29081287132954373956E+07},
            { 3,     8,    -2.75819523820120133460E+07},
            { 3,     9,     5.40615162239633128047E+06},
            { 3,    10,    -1.34637905180512159131E+06},
            { 3,    11,     8.50683737928409944288E+05},
            { 3,    12,    -1.24430090013735956745E+05},
            { 3,    13,    -2.52241309959800564684E+04},
            { 3,    14,     3.73821107091213934837E+03},
            { 3,    15,     3.32248890148269254041E+02},

            { 4,     0,    -5.60517200779632091522E+08},
            { 4,     1,    -1.89984697471257662773E+09},
            { 4,     2,     6.79333540273263901472E+07},
            { 4,     3,     1.90352540671050238609E+09},
            { 4,     4,    -7.50747156377030849457E+08},
            { 4,     5,    -4.72567503656732067466E+07},
            { 4,     6,     3.00467742178344316781E+07},
            { 4,     7,    -1.93436903588892333210E+06},
            { 4,     8,     2.95066336620633816347E+06},
            { 4,     9,     1.70540967107301065698E+06},
            { 4,    10,    -1.16727812393627688289E+06},
            { 4,    11,     4.34517006904071604367E+04},
            { 4,    12,     2.35401513264981185785E+04},
            { 4,    13,     6.11857844834931529476E+03},
            { 4,    14,     1.03171863933184098983E+02},
            { 4,    15,    -3.75092728367472147966E+02},

            { 5,     0,     1.24819667430232143402E+09},
            { 5,     1,     2.19967497561418384314E+08},
            { 5,     2,    -7.89014919695381075144E+07},
            { 5,     3,    -5.97878301337307453156E+08},
            { 5,     4,     1.59211666115665256977E+08},
            { 5,     5,     5.16454561360483840108E+07},
            { 5,     6,    -4.18833435321484040469E+06},
            { 5,     7,    -3.39808681376820290461E+06},
            { 5,     8,    -7.22078069451165269129E+05},
            { 5,     9,     1.99512798423410247779E+05},
            { 5,    10,     9.07387635003017785493E+04},
            { 5,    11,    -1.52441052433743388974E+04},
            { 5,    12,    -8.25416524310134082043E+03},
            { 5,    13,     2.18147893849961155865E+03},
            { 5,    14,    -6.64708537198572457783E+02},
            { 5,    15,     1.44256443204359840138E+02},

            { 6,     0,    -8.01485488430039882660E+08},
            { 6,     1,     5.38297769089608192444E+08},
            { 6,     2,    -6.06655185404267787933E+08},
            { 6,     3,     4.95703300265223979950E+08},
            { 6,     4,    -1.09494887044486209750E+08},
            { 6,     5,     1.03584531923860888928E+07},
            { 6,     6,    -5.11998278185982257128E+06},
            { 6,     7,    -3.64656091820526169613E+06},
            { 6,     8,     1.75311863341458095238E+06},
            { 6,     9,    -4.11223165191869309638E+05},
            { 6,    10,     1.88387970340288331499E+05},
            { 6,    11,    -3.47362162359701178502E+04},
            { 6,    12,     8.57684754506128047069E+03},
            { 6,    13,    -2.74638773621986092621E+03},
            { 6,    14,     9.61819122641777823901E+01},
            { 6,    15,     2.69118539619979557642E+01},

            { 7,     0,    -7.32038980764418244362E+07},
            { 7,     1,     2.00004937755068242550E+08},
            { 7,     2,     1.87085510840455114841E+08},
            { 7,     3,    -2.40693202493527889252E+08},
            { 7,     4,     2.91464472802970111370E+07},
            { 7,     5,     1.80457588328361362219E+07},
            { 7,     6,    -5.22623080352768115699E+06},
            { 7,     7,     6.93950939136536209844E+05},
            { 7,     8,     1.29864879686568258330E+06},
            { 7,     9,    -6.70193084813015302643E+05},
            { 7,    10,     9.20749454564202897018E+04},
            { 7,    11,    -2.00941969415327257593E+04},
            { 7,    12,     4.96906965956355270464E+03},
            { 7,    13,    -3.33430820278479188801E+02},
            { 7,    14,     2.60022419015300613410E+02},
            { 7,    15,    -5.26054399949432109906E+01},

            { 8,     0,     3.49899361381577372551E+08},
            { 8,     1,    -6.16363983678707957268E+08},
            { 8,     2,     2.87744997564267575741E+08},
            { 8,     3,    -5.80734918315911106765E+06},
            { 8,     4,    -7.49858021421681251377E+06},
            { 8,     5,    -1.02456923512990288436E+07},
            { 8,     6,     5.04230622996888868511E+06},
            { 8,     7,     8.30524694711205520434E+04},
            { 8,     8,    -8.61025903787584858947E+05},
            { 8,     9,     1.34900060086739453254E+05},
            { 8,    10,     8.92692328603777714306E+04},
            { 8,    11,    -2.89001283128855830000E+04},
            { 8,    12,     2.12396475300008751219E+03},
            { 8,    13,     2.95241329416678070174E+02},
            { 8,    14,    -1.65338632433199251182E+02},
            { 8,    15,     2.41591961058125228590E+01},

            { 9,     0,    -1.71260510420660376549E+08},
            { 9,     1,     3.28761719424411475658E+08},
            { 9,     2,    -2.11206060614314973354E+08},
            { 9,     3,     3.46205389136431142688E+07},
            { 9,     4,     2.04971128339806981385E+07},
            { 9,     5,    -1.15401356420353483409E+07},
            { 9,     6,     2.01258777025233558379E+06},
            { 9,     7,    -1.79581004342673142673E+05},
            { 9,     8,     2.07729967156824888662E+05},
            { 9,     9,    -9.74314817908821714809E+04},
            { 9,    10,     2.22068544668985268800E+04},
            { 9,    11,    -8.59795432872551464243E+03},
            { 9,    12,     3.31306345412375048909E+03},
            { 9,    13,    -7.04637490543811736643E+02},
            { 9,    14,     9.43370988450807317349E+01},
            { 9,    15,    -7.12454991962896322377E+00},

            {10,     0,     2.84390209118411280215E+07},
            {10,     1,    -5.95417063166125416756E+07},
            {10,     2,     4.45506571666083186865E+07},
            {10,     3,    -9.78308669950580969453E+06},
            {10,     4,    -5.62624247386193368584E+06},
            {10,     5,     4.15237079235649015754E+06},
            {10,     6,    -5.87503508675953838974E+05},
            {10,     7,    -4.26206334621473739389E+05},
            {10,     8,     2.55988526607063336996E+05},
            {10,     9,    -6.22110169340419161017E+04},
            {10,    10,     3.20104591341956165707E+03},
            {10,    11,     3.22804174274844626780E+03},
            {10,    12,    -1.24817289214048719259E+03},
            {10,    13,     2.26605355126834183466E+02},
            {10,    14,    -2.29672306377457609017E+01},
            {10,    15,     1.15281981127687060962E+00}
        },
        {                                                                               // RECOM (Z003000)
            { 0,     0,     1.34060093558913830947E+01},
            { 0,     1,    -7.67393959247841483950E-01},
            { 0,     2,     5.67829538231681030247E-01},
            { 0,     3,    -1.53301717168738610431E-01},

            { 1,     0,     1.68198984963847353313E+00},
            { 1,     1,     2.75310597472883875070E-02},
            { 1,     2,    -3.85904737173993372945E-01},
            { 1,     3,     1.74248736565002115828E-01},

            { 2,     0,    -1.42654332247593096383E+00},
            { 2,     1,     1.33518023284770448456E+00},
            { 2,     2,    -3.89425375461592448989E-01},
            { 2,     3,    -1.47490049820737292169E-02},

            { 3,     0,     5.53979839492381387345E-01},
            { 3,     1,    -6.97392793919068609831E-01},
            { 3,     2,     2.81780811937450081928E-01},
            { 3,     3,    -2.63299277947934735888E-02}
        }
    }
};

#endif // __constants_h__<|MERGE_RESOLUTION|>--- conflicted
+++ resolved
@@ -192,19 +192,13 @@
 //                                             - set grid_filename = None (was '' which worked, but None is correct)
 //                                             - set logfile_definitions = None (was '' which worked, but None is correct)
 //                                             - added logfile names - set to None (COMPAS commandline arguments already exist for these - introduced in v02.00.00)
-<<<<<<< HEAD
+// 02.05.07      JR - Mar 08, 2020 - Defect repair:
+//                                       - fixed circularisation equation in BaseBinaryStar::InitialiseMassTransfer() - now takes new mass values into account
 // 02.06.00      JR - Mar 10, 2020 - Changed functionality:
 //                                       - removed RLOF printing code & associated pythonSubmitDefault.py options
 
 
 const std::string VERSION_STRING = "02.06.00";
-=======
-// 02.05.07      JR - Mar 08, 2020 - Defect repair:
-//                                       - fixed circularisation equation in BaseBinaryStar::InitialiseMassTransfer() - now takes new mass values into account
-
-
-const std::string VERSION_STRING = "02.05.07";
->>>>>>> 84ec0505
 
 
 typedef unsigned long int                                               OBJECT_ID;                  // OBJECT_ID type
