--- conflicted
+++ resolved
@@ -2860,23 +2860,6 @@
                     m_Star2->UpdatePreviousTimestepDuration();
                     m_Star1->UpdatePreviousTimestepDuration();
                 
-<<<<<<< HEAD
-                if (usingProvidedTimesteps) {                                                                                               // user-provided timesteps
-                    // get new timestep
-                    //   - don't quantise
-                    //   - don't apply timestep multiplier
-                    // (we assume user wants the timesteps in the file)
-                    dt = timesteps[stepNum];
-                }
-                else {                                                                                                                      // not using user-provided timesteps
-                    dt = std::min(m_Star1->CalculateTimestep(), m_Star2->CalculateTimestep()) * OPTIONS->TimestepMultiplier();              // calculate new timestep
-                    
-                    if (OPTIONS->TidesPrescription() == TIDES_PRESCRIPTION::KAPIL2024) {
-                        dt = std::min(dt, CalculateTimestepBinary());                                                                       // set timestep based on binary evolution if that is shorter
-                    }
-                    
-                    dt = std::max(std::round(dt / TIMESTEP_QUANTUM) * TIMESTEP_QUANTUM, NUCLEAR_MINIMUM_TIMESTEP);                          // quantised
-=======
                     if (usingProvidedTimesteps) {                                                                                       // user-provided timesteps?
                         // select a timestep
                         //   - don't quantise
@@ -2891,17 +2874,8 @@
                     }
 
                     stepNum++;                                                                                                          // increment stepNum
->>>>>>> a885df8e
                 }
-
-                /*ILYA*/
-                //if ((m_Star1->IsOneOf({ STELLAR_TYPE::MASSLESS_REMNANT }) || m_Star2->IsOneOf({ STELLAR_TYPE::MASSLESS_REMNANT })) || dt < NUCLEAR_MINIMUM_TIMESTEP) {
-                if (dt < NUCLEAR_MINIMUM_TIMESTEP) {
-                    dt = NUCLEAR_MINIMUM_TIMESTEP;                                                                                          // but not less than minimum
-		}
-                stepNum++;                                                                                                                  // increment stepNum
             }
-        }
 
             if (usingProvidedTimesteps && timesteps.size() > stepNum) {                                                                 // all user-defined timesteps consumed?
                 evolutionStatus = EVOLUTION_STATUS::TIMESTEPS_NOT_CONSUMED;                                                             // no - set status
