--- conflicted
+++ resolved
@@ -177,80 +177,7 @@
         }
     } while ( (!OPTIONS->AllowRLOFAtBirth() && rlof) || (!OPTIONS->AllowTouchingAtBirth() && merger) || secondarySmallerThanMinimumMass || initialParametersOutsideParameterSpace);
 
-<<<<<<< HEAD
     SetRemainingValues();                                                                                                               // complete the construction of the binary
-=======
-    SetRemainingCommonValues();                                                                                                             // complete the construction of the binary
-}
-
-
-// binary is generated according to parameters passed
-BaseBinaryStar::BaseBinaryStar(const AIS           &p_AIS,
-                               const double         p_Mass1,
-                               const double         p_Mass2,
-                               const double         p_Metallicity1,
-                               const double         p_Metallicity2,
-                               const double         p_SemiMajorAxis,
-                               const double         p_Eccentricity,
-                               const KickParameters p_KickParameters1,
-                               const KickParameters p_KickParameters2,
-                               const long int       p_Id) {
-
-    SetInitialCommonValues(p_AIS, p_Id);                                                                                                        // start construction of the binary
-
-    double mass1 = p_Mass1;                                                                                                                     // specified mass of the primary
-    double mass2 = p_Mass2;                                                                                                                     // specified mass of the secondary
-
-    double metallicity1 = std::min(std::max(p_Metallicity1, 0.0), 1.0);                                                                         // specified metallicity of the primary
-    double metallicity2 = std::min(std::max(p_Metallicity2, 0.0), 1.0);                                                                         // specified metallicity of the secondary
-
-    m_SemiMajorAxis = p_SemiMajorAxis;                                                                                                          // specified semi-major axis
-    m_Eccentricity  = p_Eccentricity;                                                                                                           // specified eccentricity
-
-    m_CEDetails.alpha = OPTIONS->CommonEnvelopeAlpha();
-    m_LBVfactor       = OPTIONS->LuminousBlueVariableFactor();
-    m_WolfRayetFactor = OPTIONS->WolfRayetFactor();
-
-    // binary star contains two instances of star to hold masses, radii and luminosities.
-    // star 1 initially more massive (JR: todo: this is not guaranteed...)
-    m_Star1 = new BinaryConstituentStar(m_RandomSeed, mass1, metallicity1, p_KickParameters1, m_LBVfactor, m_WolfRayetFactor);
-    m_Star2 = new BinaryConstituentStar(m_RandomSeed, mass2, metallicity2, p_KickParameters2, m_LBVfactor, m_WolfRayetFactor);
-
-    m_Star1->SetCompanion(m_Star2);
-    m_Star2->SetCompanion(m_Star1);
-
-    double rocheLobeTracker1 = (m_Star1->Radius() * RSOL_TO_AU) / (m_SemiMajorAxis * (1.0 - m_Eccentricity) * CalculateRocheLobeRadius_Static(mass1, mass2));
-    double rocheLobeTracker2 = (m_Star2->Radius() * RSOL_TO_AU) / (m_SemiMajorAxis * (1.0 - m_Eccentricity) * CalculateRocheLobeRadius_Static(mass2, mass1));
-
-    m_MassesEquilibrated        = false;                                                                                                        // default
-    m_MassesEquilibratedAtBirth = false;                                                                                                        // default
-
-    if (OPTIONS->AllowRLOFAtBirth() &&                                                                                                          // over-contact binaries at birth allowed?
-       (utils::Compare(rocheLobeTracker1, 1.0) > 0 || utils::Compare(rocheLobeTracker2, 1.0) > 0)) {                                            // either star overflowing Roche Lobe?
-
-        m_MassesEquilibratedAtBirth = true;                                                                                                     // record that we've equilbrated
-
-        mass1            = (mass1 + mass2) / 2.0;                                                                                               // equilibrate masses
-        mass2            = mass1;                                                                                                               // ditto
-            
-        double M         = mass1 + mass2;
-        double m1m2      = mass1 * mass2;
-        m_SemiMajorAxis *= 16.0 * m1m2 * m1m2 / (M * M * M * M) * (1.0 - (m_Eccentricity * m_Eccentricity));                                    // circularise; conserve angular momentum
-
-        m_Eccentricity              = 0.0;                                                                                                      // now circular
-            
-        // create new stars with equal masses - all other ZAMS values recalculated
-        delete m_Star1;
-        m_Star1 = new BinaryConstituentStar(m_RandomSeed, mass1, metallicity1, p_KickParameters1, m_LBVfactor, m_WolfRayetFactor);
-        delete m_Star2;
-        m_Star2 = new BinaryConstituentStar(m_RandomSeed, mass2, metallicity2, p_KickParameters2, m_LBVfactor, m_WolfRayetFactor);
-        
-        m_Star1->SetCompanion(m_Star2);
-        m_Star2->SetCompanion(m_Star1);
-    }
-
-    SetRemainingCommonValues();                                                                                                                 // complete the construction of the binary
->>>>>>> 35369bda
 }
 
 
