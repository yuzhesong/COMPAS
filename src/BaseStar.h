--- conflicted
+++ resolved
@@ -104,23 +104,20 @@
             double              SN_CoreMassAtCOFormation() const                                { return m_SupernovaDetails.coreMassAtCOFormation; }
             double              SN_COCoreMassAtCOFormation() const                              { return m_SupernovaDetails.COCoreMassAtCOFormation; }
             SupernovaDetailsT   SN_Details() const                                              { return m_SupernovaDetails; }
-            double              SN_DrawnKickMagnitude() const                                    { return m_SupernovaDetails.drawnKickMagnitude; }
+            double              SN_DrawnKickMagnitude() const                                   { return m_SupernovaDetails.drawnKickMagnitude; }
             double              SN_EccentricAnomaly() const                                     { return m_SupernovaDetails.eccentricAnomaly; }
             double              SN_FallbackFraction() const                                     { return m_SupernovaDetails.fallbackFraction; }
             double              SN_HeCoreMassAtCOFormation() const                              { return m_SupernovaDetails.HeCoreMassAtCOFormation; }
             bool                SN_IsHydrogenPoor() const                                       { return m_SupernovaDetails.isHydrogenPoor; }
-            double              SN_KickMagnitude() const                                         { return m_SupernovaDetails.kickMagnitude; }
+            double              SN_KickMagnitude() const                                        { return m_SupernovaDetails.kickMagnitude; }
             double              SN_MeanAnomaly() const                                          { return m_SupernovaDetails.meanAnomaly; }
             double              SN_Phi() const                                                  { return m_SupernovaDetails.phi; }
             double              SN_TotalMassAtCOFormation() const                               { return m_SupernovaDetails.totalMassAtCOFormation; }
             double              SN_TrueAnomaly() const                                          { return m_SupernovaDetails.trueAnomaly; }
             double              SN_Theta() const                                                { return m_SupernovaDetails.theta; }
             SN_EVENT            SN_Type() const                                                 { return utils::SNEventType(m_SupernovaDetails.events.current); }
-            double              SN_KickMagnitudeRandom() const                                   { return m_SupernovaDetails.kickMagnitudeRandom; }
-<<<<<<< HEAD
+            double              SN_KickMagnitudeRandom() const                                  { return m_SupernovaDetails.kickMagnitudeRandom; }
             double              Speed() const                                                   { return m_ComponentSpeed; }
-=======
->>>>>>> 5ba504a4
             COMPAS_VARIABLE     StellarPropertyValue(const T_ANY_PROPERTY p_Property) const;
             double              Tau() const                                                     { return m_Tau; }
             double              Temperature() const                                             { return m_Temperature; }
